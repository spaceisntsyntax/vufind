--- conflicted
+++ resolved
@@ -303,11 +303,7 @@
         $genreMore = $this->findCss($page, '#more-narrowGroupHidden-genre_facet');
         $genreMore->click();
         $this->facetListProcedure($page, $limit, true);
-<<<<<<< HEAD
-        $this->assertEquals(1, count($page->findAll('css', $this->activeFilterSelector)));
-=======
         $this->assertEquals(1, count($page->findAll('css', '.active-filters')));
->>>>>>> d57d5d71
     }
 
     /**
