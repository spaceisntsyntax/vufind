<?php
/**
 * Model for MARC records in Solr.
 *
 * PHP version 5
 *
 * Copyright (C) Villanova University 2010.
 * Copyright (C) The National Library of Finland 2015.
 *
 * This program is free software; you can redistribute it and/or modify
 * it under the terms of the GNU General Public License version 2,
 * as published by the Free Software Foundation.
 *
 * This program is distributed in the hope that it will be useful,
 * but WITHOUT ANY WARRANTY; without even the implied warranty of
 * MERCHANTABILITY or FITNESS FOR A PARTICULAR PURPOSE.  See the
 * GNU General Public License for more details.
 *
 * You should have received a copy of the GNU General Public License
 * along with this program; if not, write to the Free Software
 * Foundation, Inc., 59 Temple Place, Suite 330, Boston, MA  02111-1307  USA
 *
 * @category VuFind2
 * @package  RecordDrivers
 * @author   Demian Katz <demian.katz@villanova.edu>
 * @author   Ere Maijala <ere.maijala@helsinki.fi>
 * @license  http://opensource.org/licenses/gpl-2.0.php GNU General Public License
 * @link     http://vufind.org/wiki/vufind2:record_drivers Wiki
 */
namespace VuFind\RecordDriver;
use VuFind\View\Helper\Root\RecordLink,
    VuFind\XSLT\Processor as XSLTProcessor;

/**
 * Model for MARC records in Solr.
 *
 * @category VuFind2
 * @package  RecordDrivers
 * @author   Demian Katz <demian.katz@villanova.edu>
 * @author   Ere Maijala <ere.maijala@helsinki.fi>
 * @license  http://opensource.org/licenses/gpl-2.0.php GNU General Public License
 * @link     http://vufind.org/wiki/vufind2:record_drivers Wiki
 */
class SolrMarc extends SolrDefault
{
    use IlsAwareTrait;

    /**
     * MARC record. Access only via getMarcRecord() as this is initialized lazily.
     *
     * @var \File_MARC_Record
     */
    protected $lazyMarcRecord = null;

    /**
<<<<<<< HEAD
     * Set raw data to initialize the object.
     *
     * @param mixed $data Raw data representing the record; Record Model
     * objects are normally constructed by Record Driver objects using data
     * passed in from a Search Results object.  In this case, $data is a Solr record
     * array containing MARC data in the 'fullrecord' field.
     *
     * @return void
     */
    public function setRawData($data)
    {
        // Call the parent's set method...
        parent::setRawData($data);

        // Also process the MARC record:
        $marc = trim($data['fullrecord']);

        // check if we are dealing with MARCXML
        if (substr($marc, 0, 1) == '<') {
            $marc = new \File_MARCXML($marc, \File_MARCXML::SOURCE_STRING);
        } else {
            // When indexing over HTTP, SolrMarc may use entities instead of certain
            // control characters; we should normalize these:
            $marc = str_replace(
                ['#29;', '#30;', '#31;'], ["\x1D", "\x1E", "\x1F"], $marc
            );
            $marc = new \File_MARC($marc, \File_MARC::SOURCE_STRING);
        }

        $this->marcRecord = $marc->next();
        if (!$this->marcRecord) {
            throw new \File_MARC_Exception('Cannot Process MARC Record');
        }
    }
=======
     * ILS connection
     *
     * @var \VuFind\ILS\Connection
     */
    protected $ils = null;

    /**
     * Hold logic
     *
     * @var \VuFind\ILS\Logic\Holds
     */
    protected $holdLogic;

    /**
     * Title hold logic
     *
     * @var \VuFind\ILS\Logic\TitleHolds
     */
    protected $titleHoldLogic;
>>>>>>> 126be90e

    /**
     * Get access restriction notes for the record.
     *
     * @return array
     */
    public function getAccessRestrictions()
    {
        return $this->getFieldArray('506');
    }

    /**
     * Get all subject headings associated with this record.  Each heading is
     * returned as an array of chunks, increasing from least specific to most
     * specific.
     *
     * @return array
     */
    public function getAllSubjectHeadings()
    {
        // These are the fields that may contain subject headings:
        $fields = [
            '600', '610', '611', '630', '648', '650', '651', '653', '655', '656'
        ];

        // This is all the collected data:
        $retval = [];

        // Try each MARC field one at a time:
        foreach ($fields as $field) {
            // Do we have any results for the current field?  If not, try the next.
            $results = $this->getMarcRecord()->getFields($field);
            if (!$results) {
                continue;
            }

            // If we got here, we found results -- let's loop through them.
            foreach ($results as $result) {
                // Start an array for holding the chunks of the current heading:
                $current = [];

                // Get all the chunks and collect them together:
                $subfields = $result->getSubfields();
                if ($subfields) {
                    foreach ($subfields as $subfield) {
                        // Numeric subfields are for control purposes and should not
                        // be displayed:
                        if (!is_numeric($subfield->getCode())) {
                            $current[] = $subfield->getData();
                        }
                    }
                    // If we found at least one chunk, add a heading to our result:
                    if (!empty($current)) {
                        $retval[] = $current;
                    }
                }
            }
        }

        // Send back everything we collected:
        return $retval;
    }

    /**
     * Get award notes for the record.
     *
     * @return array
     */
    public function getAwards()
    {
        return $this->getFieldArray('586');
    }

    /**
     * Get the bibliographic level of the current record.
     *
     * @return string
     */
    public function getBibliographicLevel()
    {
        $leader = $this->getMarcRecord()->getLeader();
        $biblioLevel = strtoupper($leader[7]);

        switch ($biblioLevel) {
        case 'M': // Monograph
            return "Monograph";
        case 'S': // Serial
            return "Serial";
        case 'A': // Monograph Part
            return "MonographPart";
        case 'B': // Serial Part
            return "SerialPart";
        case 'C': // Collection
            return "Collection";
        case 'D': // Collection Part
            return "CollectionPart";
        default:
            return "Unknown";
        }
    }

    /**
     * Get notes on bibliography content.
     *
     * @return array
     */
    public function getBibliographyNotes()
    {
        return $this->getFieldArray('504');
    }

    /**
     * Get the main corporate author (if any) for the record.
     *
     * @return string
     */
    public function getCorporateAuthor()
    {
        // Try 110 first -- if none found, try 710 next.
        $main = $this->getFirstFieldValue('110', ['a', 'b']);
        if (!empty($main)) {
            return $main;
        }
        return $this->getFirstFieldValue('710', ['a', 'b']);
    }

    /**
     * Return an array of all values extracted from the specified field/subfield
     * combination.  If multiple subfields are specified and $concat is true, they
     * will be concatenated together in the order listed -- each entry in the array
     * will correspond with a single MARC field.  If $concat is false, the return
     * array will contain separate entries for separate subfields.
     *
     * @param string $field     The MARC field number to read
     * @param array  $subfields The MARC subfield codes to read
     * @param bool   $concat    Should we concatenate subfields?
     *
     * @return array
     */
    protected function getFieldArray($field, $subfields = null, $concat = true)
    {
        // Default to subfield a if nothing is specified.
        if (!is_array($subfields)) {
            $subfields = ['a'];
        }

        // Initialize return array
        $matches = [];

        // Try to look up the specified field, return empty array if it doesn't
        // exist.
        $fields = $this->getMarcRecord()->getFields($field);
        if (!is_array($fields)) {
            return $matches;
        }

        // Extract all the requested subfields, if applicable.
        foreach ($fields as $currentField) {
            $next = $this->getSubfieldArray($currentField, $subfields, $concat);
            $matches = array_merge($matches, $next);
        }

        return $matches;
    }

    /**
     * Get notes on finding aids related to the record.
     *
     * @return array
     */
    public function getFindingAids()
    {
        return $this->getFieldArray('555');
    }

    /**
     * Get the first value matching the specified MARC field and subfields.
     * If multiple subfields are specified, they will be concatenated together.
     *
     * @param string $field     The MARC field to read
     * @param array  $subfields The MARC subfield codes to read
     *
     * @return string
     */
    protected function getFirstFieldValue($field, $subfields = null)
    {
        $matches = $this->getFieldArray($field, $subfields);
        return (is_array($matches) && count($matches) > 0) ?
            $matches[0] : null;
    }

    /**
     * Get general notes on the record.
     *
     * @return array
     */
    public function getGeneralNotes()
    {
        return $this->getFieldArray('500');
    }

    /**
     * Get human readable publication dates for display purposes (may not be suitable
     * for computer processing -- use getPublicationDates() for that).
     *
     * @return array
     */
    public function getHumanReadablePublicationDates()
    {
        return $this->getPublicationInfo('c');
    }

    /**
     * Get an array of newer titles for the record.
     *
     * @return array
     */
    public function getNewerTitles()
    {
        // If the MARC links are being used, return blank array
        $fieldsNames = isset($this->mainConfig->Record->marc_links)
            ? array_map('trim', explode(',', $this->mainConfig->Record->marc_links))
            : [];
        return in_array('785', $fieldsNames) ? [] : parent::getNewerTitles();
    }

    /**
     * Get the item's publication information
     *
     * @param string $subfield The subfield to retrieve ('a' = location, 'c' = date)
     *
     * @return array
     */
    protected function getPublicationInfo($subfield = 'a')
    {
        // First check old-style 260 field:
        $results = $this->getFieldArray('260', [$subfield]);

        // Now track down relevant RDA-style 264 fields; we only care about
        // copyright and publication places (and ignore copyright places if
        // publication places are present).  This behavior is designed to be
        // consistent with default SolrMarc handling of names/dates.
        $pubResults = $copyResults = [];

        $fields = $this->getMarcRecord()->getFields('264');
        if (is_array($fields)) {
            foreach ($fields as $currentField) {
                $currentVal = $currentField->getSubfield($subfield);
                $currentVal = is_object($currentVal)
                    ? $currentVal->getData() : null;
                if (!empty($currentVal)) {
                    switch ($currentField->getIndicator('2')) {
                    case '1':
                        $pubResults[] = $currentVal;
                        break;
                    case '4':
                        $copyResults[] = $currentVal;
                        break;
                    }
                }
            }
        }
        if (count($pubResults) > 0) {
            $results = array_merge($results, $pubResults);
        } else if (count($copyResults) > 0) {
            $results = array_merge($results, $copyResults);
        }

        return $results;
    }

    /**
     * Get the item's places of publication.
     *
     * @return array
     */
    public function getPlacesOfPublication()
    {
        return $this->getPublicationInfo();
    }

    /**
     * Get an array of playing times for the record (if applicable).
     *
     * @return array
     */
    public function getPlayingTimes()
    {
        $times = $this->getFieldArray('306', ['a'], false);

        // Format the times to include colons ("HH:MM:SS" format).
        for ($x = 0; $x < count($times); $x++) {
            $times[$x] = substr($times[$x], 0, 2) . ':' .
                substr($times[$x], 2, 2) . ':' .
                substr($times[$x], 4, 2);
        }

        return $times;
    }

    /**
     * Get an array of previous titles for the record.
     *
     * @return array
     */
    public function getPreviousTitles()
    {
        // If the MARC links are being used, return blank array
        $fieldsNames = isset($this->mainConfig->Record->marc_links)
            ? array_map('trim', explode(',', $this->mainConfig->Record->marc_links))
            : [];
        return in_array('780', $fieldsNames) ? [] : parent::getPreviousTitles();
    }

    /**
     * Get credits of people involved in production of the item.
     *
     * @return array
     */
    public function getProductionCredits()
    {
        return $this->getFieldArray('508');
    }

    /**
     * Get an array of publication frequency information.
     *
     * @return array
     */
    public function getPublicationFrequency()
    {
        return $this->getFieldArray('310', ['a', 'b']);
    }

    /**
     * Get an array of strings describing relationships to other items.
     *
     * @return array
     */
    public function getRelationshipNotes()
    {
        return $this->getFieldArray('580');
    }

    /**
     * Get an array of all series names containing the record.  Array entries may
     * be either the name string, or an associative array with 'name' and 'number'
     * keys.
     *
     * @return array
     */
    public function getSeries()
    {
        $matches = [];

        // First check the 440, 800 and 830 fields for series information:
        $primaryFields = [
            '440' => ['a', 'p'],
            '800' => ['a', 'b', 'c', 'd', 'f', 'p', 'q', 't'],
            '830' => ['a', 'p']];
        $matches = $this->getSeriesFromMARC($primaryFields);
        if (!empty($matches)) {
            return $matches;
        }

        // Now check 490 and display it only if 440/800/830 were empty:
        $secondaryFields = ['490' => ['a']];
        $matches = $this->getSeriesFromMARC($secondaryFields);
        if (!empty($matches)) {
            return $matches;
        }

        // Still no results found?  Resort to the Solr-based method just in case!
        return parent::getSeries();
    }

    /**
     * Support method for getSeries() -- given a field specification, look for
     * series information in the MARC record.
     *
     * @param array $fieldInfo Associative array of field => subfield information
     * (used to find series name)
     *
     * @return array
     */
    protected function getSeriesFromMARC($fieldInfo)
    {
        $matches = [];

        // Loop through the field specification....
        foreach ($fieldInfo as $field => $subfields) {
            // Did we find any matching fields?
            $series = $this->getMarcRecord()->getFields($field);
            if (is_array($series)) {
                foreach ($series as $currentField) {
                    // Can we find a name using the specified subfield list?
                    $name = $this->getSubfieldArray($currentField, $subfields);
                    if (isset($name[0])) {
                        $currentArray = ['name' => $name[0]];

                        // Can we find a number in subfield v?  (Note that number is
                        // always in subfield v regardless of whether we are dealing
                        // with 440, 490, 800 or 830 -- hence the hard-coded array
                        // rather than another parameter in $fieldInfo).
                        $number
                            = $this->getSubfieldArray($currentField, ['v']);
                        if (isset($number[0])) {
                            $currentArray['number'] = $number[0];
                        }

                        // Save the current match:
                        $matches[] = $currentArray;
                    }
                }
            }
        }

        return $matches;
    }

    /**
     * Return an array of non-empty subfield values found in the provided MARC
     * field.  If $concat is true, the array will contain either zero or one
     * entries (empty array if no subfields found, subfield values concatenated
     * together in specified order if found).  If concat is false, the array
     * will contain a separate entry for each subfield value found.
     *
     * @param object $currentField Result from File_MARC::getFields.
     * @param array  $subfields    The MARC subfield codes to read
     * @param bool   $concat       Should we concatenate subfields?
     *
     * @return array
     */
    protected function getSubfieldArray($currentField, $subfields, $concat = true)
    {
        // Start building a line of text for the current field
        $matches = [];
        $currentLine = '';

        // Loop through all subfields, collecting results that match the whitelist;
        // note that it is important to retain the original MARC order here!
        $allSubfields = $currentField->getSubfields();
        if (count($allSubfields) > 0) {
            foreach ($allSubfields as $currentSubfield) {
                if (in_array($currentSubfield->getCode(), $subfields)) {
                    // Grab the current subfield value and act on it if it is
                    // non-empty:
                    $data = trim($currentSubfield->getData());
                    if (!empty($data)) {
                        // Are we concatenating fields or storing them separately?
                        if ($concat) {
                            $currentLine .= $data . ' ';
                        } else {
                            $matches[] = $data;
                        }
                    }
                }
            }
        }

        // If we're in concat mode and found data, it will be in $currentLine and
        // must be moved into the matches array.  If we're not in concat mode,
        // $currentLine will always be empty and this code will be ignored.
        if (!empty($currentLine)) {
            $matches[] = trim($currentLine);
        }

        // Send back our result array:
        return $matches;
    }

    /**
     * Get an array of summary strings for the record.
     *
     * @return array
     */
    public function getSummary()
    {
        return $this->getFieldArray('520');
    }

    /**
     * Get an array of technical details on the item represented by the record.
     *
     * @return array
     */
    public function getSystemDetails()
    {
        return $this->getFieldArray('538');
    }

    /**
     * Get an array of note about the record's target audience.
     *
     * @return array
     */
    public function getTargetAudienceNotes()
    {
        return $this->getFieldArray('521');
    }

    /**
     * Get the text of the part/section portion of the title.
     *
     * @return string
     */
    public function getTitleSection()
    {
        return $this->getFirstFieldValue('245', ['n', 'p']);
    }

    /**
     * Get the statement of responsibility that goes with the title (i.e. "by John
     * Smith").
     *
     * @return string
     */
    public function getTitleStatement()
    {
        return $this->getFirstFieldValue('245', ['c']);
    }

    /**
     * Get an array of lines from the table of contents.
     *
     * @return array
     */
    public function getTOC()
    {
        // Return empty array if we have no table of contents:
        $fields = $this->getMarcRecord()->getFields('505');
        if (!$fields) {
            return [];
        }

        // If we got this far, we have a table -- collect it as a string:
        $toc = [];
        foreach ($fields as $field) {
            $subfields = $field->getSubfields();
            foreach ($subfields as $subfield) {
                // Break the string into appropriate chunks,  and merge them into
                // return array:
                $toc = array_merge($toc, explode('--', $subfield->getData()));
            }
        }
        return $toc;
    }

    /**
     * Get hierarchical place names (MARC field 752)
     *
     * Returns an array of formatted hierarchical place names, consisting of all
     * alpha-subfields, concatenated for display
     *
     * @return array
     */
    public function getHierarchicalPlaceNames()
    {
        $placeNames = [];
        if ($fields = $this->getMarcRecord()->getFields('752')) {
            foreach ($fields as $field) {
                $subfields = $field->getSubfields();
                $current = [];
                foreach ($subfields as $subfield) {
                    if (!is_numeric($subfield->getCode())) {
                        $current[] = $subfield->getData();
                    }
                }
                $placeNames[] = implode(' -- ', $current);
            }
        }
        return $placeNames;
    }

    /**
     * Return an array of associative URL arrays with one or more of the following
     * keys:
     *
     * <li>
     *   <ul>desc: URL description text to display (optional)</ul>
     *   <ul>url: fully-formed URL (required if 'route' is absent)</ul>
     *   <ul>route: VuFind route to build URL with (required if 'url' is absent)</ul>
     *   <ul>routeParams: Parameters for route (optional)</ul>
     *   <ul>queryString: Query params to append after building route (optional)</ul>
     * </li>
     *
     * @return array
     */
    public function getURLs()
    {
        $retVal = [];

        // Which fields/subfields should we check for URLs?
        $fieldsToCheck = [
            '856' => ['y', 'z', '3'],   // Standard URL
            '555' => ['a']         // Cumulative index/finding aids
        ];

        foreach ($fieldsToCheck as $field => $subfields) {
            $urls = $this->getMarcRecord()->getFields($field);
            if ($urls) {
                foreach ($urls as $url) {
                    // Is there an address in the current field?
                    $address = $url->getSubfield('u');
                    if ($address) {
                        $address = $address->getData();

                        // Is there a description?  If not, just use the URL itself.
                        foreach ($subfields as $current) {
                            $desc = $url->getSubfield($current);
                            if ($desc) {
                                break;
                            }
                        }
                        if ($desc) {
                            $desc = $desc->getData();
                        } else {
                            $desc = $address;
                        }

                        $retVal[] = ['url' => $address, 'desc' => $desc];
                    }
                }
            }
        }

        return $retVal;
    }

    /**
     * Get all record links related to the current record. Each link is returned as
     * array.
     * Format:
     * array(
     *        array(
     *               'title' => label_for_title
     *               'value' => link_name
     *               'link'  => link_URI
     *        ),
     *        ...
     * )
     *
     * @return null|array
     */
    public function getAllRecordLinks()
    {
        // Load configurations:
        $fieldsNames = isset($this->mainConfig->Record->marc_links)
            ? explode(',', $this->mainConfig->Record->marc_links) : [];
        $useVisibilityIndicator
            = isset($this->mainConfig->Record->marc_links_use_visibility_indicator)
            ? $this->mainConfig->Record->marc_links_use_visibility_indicator : true;

        $retVal = [];
        foreach ($fieldsNames as $value) {
            $value = trim($value);
            $fields = $this->getMarcRecord()->getFields($value);
            if (!empty($fields)) {
                foreach ($fields as $field) {
                    // Check to see if we should display at all
                    if ($useVisibilityIndicator) {
                        $visibilityIndicator = $field->getIndicator('1');
                        if ($visibilityIndicator == '1') {
                            continue;
                        }
                    }

                    // Get data for field
                    $tmp = $this->getFieldData($field);
                    if (is_array($tmp)) {
                        $retVal[] = $tmp;
                    }
                }
            }
        }
        return empty($retVal) ? null : $retVal;
    }

    /**
     * Support method for getFieldData() -- factor the relationship indicator
     * into the field number where relevant to generate a note to associate
     * with a record link.
     *
     * @param File_MARC_Data_Field $field Field to examine
     *
     * @return string
     */
    protected function getRecordLinkNote($field)
    {
        // Normalize blank relationship indicator to 0:
        $relationshipIndicator = $field->getIndicator('2');
        if ($relationshipIndicator == ' ') {
            $relationshipIndicator = '0';
        }

        // Assign notes based on the relationship type
        $value = $field->getTag();
        switch ($value) {
        case '780':
            if (in_array($relationshipIndicator, range('0', '7'))) {
                $value .= '_' . $relationshipIndicator;
            }
            break;
        case '785':
            if (in_array($relationshipIndicator, range('0', '8'))) {
                $value .= '_' . $relationshipIndicator;
            }
            break;
        }

        return 'note_' . $value;
    }

    /**
     * Returns the array element for the 'getAllRecordLinks' method
     *
     * @param File_MARC_Data_Field $field Field to examine
     *
     * @return array|bool                 Array on success, boolean false if no
     * valid link could be found in the data.
     */
    protected function getFieldData($field)
    {
        // Make sure that there is a t field to be displayed:
        if ($title = $field->getSubfield('t')) {
            $title = $title->getData();
        } else {
            return false;
        }

        $linkTypeSetting = isset($this->mainConfig->Record->marc_links_link_types)
            ? $this->mainConfig->Record->marc_links_link_types
            : 'id,oclc,dlc,isbn,issn,title';
        $linkTypes = explode(',', $linkTypeSetting);
        $linkFields = $field->getSubfields('w');

        // Run through the link types specified in the config.
        // For each type, check field for reference
        // If reference found, exit loop and go straight to end
        // If no reference found, check the next link type instead
        foreach ($linkTypes as $linkType) {
            switch (trim($linkType)){
            case 'oclc':
                foreach ($linkFields as $current) {
                    if ($oclc = $this->getIdFromLinkingField($current, 'OCoLC')) {
                        $link = ['type' => 'oclc', 'value' => $oclc];
                    }
                }
                break;
            case 'dlc':
                foreach ($linkFields as $current) {
                    if ($dlc = $this->getIdFromLinkingField($current, 'DLC', true)) {
                        $link = ['type' => 'dlc', 'value' => $dlc];
                    }
                }
                break;
            case 'id':
                foreach ($linkFields as $current) {
                    if ($bibLink = $this->getIdFromLinkingField($current)) {
                        $link = ['type' => 'bib', 'value' => $bibLink];
                    }
                }
                break;
            case 'isbn':
                if ($isbn = $field->getSubfield('z')) {
                    $link = [
                        'type' => 'isn', 'value' => trim($isbn->getData()),
                        'exclude' => $this->getUniqueId()
                    ];
                }
                break;
            case 'issn':
                if ($issn = $field->getSubfield('x')) {
                    $link = [
                        'type' => 'isn', 'value' => trim($issn->getData()),
                        'exclude' => $this->getUniqueId()
                    ];
                }
                break;
            case 'title':
                $link = ['type' => 'title', 'value' => $title];
                break;
            }
            // Exit loop if we have a link
            if (isset($link)) {
                break;
            }
        }
        // Make sure we have something to display:
        return !isset($link) ? false : [
            'title' => $this->getRecordLinkNote($field),
            'value' => $title,
            'link'  => $link
        ];
    }

    /**
     * Returns an id extracted from the identifier subfield passed in
     *
     * @param \File_MARC_Subfield $idField MARC field containing id information
     * @param string              $prefix  Prefix to search for in id field
     * @param bool                $raw     Return raw match, or normalize?
     *
     * @return string|bool                 ID on success, false on failure
     */
    protected function getIdFromLinkingField($idField, $prefix = null, $raw = false)
    {
        $text = $idField->getData();
        if (preg_match('/\(([^)]+)\)(.+)/', $text, $matches)) {
            // If prefix matches, return ID:
            if ($matches[1] == $prefix) {
                // Special case -- LCCN should not be stripped:
                return $raw
                    ? $matches[2]
                    : trim(str_replace(range('a', 'z'), '', ($matches[2])));
            }
        } else if ($prefix == null) {
            // If no prefix was given or found, we presume it is a raw bib record
            return $text;
        }
        return false;
    }

    /**
     * Get Status/Holdings Information from the internally stored MARC Record
     * (support method used by the NoILS driver).
     *
     * @param array $field The MARC Field to retrieve
     * @param array $data  A keyed array of data to retrieve from subfields
     *
     * @return array
     */
    public function getFormattedMarcDetails($field, $data)
    {
        // Initialize return array
        $matches = [];
        $i = 0;

        // Try to look up the specified field, return empty array if it doesn't
        // exist.
        $fields = $this->getMarcRecord()->getFields($field);
        if (!is_array($fields)) {
            return $matches;
        }

        // Extract all the requested subfields, if applicable.
        foreach ($fields as $currentField) {
            foreach ($data as $key => $info) {
                $split = explode("|", $info);
                if ($split[0] == "msg") {
                    if ($split[1] == "true") {
                        $result = true;
                    } elseif ($split[1] == "false") {
                        $result = false;
                    } else {
                        $result = $split[1];
                    }
                    $matches[$i][$key] = $result;
                } else {
                    // Default to subfield a if nothing is specified.
                    if (count($split) < 2) {
                        $subfields = ['a'];
                    } else {
                        $subfields = str_split($split[1]);
                    }
                    $result = $this->getSubfieldArray(
                        $currentField, $subfields, true
                    );
                    $matches[$i][$key] = count($result) > 0
                        ? (string)$result[0] : '';
                }
            }
            $matches[$i]['id'] = $this->getUniqueID();
            $i++;
        }
        return $matches;
    }

    /**
     * Return an XML representation of the record using the specified format.
     * Return false if the format is unsupported.
     *
     * @param string     $format     Name of format to use (corresponds with OAI-PMH
     * metadataPrefix parameter).
     * @param string     $baseUrl    Base URL of host containing VuFind (optional;
     * may be used to inject record URLs into XML when appropriate).
     * @param RecordLink $recordLink Record link helper (optional; may be used to
     * inject record URLs into XML when appropriate).
     *
     * @return mixed         XML, or false if format unsupported.
     */
    public function getXML($format, $baseUrl = null, $recordLink = null)
    {
        // Special case for MARC:
        if ($format == 'marc21') {
            $xml = $this->getMarcRecord()->toXML();
            $xml = str_replace(
                [chr(27), chr(28), chr(29), chr(30), chr(31)], ' ', $xml
            );
            $xml = simplexml_load_string($xml);
            if (!$xml || !isset($xml->record)) {
                return false;
            }

            // Set up proper namespacing and extract just the <record> tag:
            $xml->record->addAttribute('xmlns', "http://www.loc.gov/MARC21/slim");
            $xml->record->addAttribute(
                'xsi:schemaLocation',
                'http://www.loc.gov/MARC21/slim ' .
                'http://www.loc.gov/standards/marcxml/schema/MARC21slim.xsd',
                'http://www.w3.org/2001/XMLSchema-instance'
            );
            $xml->record->addAttribute('type', 'Bibliographic');
            return $xml->record->asXML();
        }

        // Try the parent method:
        return parent::getXML($format, $baseUrl, $recordLink);
    }

    /**
     * Returns true if the record supports real-time AJAX status lookups.
     *
     * @return bool
     */
    public function supportsAjaxStatus()
    {
        return true;
    }

    /**
     * Get access to the raw File_MARC object.
     *
     * @return \File_MARCBASE
     */
    public function getMarcRecord()
    {
        if (null === $this->lazyMarcRecord) {
            $marc = trim($this->fields['fullrecord']);

            // check if we are dealing with MARCXML
            if (substr($marc, 0, 1) == '<') {
                $marc = new \File_MARCXML($marc, \File_MARCXML::SOURCE_STRING);
            } else {
                // When indexing over HTTP, SolrMarc may use entities instead of
                // certain control characters; we should normalize these:
                $marc = str_replace(
                    ['#29;', '#30;', '#31;'], ["\x1D", "\x1E", "\x1F"], $marc
                );
                $marc = new \File_MARC($marc, \File_MARC::SOURCE_STRING);
            }

            $this->lazyMarcRecord = $marc->next();
            if (!$this->lazyMarcRecord) {
                throw new \File_MARC_Exception('Cannot Process MARC Record');
            }
        }

        return $this->lazyMarcRecord;
    }

    /**
     * Get an XML RDF representation of the data in this record.
     *
     * @return mixed XML RDF data (empty if unsupported or error).
     */
    public function getRDFXML()
    {
        return XSLTProcessor::process(
            'record-rdf-mods.xsl', trim($this->getMarcRecord()->toXML())
        );
    }

    /**
     * Return the list of "source records" for this consortial record.
     *
     * @return array
     */
    public function getConsortialIDs()
    {
        return $this->getFieldArray('035', 'a', true);
    }

    /**
<<<<<<< HEAD
     * Is a title level hold allowed on this item?
     *
     * @return bool
     */
    protected function titleLevelHoldAllowed()
    {
        $biblioLevel = strtolower($this->getBibliographicLevel());
        return ('monograph' == $biblioLevel || strstr('part', $biblioLevel));
=======
     * Magic method for legacy compatibility with marcRecord property.
     *
     * @param string $key Key to access.
     *
     * @return mixed
     */
    public function __get($key)
    {
        if ($key === 'marcRecord') {
            // property deprecated as of release 2.5.
            trigger_error(
                'marcRecord property is deprecated; use getMarcRecord()',
                E_USER_DEPRECATED
            );
            return $this->getMarcRecord();
        }
        return null;
>>>>>>> 126be90e
    }
}<|MERGE_RESOLUTION|>--- conflicted
+++ resolved
@@ -53,7 +53,27 @@
     protected $lazyMarcRecord = null;
 
     /**
-<<<<<<< HEAD
+     * ILS connection
+     *
+     * @var \VuFind\ILS\Connection
+     */
+    protected $ils = null;
+
+    /**
+     * Hold logic
+     *
+     * @var \VuFind\ILS\Logic\Holds
+     */
+    protected $holdLogic;
+
+    /**
+     * Title hold logic
+     *
+     * @var \VuFind\ILS\Logic\TitleHolds
+     */
+    protected $titleHoldLogic;
+
+    /*
      * Set raw data to initialize the object.
      *
      * @param mixed $data Raw data representing the record; Record Model
@@ -88,27 +108,6 @@
             throw new \File_MARC_Exception('Cannot Process MARC Record');
         }
     }
-=======
-     * ILS connection
-     *
-     * @var \VuFind\ILS\Connection
-     */
-    protected $ils = null;
-
-    /**
-     * Hold logic
-     *
-     * @var \VuFind\ILS\Logic\Holds
-     */
-    protected $holdLogic;
-
-    /**
-     * Title hold logic
-     *
-     * @var \VuFind\ILS\Logic\TitleHolds
-     */
-    protected $titleHoldLogic;
->>>>>>> 126be90e
 
     /**
      * Get access restriction notes for the record.
@@ -1093,7 +1092,6 @@
     }
 
     /**
-<<<<<<< HEAD
      * Is a title level hold allowed on this item?
      *
      * @return bool
@@ -1102,7 +1100,9 @@
     {
         $biblioLevel = strtolower($this->getBibliographicLevel());
         return ('monograph' == $biblioLevel || strstr('part', $biblioLevel));
-=======
+    }
+
+    /*
      * Magic method for legacy compatibility with marcRecord property.
      *
      * @param string $key Key to access.
@@ -1120,6 +1120,5 @@
             return $this->getMarcRecord();
         }
         return null;
->>>>>>> 126be90e
     }
 }