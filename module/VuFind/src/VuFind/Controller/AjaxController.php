<?php
/**
 * Ajax Controller Module
 *
 * PHP version 5
 *
 * Copyright (C) Villanova University 2010.
 *
 * This program is free software; you can redistribute it and/or modify
 * it under the terms of the GNU General Public License version 2,
 * as published by the Free Software Foundation.
 *
 * This program is distributed in the hope that it will be useful,
 * but WITHOUT ANY WARRANTY; without even the implied warranty of
 * MERCHANTABILITY or FITNESS FOR A PARTICULAR PURPOSE.  See the
 * GNU General Public License for more details.
 *
 * You should have received a copy of the GNU General Public License
 * along with this program; if not, write to the Free Software
 * Foundation, Inc., 59 Temple Place, Suite 330, Boston, MA  02111-1307  USA
 *
 * @category VuFind2
 * @package  Controller
 * @author   Chris Hallberg <challber@villanova.edu>
 * @license  http://opensource.org/licenses/gpl-2.0.php GNU General Public License
 * @link     http://vufind.org/wiki/vufind2:building_a_controller Wiki
 */
namespace VuFind\Controller;
use VuFind\Exception\Auth as AuthException;

/**
 * This controller handles global AJAX functionality
 *
 * @category VuFind2
 * @package  Controller
 * @author   Chris Hallberg <challber@villanova.edu>
 * @license  http://opensource.org/licenses/gpl-2.0.php GNU General Public License
 * @link     http://vufind.org/wiki/vufind2:building_a_controller Wiki
 */
class AjaxController extends AbstractBase
{
    // define some status constants
    const STATUS_OK = 'OK';                  // good
    const STATUS_ERROR = 'ERROR';            // bad
    const STATUS_NEED_AUTH = 'NEED_AUTH';    // must login first

    /**
     * Type of output to use
     *
     * @var string
     */
    protected $outputMode;

    /**
     * Array of PHP errors captured during execution
     *
     * @var array
     */
    protected static $php_errors = array();

    /**
     * Constructor
     */
    public function __construct()
    {
        // Add notices to a key in the output
        set_error_handler(array('VuFind\Controller\AjaxController', "storeError"));
    }

    /**
     * Handles passing data to the class
     *
     * @return mixed
     */
    public function jsonAction()
    {
        // Set the output mode to JSON:
        $this->outputMode = 'json';

        // Call the method specified by the 'method' parameter; append Ajax to
        // the end to avoid access to arbitrary inappropriate methods.
        $callback = array($this, $this->params()->fromQuery('method') . 'Ajax');
        if (is_callable($callback)) {
            try {
                return call_user_func($callback);
            } catch (\Exception $e) {
                $debugMsg = ('development' == APPLICATION_ENV)
                    ? ': ' . $e->getMessage() : '';
                return $this->output(
                    $this->translate('An error has occurred') . $debugMsg,
                    self::STATUS_ERROR
                );
            }
        } else {
            return $this->output(
                $this->translate('Invalid Method'), self::STATUS_ERROR
            );
        }
    }

    /**
     * Load a recommendation module via AJAX.
     *
     * @return \Zend\Http\Response
     */
    public function recommendAction()
    {
        $this->writeSession();  // avoid session write timing bug
        // Process recommendations -- for now, we assume Solr-based search objects,
        // since deferred recommendations work best for modules that don't care about
        // the details of the search objects anyway:
        $rm = $this->getServiceLocator()->get('VuFind\RecommendPluginManager');
        $module = $rm->get($this->params()->fromQuery('mod'));
        $module->setConfig($this->params()->fromQuery('params'));
        $results = $this->getResultsManager()->get('Solr');
        $params = $results->getParams();
        $module->init($params, $this->getRequest()->getQuery());
        $module->process($results);

        // Set headers:
        $response = $this->getResponse();
        $headers = $response->getHeaders();
        $headers->addHeaderLine('Content-type', 'text/html');
        $headers->addHeaderLine('Cache-Control', 'no-cache, must-revalidate');
        $headers->addHeaderLine('Expires', 'Mon, 26 Jul 1997 05:00:00 GMT');

        // Render recommendations:
        $recommend = $this->getViewRenderer()->plugin('recommend');
        $response->setContent($recommend($module));
        return $response;
    }

    /**
     * Get the contents of a lightbox; note that unlike most methods, this
     * one actually returns HTML rather than JSON.
     *
     * @return mixed
     */
    protected function getLightboxAjax()
    {
        // Turn layouts on for this action since we want to render the
        // page inside a lightbox:
        $this->layout()->setTemplate('layout/lightbox');

        // Call the requested action:
        return $this->forwardTo(
            $this->params()->fromQuery('submodule'),
            $this->params()->fromQuery('subaction')
        );
    }

    /**
     * Support method for getItemStatuses() -- filter suppressed locations from the
     * array of item information for a particular bib record.
     *
     * @param array $record Information on items linked to a single bib record
     *
     * @return array        Filtered version of $record
     */
    protected function filterSuppressedLocations($record)
    {
        static $hideHoldings = false;
        if ($hideHoldings === false) {
            $logic = $this->getServiceLocator()->get('VuFind\ILSHoldLogic');
            $hideHoldings = $logic->getSuppressedLocations();
        }

        $filtered = array();
        foreach ($record as $current) {
            if (!in_array($current['location'], $hideHoldings)) {
                $filtered[] = $current;
            }
        }
        return $filtered;
    }

    /**
     * Get Item Statuses
     *
     * This is responsible for printing the holdings information for a
     * collection of records in JSON format.
     *
     * @return \Zend\Http\Response
     * @author Chris Delis <cedelis@uillinois.edu>
     * @author Tuan Nguyen <tuan@yorku.ca>
     */
    protected function getItemStatusesAjax()
    {
        $this->writeSession();  // avoid session write timing bug
        $catalog = $this->getILS();
        $ids = $this->params()->fromQuery('id');
        $results = $catalog->getStatuses($ids);

        if (!is_array($results)) {
            // If getStatuses returned garbage, let's turn it into an empty array
            // to avoid triggering a notice in the foreach loop below.
            $results = array();
        }

        // In order to detect IDs missing from the status response, create an
        // array with a key for every requested ID.  We will clear keys as we
        // encounter IDs in the response -- anything left will be problems that
        // need special handling.
        $missingIds = array_flip($ids);

        // Get access to PHP template renderer for partials:
        $renderer = $this->getViewRenderer();

        // Load messages for response:
        $messages = array(
            'available' => $renderer->render('ajax/status-available.phtml'),
            'unavailable' => $renderer->render('ajax/status-unavailable.phtml'),
            'unknown' => $renderer->render('ajax/status-unknown.phtml')
        );

        // Load callnumber and location settings:
        $config = $this->getConfig();
        $callnumberSetting = isset($config->Item_Status->multiple_call_nos)
            ? $config->Item_Status->multiple_call_nos : 'msg';
        $locationSetting = isset($config->Item_Status->multiple_locations)
            ? $config->Item_Status->multiple_locations : 'msg';
        $showFullStatus = isset($config->Item_Status->show_full_status)
            ? $config->Item_Status->show_full_status : false;

        // Loop through all the status information that came back
        $statuses = array();
        foreach ($results as $recordNumber=>$record) {
            // Filter out suppressed locations:
            $record = $this->filterSuppressedLocations($record);

            // Skip empty records:
            if (count($record)) {
                if ($locationSetting == "group") {
                    $current = $this->getItemStatusGroup(
                        $record, $messages, $callnumberSetting
                    );
                } else {
                    $current = $this->getItemStatus(
                        $record, $messages, $locationSetting, $callnumberSetting
                    );
                }
                // If a full status display has been requested, append the HTML:
                if ($showFullStatus) {
                    $current['full_status'] = $renderer->render(
                        'ajax/status-full.phtml', array('statusItems' => $record)
                    );
                }
                $current['record_number'] = array_search($current['id'], $ids);
                $statuses[] = $current;

                // The current ID is not missing -- remove it from the missing list.
                unset($missingIds[$current['id']]);
            }
        }

        // If any IDs were missing, send back appropriate dummy data
        foreach ($missingIds as $missingId => $recordNumber) {
            $statuses[] = array(
                'id'                   => $missingId,
                'availability'         => 'false',
                'availability_message' => $messages['unavailable'],
                'location'             => $this->translate('Unknown'),
                'locationList'         => false,
                'reserve'              => 'false',
                'reserve_message'      => $this->translate('Not On Reserve'),
                'callnumber'           => '',
                'missing_data'         => true,
                'record_number'        => $recordNumber
            );
        }

        // Done
        return $this->output($statuses, self::STATUS_OK);
    }

    /**
     * Support method for getItemStatuses() -- when presented with multiple values,
     * pick which one(s) to send back via AJAX.
     *
     * @param array  $list Array of values to choose from.
     * @param string $mode config.ini setting -- first, all or msg
     * @param string $msg  Message to display if $mode == "msg"
     *
     * @return string
     */
    protected function pickValue($list, $mode, $msg)
    {
        // Make sure array contains only unique values:
        $list = array_unique($list);

        // If there is only one value in the list, or if we're in "first" mode,
        // send back the first list value:
        if ($mode == 'first' || count($list) == 1) {
            return $list[0];
        } else if (count($list) == 0) {
            // Empty list?  Return a blank string:
            return '';
        } else if ($mode == 'all') {
            // All values mode?  Return comma-separated values:
            return implode(', ', $list);
        } else {
            // Message mode?  Return the specified message, translated to the
            // appropriate language.
            return $this->translate($msg);
        }
    }

    /**
     * Support method for getItemStatuses() -- process a single bibliographic record
     * for location settings other than "group".
     *
     * @param array  $record            Information on items linked to a single bib
     *                                  record
     * @param array  $messages          Custom status HTML
     *                                  (keys = available/unavailable)
     * @param string $locationSetting   The location mode setting used for
     *                                  pickValue()
     * @param string $callnumberSetting The callnumber mode setting used for
     *                                  pickValue()
     *
     * @return array                    Summarized availability information
     */
    protected function getItemStatus($record, $messages, $locationSetting,
        $callnumberSetting
    ) {
        // Summarize call number, location and availability info across all items:
        $callNumbers = $locations = array();
        $use_unknown_status = $available = false;
        foreach ($record as $info) {
            // Find an available copy
            if ($info['availability']) {
                $available = true;
            }
            // Check for a use_unknown_message flag
            if (isset($info['use_unknown_message'])
                && $info['use_unknown_message'] == true
            ) {
                $use_unknown_status = true;
            }
            // Store call number/location info:
            $callNumbers[] = $info['callnumber'];
            $locations[] = $info['location'];
        }

        // Determine call number string based on findings:
        $callNumber = $this->pickValue(
            $callNumbers, $callnumberSetting, 'Multiple Call Numbers'
        );

        // Determine location string based on findings:
        $location = $this->pickValue(
            $locations, $locationSetting, 'Multiple Locations'
        );

        $availability_message = $use_unknown_status
            ? $messages['unknown']
            : $messages[$available ? 'available' : 'unavailable'];

        // Send back the collected details:
        return array(
            'id' => $record[0]['id'],
            'availability' => ($available ? 'true' : 'false'),
            'availability_message' => $availability_message,
            'location' => htmlentities($location, ENT_COMPAT, 'UTF-8'),
            'locationList' => false,
            'reserve' =>
                ($record[0]['reserve'] == 'Y' ? 'true' : 'false'),
            'reserve_message' => $record[0]['reserve'] == 'Y'
                ? $this->translate('on_reserve')
                : $this->translate('Not On Reserve'),
            'callnumber' => htmlentities($callNumber, ENT_COMPAT, 'UTF-8')
        );
    }

    /**
     * Support method for getItemStatuses() -- process a single bibliographic record
     * for "group" location setting.
     *
     * @param array  $record            Information on items linked to a single
     *                                  bib record
     * @param array  $messages          Custom status HTML
     *                                  (keys = available/unavailable)
     * @param string $callnumberSetting The callnumber mode setting used for
     *                                  pickValue()
     *
     * @return array                    Summarized availability information
     */
    protected function getItemStatusGroup($record, $messages, $callnumberSetting)
    {
        // Summarize call number, location and availability info across all items:
        $locations =  array();
        $use_unknown_status = $available = false;
        foreach ($record as $info) {
            // Find an available copy
            if ($info['availability']) {
                $available = $locations[$info['location']]['available'] = true;
            }
            // Check for a use_unknown_message flag
            if (isset($info['use_unknown_message'])
                && $info['use_unknown_message'] == true
            ) {
                $use_unknown_status = true;
            }
            // Store call number/location info:
            $locations[$info['location']]['callnumbers'][] = $info['callnumber'];
        }

        // Build list split out by location:
        $locationList = false;
        foreach ($locations as $location => $details) {
            $locationCallnumbers = array_unique($details['callnumbers']);
            // Determine call number string based on findings:
            $locationCallnumbers = $this->pickValue(
                $locationCallnumbers, $callnumberSetting, 'Multiple Call Numbers'
            );
            $locationInfo = array(
                'availability' =>
                    isset($details['available']) ? $details['available'] : false,
                'location' => htmlentities($location, ENT_COMPAT, 'UTF-8'),
                'callnumbers' =>
                    htmlentities($locationCallnumbers, ENT_COMPAT, 'UTF-8')
            );
            $locationList[] = $locationInfo;
        }

        $availability_message = $use_unknown_status
            ? $messages['unknown']
            : $messages[$available ? 'available' : 'unavailable'];

        // Send back the collected details:
        return array(
            'id' => $record[0]['id'],
            'availability' => ($available ? 'true' : 'false'),
            'availability_message' => $availability_message,
            'location' => false,
            'locationList' => $locationList,
            'reserve' =>
                ($record[0]['reserve'] == 'Y' ? 'true' : 'false'),
            'reserve_message' => $record[0]['reserve'] == 'Y'
                ? $this->translate('on_reserve')
                : $this->translate('Not On Reserve'),
            'callnumber' => false
        );
    }

    /**
     * Check one or more records to see if they are saved in one of the user's list.
     *
     * @return \Zend\Http\Response
     */
    protected function getSaveStatusesAjax()
    {
        $this->writeSession();  // avoid session write timing bug
        // check if user is logged in
        $user = $this->getUser();
        if (!$user) {
            return $this->output(
                $this->translate('You must be logged in first'),
                self::STATUS_NEED_AUTH
            );
        }

        // loop through each ID check if it is saved to any of the user's lists
        $result = array();
        $ids = $this->params()->fromQuery('id', array());
        $sources = $this->params()->fromQuery('source', array());
        if (!is_array($ids) || !is_array($sources)) {
            return $this->output(
                $this->translate('Argument must be array.'),
                self::STATUS_ERROR
            );
        }
        foreach ($ids as $i => $id) {
            $source = isset($sources[$i]) ? $sources[$i] : 'VuFind';
            $data = $user->getSavedData($id, null, $source);
            if ($data) {
                // if this item was saved, add it to the list of saved items.
                foreach ($data as $list) {
                    $result[] = array(
                        'record_id' => $id,
                        'record_source' => $source,
                        'resource_id' => $list->id,
                        'list_id' => $list->list_id,
                        'list_title' => $list->list_title,
                        'record_number' => $i
                    );
                }
            }
        }
        return $this->output($result, self::STATUS_OK);
    }

    /**
     * Send output data and exit.
     *
     * @param mixed  $data   The response data
     * @param string $status Status of the request
     *
     * @return \Zend\Http\Response
     */
    protected function output($data, $status)
    {
        if ($this->outputMode == 'json') {
            $response = $this->getResponse();
            $headers = $response->getHeaders();
            $headers->addHeaderLine(
                'Content-type', 'application/javascript'
            );
            $headers->addHeaderLine(
                'Cache-Control', 'no-cache, must-revalidate'
            );
            $headers->addHeaderLine(
                'Expires', 'Mon, 26 Jul 1997 05:00:00 GMT'
            );
            $output = array('data'=>$data,'status'=>$status);
            if ('development' == APPLICATION_ENV && count(self::$php_errors) > 0) {
                $output['php_errors'] = self::$php_errors;
            }
            $response->setContent(json_encode($output));
            return $response;
        } else {
            throw new \Exception('Unsupported output mode: ' . $this->outputMode);
        }
    }
    
    /**
     * Store the errors for later, to be added to the output
     *
     * @param string $errno   Error code number
     * @param string $errstr  Error message
     * @param string $errfile File where error occured
     * @param string $errline Line number of error
     *
     * @return bool           Always true to cancel default error handling
     */
    public static function storeError($errno, $errstr, $errfile, $errline)
    {
        self::$php_errors[] = "ERROR [$errno] - ".$errstr."<br />\n"
            . " Occurred in ".$errfile." on line ".$errline.".";
        return true;
    }

    /**
     * Generate the "salt" used in the salt'ed login request.
     *
     * @return string
     */
    protected function generateSalt()
    {
        return str_replace(
            '.', '', $this->getRequest()->getServer()->get('REMOTE_ADDR')
        );
    }

    /**
     * Send the "salt" to be used in the salt'ed login request.
     *
     * @return \Zend\Http\Response
     */
    protected function getSaltAjax()
    {
        return $this->output($this->generateSalt(), self::STATUS_OK);
    }

    /**
     * Login with post'ed username and encrypted password.
     *
     * @return \Zend\Http\Response
     */
    protected function loginAjax()
    {
        // Fetch Salt
        $salt = $this->generateSalt();

        // HexDecode Password
        $password = pack('H*', $this->params()->fromPost('password'));

        // Decrypt Password
        $password = \VuFind\Crypt\RC4::encrypt($salt, $password);

        // Update the request with the decrypted password:
        $this->getRequest()->getPost()->set('password', $password);

        // Authenticate the user:
        try {
            $this->getAuthManager()->login($this->getRequest());
        } catch (AuthException $e) {
            return $this->output(
                $this->translate($e->getMessage()),
                self::STATUS_ERROR
            );
        }

        return $this->output(true, self::STATUS_OK);
    }

    /**
     * Tag a record.
     *
     * @return \Zend\Http\Response
     */
    protected function tagRecordAjax()
    {
        $user = $this->getUser();
        if ($user === false) {
            return $this->output(
                $this->translate('You must be logged in first'),
                self::STATUS_NEED_AUTH
            );
        }
        // empty tag
        try {
            $driver = $this->getRecordLoader()->load(
                $this->params()->fromPost('id'),
                $this->params()->fromPost('source', 'VuFind')
            );
            $tag = $this->params()->fromPost('tag', '');
            $tagParser = $this->getServiceLocator()->get('VuFind\Tags');
            if (strlen($tag) > 0) { // don't add empty tags
                $driver->addTags($user, $tagParser->parse($tag));
            }
        } catch (\Exception $e) {
            return $this->output(
                $this->translate('Failed'),
                self::STATUS_ERROR
            );
        }

        return $this->output($this->translate('Done'), self::STATUS_OK);
    }

    /**
     * Get all tags for a record.
     *
     * @return \Zend\Http\Response
     */
    protected function getRecordTagsAjax()
    {
        // Retrieve from database:
        $tagTable = $this->getTable('Tags');
        $tags = $tagTable->getForResource(
            $this->params()->fromQuery('id'),
            $this->params()->fromQuery('source', 'VuFind')
        );

        // Build data structure for return:
        $tagList = array();
        foreach ($tags as $tag) {
            $tagList[] = array('tag'=>$tag->tag, 'cnt'=>$tag->cnt);
        }

        // If we don't have any tags, provide a user-appropriate message:
        if (empty($tagList)) {
            $msg = $this->translate('No Tags') . ', ' .
                $this->translate('Be the first to tag this record') . '!';
            return $this->output($msg, self::STATUS_ERROR);
        }

        return $this->output($tagList, self::STATUS_OK);
    }

    /**
     * Get map data on search results and output in JSON
     *
     * @param array $fields Solr fields to retrieve data from
     *
     * @author   Chris Hallberg <crhallberg@gmail.com>
     * @author   Lutz Biedinger <lutz.biedinger@gmail.com>
     *
     * @return \Zend\Http\Response
     */
    protected function getMapDataAjax($fields = array('long_lat'))
    {
        $this->writeSession();  // avoid session write timing bug
        $results = $this->getResultsManager()->get('Solr');
        $params = $results->getParams();
        $params->initFromRequest($this->getRequest()->getQuery());

        $facets = $results->getFullFieldFacets($fields, false);

        $markers=array();
        $i = 0;
        $list = isset($facets['long_lat']['data']['list'])
            ? $facets['long_lat']['data']['list'] : array();
        foreach ($list as $location) {
            $longLat = explode(',', $location['value']);
            $markers[$i] = array(
                'title' => (string)$location['count'], //needs to be a string
                'location_facet' =>
                    $location['value'], //needed to load in the location
                'lon' => $longLat[0],
                'lat' => $longLat[1]
            );
            $i++;
        }
        return $this->output($markers, self::STATUS_OK);
    }

    /**
     * Get entry information on entries tied to a specific map location
     *
     * @author   Chris Hallberg <crhallberg@gmail.com>
     * @author   Lutz Biedinger <lutz.biedinger@gmail.com>
     *
     * @return mixed
     */
    public function resultgooglemapinfoAction()
    {
        $this->writeSession();  // avoid session write timing bug
        // Set layout to render the page inside a lightbox:
        $this->layout()->setTemplate('layout/lightbox');

        $results = $this->getResultsManager()->get('Solr');
        $params = $results->getParams();
        $params->initFromRequest($this->getRequest()->getQuery());

        return $this->createViewModel(
            array(
                'results' => $results,
                'recordSet' => $results->getResults(),
                'recordCount' => $results->getResultTotal(),
                'completeListUrl' => $results->getUrlQuery()->getParams()
            )
        );
    }

    /**
     * AJAX for timeline feature (PubDateVisAjax)
     *
     * @param array $fields Solr fields to retrieve data from
     *
     * @author   Chris Hallberg <crhallberg@gmail.com>
     * @author   Till Kinstler <kinstler@gbv.de>
     *
     * @return \Zend\Http\Response
     */
    protected function getVisDataAjax($fields = array('publishDate'))
    {
        $this->writeSession();  // avoid session write timing bug
        $results = $this->getResultsManager()->get('Solr');
        $params = $results->getParams();
        $params->initFromRequest($this->getRequest()->getQuery());
        foreach ($this->params()->fromQuery('hf', array()) as $hf) {
            $params->getOptions()->addHiddenFilter($hf);
        }
        $params->getOptions()->disableHighlighting();
        $params->getOptions()->spellcheckEnabled(false);
        $filters = $params->getFilters();
        $dateFacets = $this->params()->fromQuery('facetFields');
        $dateFacets = empty($dateFacets) ? array() : explode(':', $dateFacets);
        $fields = $this->processDateFacets($filters, $dateFacets, $results);
        $facets = $this->processFacetValues($fields, $results);
        foreach ($fields as $field => $val) {
            $facets[$field]['min'] = $val[0] > 0 ? $val[0] : 0;
            $facets[$field]['max'] = $val[1] > 0 ? $val[1] : 0;
            $facets[$field]['removalURL']
                = $results->getUrlQuery()->removeFacet(
                    $field,
                    isset($filters[$field][0]) ? $filters[$field][0] : null,
                    false
                );
        }
        return $this->output($facets, self::STATUS_OK);
    }

    /**
     * Support method for getVisData() -- extract details from applied filters.
     *
     * @param array                       $filters    Current filter list
     * @param array                       $dateFacets Objects containing the date
     * ranges
     * @param \VuFind\Search\Solr\Results $results    Search results object
     *
     * @return array
     */
    protected function processDateFacets($filters, $dateFacets, $results)
    {
        $result = array();
        foreach ($dateFacets as $current) {
            $from = $to = '';
            if (isset($filters[$current])) {
                foreach ($filters[$current] as $filter) {
                    if (preg_match('/\[\d+ TO \d+\]/', $filter)) {
                        $range = explode(' TO ', trim($filter, '[]'));
                        $from = $range[0] == '*' ? '' : $range[0];
                        $to = $range[1] == '*' ? '' : $range[1];
                        break;
                    }
                }
            }
            $result[$current] = array($from, $to);
            $result[$current]['label']
                = $results->getParams()->getFacetLabel($current);
        }
        return $result;
    }

    /**
     * Support method for getVisData() -- filter bad values from facet lists.
     *
     * @param array                       $fields  Processed date information from
     * processDateFacets
     * @param \VuFind\Search\Solr\Results $results Search results object
     *
     * @return array
     */
    protected function processFacetValues($fields, $results)
    {
        $facets = $results->getFullFieldFacets(array_keys($fields));
        $retVal = array();
        foreach ($facets as $field => $values) {
            $newValues = array('data' => array());
            foreach ($values['data']['list'] as $current) {
                // Only retain numeric values!
                if (preg_match("/^[0-9]+$/", $current['value'])) {
                    $newValues['data'][]
                        = array($current['value'], $current['count']);
                }
            }
            $retVal[$field] = $newValues;
        }
        return $retVal;
    }

    /**
     * Save a record to a list.
     *
     * @return \Zend\Http\Response
     */
    protected function saveRecordAjax()
    {
        $user = $this->getUser();
        if (!$user) {
            return $this->output(
                $this->translate('You must be logged in first'),
                self::STATUS_NEED_AUTH
            );
        }

        $driver = $this->getRecordLoader()->load(
            $this->params()->fromPost('id'),
            $this->params()->fromPost('source', 'VuFind')
        );
        $post = $this->getRequest()->getPost()->toArray();
        $tagParser = $this->getServiceLocator()->get('VuFind\Tags');
        $post['mytags'] = $tagParser->parse($post['mytags']);
        $driver->saveToFavorites($post, $user);
        return $this->output('Done', self::STATUS_OK);
    }

    /**
     * Saves records to a User's favorites
     *
     * @return \Zend\Http\Response
     */
    protected function bulkSaveAjax()
    {
        // Without IDs, we can't continue
        $ids = $this->params()->fromPost('ids', array());
        if (empty($ids)) {
            return $this->output(
                array('result'=>$this->translate('bulk_error_missing')),
                self::STATUS_ERROR
            );
        }

        $user = $this->getUser();
        if (!$user) {
            return $this->output(
                $this->translate('You must be logged in first'),
                self::STATUS_NEED_AUTH
            );
        }

        try {
            $this->favorites()->saveBulk(
                $this->getRequest()->getPost()->toArray(), $user
            );
            return $this->output(
                array(
                    'result' => array('list' => $this->params()->fromPost('list')),
                    'info' => $this->translate("bulk_save_success")
                ), self::STATUS_OK
            );
        } catch (\Exception $e) {
            return $this->output(
                array('info' => $this->translate('bulk_save_error')),
                self::STATUS_ERROR
            );
        }
    }

    /**
     * Add a list.
     *
     * @return \Zend\Http\Response
     */
    protected function addListAjax()
    {
        $user = $this->getUser();

        try {
            $table = $this->getTable('UserList');
            $list = $table->getNew($user);
            $id = $list->updateFromRequest($user, $this->getRequest()->getPost());
        } catch (\Exception $e) {
            switch(get_class($e)) {
            case 'VuFind\Exception\LoginRequired':
                return $this->output(
                    $this->translate('You must be logged in first'),
                    self::STATUS_NEED_AUTH
                );
                break;
            case 'VuFind\Exception\ListPermission':
            case 'VuFind\Exception\MissingField':
                return $this->output(
                    $this->translate($e->getMessage()), self::STATUS_ERROR
                );
            default:
                throw $e;
            }
        }

        return $this->output(array('id' => $id), self::STATUS_OK);
    }

    /**
     * Get Autocomplete suggestions.
     *
     * @return \Zend\Http\Response
     */
    protected function getACSuggestionsAjax()
    {
        $this->writeSession();  // avoid session write timing bug
        $query = $this->getRequest()->getQuery();
        $autocompleteManager = $this->getServiceLocator()
            ->get('VuFind\AutocompletePluginManager');
        return $this->output(
            $autocompleteManager->getSuggestions($query), self::STATUS_OK
        );
    }

    /**
     * Text a record.
     *
     * @return \Zend\Http\Response
     */
    protected function smsRecordAjax()
    {
        $this->writeSession();  // avoid session write timing bug
        // Attempt to send the email:
        try {
            $record = $this->getRecordLoader()->load(
                $this->params()->fromPost('id'),
                $this->params()->fromPost('source', 'VuFind')
            );
            $to = $this->params()->fromPost('to');
            $body = $this->getViewRenderer()->partial(
                'Email/record-sms.phtml', array('driver' => $record, 'to' => $to)
            );
            $this->getServiceLocator()->get('VuFind\SMS')->text(
                $this->params()->fromPost('provider'), $to, null, $body
            );
            return $this->output(
                $this->translate('sms_success'), self::STATUS_OK
            );
        } catch (\Exception $e) {
            return $this->output(
                $this->translate($e->getMessage()), self::STATUS_ERROR
            );
        }
    }


    /**
     * Email a record.
     *
     * @return \Zend\Http\Response
     */
    protected function emailRecordAjax()
    {
        $this->writeSession();  // avoid session write timing bug

        // Force login if necessary:
        $config = $this->getConfig();
        if ((!isset($config->Mail->require_login) || $config->Mail->require_login)
            && !$this->getUser()
        ) {
            return $this->output(
                $this->translate('You must be logged in first'),
                self::STATUS_NEED_AUTH
            );
        }

        // Attempt to send the email:
        try {
            $record = $this->getRecordLoader()->load(
                $this->params()->fromPost('id'),
                $this->params()->fromPost('source', 'VuFind')
            );
            $view = $this->createEmailViewModel();
            $this->getServiceLocator()->get('VuFind\Mailer')->sendRecord(
                $view->to, $view->from, $view->message, $record,
                $this->getViewRenderer()
            );
            return $this->output(
                $this->translate('email_success'), self::STATUS_OK
            );
        } catch (\Exception $e) {
            return $this->output(
                $this->translate($e->getMessage()), self::STATUS_ERROR
            );
        }
    }

    /**
     * Email a search.
     *
     * @return \Zend\Http\Response
     */
    protected function emailSearchAjax()
    {
        $this->writeSession();  // avoid session write timing bug

        // Force login if necessary:
        $config = $this->getConfig();
        if ((!isset($config->Mail->require_login) || $config->Mail->require_login)
            && !$this->getUser()
        ) {
            return $this->output(
                $this->translate('You must be logged in first'),
                self::STATUS_NEED_AUTH
            );
        }

        // Make sure URL is properly formatted -- if no protocol is specified, run it
        // through the serverurl helper:
        $url = $this->params()->fromPost('url');
        if (substr($url, 0, 4) != 'http') {
            $urlHelper = $this->getViewRenderer()->plugin('serverurl');
            $url = $urlHelper($url);
        }

        // Attempt to send the email:
        try {
            $view = $this->createEmailViewModel();
            $this->getServiceLocator()->get('VuFind\Mailer')->sendLink(
                $view->to, $view->from, $view->message, $url,
                $this->getViewRenderer(), $this->params()->fromPost('subject')
            );
            return $this->output(
                $this->translate('email_success'), self::STATUS_OK
            );
        } catch (\Exception $e) {
            return $this->output(
                $this->translate($e->getMessage()), self::STATUS_ERROR
            );
        }
    }

    /**
     * Check Request is Valid
     *
     * @return \Zend\Http\Response
     */
    protected function checkRequestIsValidAjax()
    {
        $this->writeSession();  // avoid session write timing bug
        $id = $this->params()->fromQuery('id');
        $data = $this->params()->fromQuery('data');
        $requestType = $this->params()->fromQuery('requestType');
        if (!empty($id) && !empty($data)) {
            // check if user is logged in
            $user = $this->getUser();
            if (!$user) {
                return $this->output(
                    array(
                        'status' => false, 
                        'msg' => $this->translate('You must be logged in first')
                    ),
                    self::STATUS_NEED_AUTH
                );
            }

            try {
                $catalog = $this->getILS();
                $patron = $this->getAuthManager()->storedCatalogLogin();
                if ($patron) {
                    switch ($requestType) {
                    case 'ILLRequest':
                        $results = $catalog->checkILLRequestIsValid(
                            $id, $data, $patron
                        );
    
                        $msg = $results
                            ? $this->translate(
                                'ill_request_place_text'
                            )
                            : $this->translate(
                                'ill_request_error_blocked'
                            );
                        break;
                    case 'StorageRetrievalRequest':
                        $results = $catalog->checkStorageRetrievalRequestIsValid(
                            $id, $data, $patron
                        );
    
                        $msg = $results
                            ? $this->translate(
                                'storage_retrieval_request_place_text'
                            )
                            : $this->translate(
                                'storage_retrieval_request_error_blocked'
                            );
                        break;
                    default:
                        $results = $catalog->checkRequestIsValid(
                            $id, $data, $patron
                        );
    
                        $msg = $results
                            ? $this->translate('request_place_text')
                            : $this->translate('hold_error_blocked');
                        break;
                    }
                    return $this->output(
                        array('status' => $results, 'msg' => $msg), self::STATUS_OK
                    );
                }
            } catch (\Exception $e) {
                // Do nothing -- just fail through to the error message below.
            }
        }

        return $this->output(
            $this->translate('An error has occurred'), self::STATUS_ERROR
        );
    }

    /**
     * Comment on a record.
     *
     * @return \Zend\Http\Response
     */
    protected function commentRecordAjax()
    {
        $user = $this->getUser();
        if ($user === false) {
            return $this->output(
                $this->translate('You must be logged in first'),
                self::STATUS_NEED_AUTH
            );
        }

        $id = $this->params()->fromPost('id');
        $comment = $this->params()->fromPost('comment');
        if (empty($id) || empty($comment)) {
            return $this->output(
                $this->translate('An error has occurred'), self::STATUS_ERROR
            );
        }

        $table = $this->getTable('Resource');
        $resource = $table->findResource(
            $id, $this->params()->fromPost('source', 'VuFind')
        );
        $id = $resource->addComment($comment, $user);

        return $this->output($id, self::STATUS_OK);
    }

    /**
     * Delete a comment on a record.
     *
     * @return \Zend\Http\Response
     */
    protected function deleteRecordCommentAjax()
    {
        $user = $this->getUser();
        if ($user === false) {
            return $this->output(
                $this->translate('You must be logged in first'),
                self::STATUS_NEED_AUTH
            );
        }

        $id = $this->params()->fromQuery('id');
        $table = $this->getTable('Comments');
        if (empty($id) || !$table->deleteIfOwnedByUser($id, $user)) {
            return $this->output(
                $this->translate('An error has occurred'), self::STATUS_ERROR
            );
        }

        return $this->output($this->translate('Done'), self::STATUS_OK);
    }

    /**
     * Get list of comments for a record as HTML.
     *
     * @return \Zend\Http\Response
     */
    protected function getRecordCommentsAsHTMLAjax()
    {
        $driver = $this->getRecordLoader()->load(
            $this->params()->fromQuery('id'),
            $this->params()->fromQuery('source', 'VuFind')
        );
        $html = $this->getViewRenderer()
            ->render('record/comments-list.phtml', array('driver' => $driver));
        return $this->output($html, self::STATUS_OK);
    }

    /**
     * Delete multiple items from favorites or a list.
     *
     * @return \Zend\Http\Response
     */
    protected function deleteFavoritesAjax()
    {
        $user = $this->getUser();
        if ($user === false) {
            return $this->output(
                $this->translate('You must be logged in first'),
                self::STATUS_NEED_AUTH
            );
        }

        $listID = $this->params()->fromPost('listID');
        $ids = $this->params()->fromPost('ids');

        if (!is_array($ids)) {
            return $this->output(
                $this->translate('delete_missing'),
                self::STATUS_ERROR
            );
        }

        $this->favorites()->delete($ids, $listID, $user);
        return $this->output(
            array('result' => $this->translate('fav_delete_success')),
            self::STATUS_OK
        );
    }

    /**
     * Delete records from a User's cart
     *
     * @return \Zend\Http\Response
     */
    protected function removeItemsCartAjax()
    {
        // Without IDs, we can't continue
        $ids = $this->params()->fromPost('ids');
        if (empty($ids)) {
            return $this->output(
                array('result'=>$this->translate('bulk_error_missing')),
                self::STATUS_ERROR
            );
        }
        $this->getServiceLocator()->get('VuFind\Cart')->removeItems($ids);
        return $this->output(array('delete' => true), self::STATUS_OK);
    }

    /**
     * Process an export request
     *
     * @return \Zend\Http\Response
     */
    protected function exportFavoritesAjax()
    {
        $format = $this->params()->fromPost('format');
        $export = $this->getServiceLocator()->get('VuFind\Export');
        $url = $export->getBulkUrl(
            $this->getViewRenderer(), $format,
            $this->params()->fromPost('ids', array())
        );
        $html = $this->getViewRenderer()->render(
            'ajax/export-favorites.phtml',
            array('url' => $url, 'format' => $format)
        );
        return $this->output(
            array(
                'result' => $this->translate('Done'),
                'result_additional' => $html,
                'needs_redirect' => $export->needsRedirect($format),
                'result_url' => $url
            ), self::STATUS_OK
        );
    }

    /**
     * Fetch Links from resolver given an OpenURL and format as HTML
     * and output the HTML content in JSON object.
     *
     * @return \Zend\Http\Response
     * @author Graham Seaman <Graham.Seaman@rhul.ac.uk>
     */
    protected function getResolverLinksAjax()
    {
        $this->writeSession();  // avoid session write timing bug
        $openUrl = $this->params()->fromQuery('openurl', '');

        $config = $this->getConfig();
        $resolverType = isset($config->OpenURL->resolver)
            ? $config->OpenURL->resolver : 'other';
        $pluginManager = $this->getServiceLocator()
            ->get('VuFind\ResolverDriverPluginManager');
        if (!$pluginManager->has($resolverType)) {
            return $this->output(
                $this->translate("Could not load driver for $resolverType"),
                self::STATUS_ERROR
            );
        }
        $resolver = new \VuFind\Resolver\Connection(
            $pluginManager->get($resolverType)
        );
        if (isset($config->OpenURL->resolver_cache)) {
            $resolver->enableCache($config->OpenURL->resolver_cache);
        }
        $result = $resolver->fetchLinks($openUrl);

        // Sort the returned links into categories based on service type:
        $electronic = $print = $services = array();
        foreach ($result as $link) {
            switch (isset($link['service_type']) ? $link['service_type'] : '') {
            case 'getHolding':
                $print[] = $link;
                break;
            case 'getWebService':
                $services[] = $link;
                break;
            case 'getDOI':
                // Special case -- modify DOI text for special display:
                $link['title'] = $this->translate('Get full text');
                $link['coverage'] = '';
            case 'getFullTxt':
            default:
                $electronic[] = $link;
                break;
            }
        }

        // Get the OpenURL base:
        if (isset($config->OpenURL) && isset($config->OpenURL->url)) {
            // Trim off any parameters (for legacy compatibility -- default config
            // used to include extraneous parameters):
            list($base) = explode('?', $config->OpenURL->url);
        } else {
            $base = false;
        }

        // Render the links using the view:
        $view = array(
            'openUrlBase' => $base, 'openUrl' => $openUrl, 'print' => $print,
            'electronic' => $electronic, 'services' => $services
        );
        $html = $this->getViewRenderer()->render('ajax/resolverLinks.phtml', $view);

        // output HTML encoded in JSON object
        return $this->output($html, self::STATUS_OK);
    }

    /**
<<<<<<< HEAD
     * Keep Alive
     *
     * This is responsible for keeping the session alive whenever called
     * (via JavaScript)
     *
     * @return \Zend\Http\Response
     */
    protected function keepAliveAjax()
    {
        return $this->output(true, self::STATUS_OK);
=======
     * Get pick up locations for a library
     *
     * @return \Zend\Http\Response
     */
    protected function getLibraryPickupLocationsAjax()
    {
        $this->writeSession();  // avoid session write timing bug
        $id = $this->params()->fromQuery('id');
        $pickupLib = $this->params()->fromQuery('pickupLib');
        if (!empty($id) && !empty($pickupLib)) {
            // check if user is logged in
            $user = $this->getUser();
            if (!$user) {
                return $this->output(
                    array(
                        'status' => false, 
                        'msg' => $this->translate('You must be logged in first')
                    ),
                    self::STATUS_NEED_AUTH
                );
            }

            try {
                $catalog = $this->getILS();
                $patron = $this->getAuthManager()->storedCatalogLogin();
                if ($patron) {
                    $params = array(
                        'id' => $id,
                        'pickupLib' => $pickupLib,
                        'patron' => $patron
                    );
                    $results = $catalog->getILLPickupLocations(
                        $id, $pickupLib, $patron
                    );
                    foreach ($results as &$result) {
                        if (isset($result['name'])) {
                            $result['name'] = $this->translate(
                                'location_' . $result['name'], 
                                $result['name']
                            );
                        }
                    }
                    return $this->output(
                        array('locations' => $results), self::STATUS_OK
                    );
                }
            } catch (\Exception $e) {
                // Do nothing -- just fail through to the error message below.
            }
        }

        return $this->output(
            $this->translate('An error has occurred'), self::STATUS_ERROR
        );
>>>>>>> e7538ad9
    }

    /**
     * Convenience method for accessing results
     *
     * @return \VuFind\Search\Results\PluginManager
     */
    protected function getResultsManager()
    {
        return $this->getServiceLocator()->get('VuFind\SearchResultsPluginManager');
    }
}<|MERGE_RESOLUTION|>--- conflicted
+++ resolved
@@ -1091,7 +1091,7 @@
                         $results = $catalog->checkILLRequestIsValid(
                             $id, $data, $patron
                         );
-    
+
                         $msg = $results
                             ? $this->translate(
                                 'ill_request_place_text'
@@ -1362,7 +1362,6 @@
     }
 
     /**
-<<<<<<< HEAD
      * Keep Alive
      *
      * This is responsible for keeping the session alive whenever called
@@ -1373,7 +1372,9 @@
     protected function keepAliveAjax()
     {
         return $this->output(true, self::STATUS_OK);
-=======
+    }
+
+    /**
      * Get pick up locations for a library
      *
      * @return \Zend\Http\Response
@@ -1428,7 +1429,6 @@
         return $this->output(
             $this->translate('An error has occurred'), self::STATUS_ERROR
         );
->>>>>>> e7538ad9
     }
 
     /**
