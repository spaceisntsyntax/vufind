--- conflicted
+++ resolved
@@ -68,12 +68,8 @@
         "symfony/yaml": "*",
         "vufind-org/vufindcode": "*",
         "vufind-org/vufindhttp": "*",
-<<<<<<< HEAD
         "worldcat/discovery" : ">=0.15.0",
-        "zendframework/zendframework": "2.3.5",
-=======
         "zendframework/zendframework": "2.3.7",
->>>>>>> 3eed1764
         "zendframework/zendrest": "2.*",
         "zendframework/zendservice-amazon": "2.*",
         "zendframework/zendservice-recaptcha": "2.*",
