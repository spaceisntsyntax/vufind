<<<<<<< HEAD
vufind 4.0 distribution; urgency=low

  * VuFind 4.0 release (see http://vufind.org/wiki/changelog for details) 
=======
vufind 3.1.4 distribution; urgency=low

  * VuFind 3.1.4 release (see http://vufind.org/wiki/changelog for details) 
>>>>>>> e6e232e5

 -- maintainer VuFind Project Administration Team <vufind-admins@lists.sourceforge.net>  Mo 10 Jul 2017 09:30:33 UTC

vufind 3.1.3 distribution; urgency=low

  * VuFind 3.1.3 release (see http://vufind.org/wiki/changelog for details) 

 -- maintainer VuFind Project Administration Team <vufind-admins@lists.sourceforge.net>  Mo 13 Mar 2017 08:44:17 UTC

vufind 3.1.2 distribution; urgency=low

  * VuFind 3.1.2 release (see http://vufind.org/wiki/changelog for details) 

 -- maintainer VuFind Project Administration Team <vufind-admins@lists.sourceforge.net>  Mo 16 Jan 2017 07:21:54 UTC

vufind 3.1.1 distribution; urgency=low

  * VuFind 3.1.1 release (see http://vufind.org/wiki/changelog for details) 

 -- maintainer VuFind Project Administration Team <vufind-admins@lists.sourceforge.net>  Mo 31 Oct 2016 08:44:19 UTC

vufind 3.1 distribution; urgency=low

  * VuFind 3.1 release (see http://vufind.org/wiki/changelog for details) 

 -- maintainer VuFind Project Administration Team <vufind-admins@lists.sourceforge.net>  Mo 26 Sep 2016 10:30:43 UTC

vufind 3.0.3 distribution; urgency=low

  * VuFind 3.0.3 release (see http://vufind.org/wiki/changelog for details) 

 -- maintainer VuFind Project Administration Team <vufind-admins@lists.sourceforge.net>  Mo 1 Aug 2016 09:01:21 UTC

vufind 3.0.2 distribution; urgency=low

  * VuFind 3.0.2 release (see http://vufind.org/wiki/changelog for details) 

 -- maintainer VuFind Project Administration Team <vufind-admins@lists.sourceforge.net>  Tu 5 Jul 2016 12:02:33 UTC

vufind 3.0.1 distribution; urgency=low

  * VuFind 3.0.1 release (see http://vufind.org/wiki/changelog for details) 

 -- maintainer VuFind Project Administration Team <vufind-admins@lists.sourceforge.net>  Fr 27 May 2016 12:00:49 UTC

vufind 3.0 distribution; urgency=low

  * VuFind 3.0 release (see http://vufind.org/wiki/changelog for details) 

 -- maintainer VuFind Project Administration Team <vufind-admins@lists.sourceforge.net>  Mo 25 Apr 2016 09:28:51 UTC

vufind 2.5.4 distribution; urgency=low

  * VuFind 2.5.4 release (see http://vufind.org/wiki/changelog for details) 

 -- maintainer VuFind Project Administration Team <vufind-admins@lists.sourceforge.net>  Mo 25 Apr 2016 07:12:54 UTC

vufind 2.5.3 distribution; urgency=low

  * VuFind 2.5.3 release (see http://vufind.org/wiki/changelog for details) 

 -- maintainer VuFind Project Administration Team <vufind-admins@lists.sourceforge.net>  Mo 18 Apr 2016 09:50:46 UTC

vufind 2.5.2 distribution; urgency=low

  * VuFind 2.5.2 release (see http://vufind.org/wiki/changelog for details) 

 -- maintainer VuFind Project Administration Team <vufind-admins@lists.sourceforge.net>  We 3 Feb 2016 10:52:27 UTC

vufind 2.5.1 distribution; urgency=low

  * VuFind 2.5.1 release (see http://vufind.org/wiki/changelog for details) 

 -- maintainer VuFind Project Administration Team <vufind-admins@lists.sourceforge.net>  Mo 11 Jan 2016 09:30:11 UTC

vufind 2.5 distribution; urgency=low

  * VuFind 2.5 release (see http://vufind.org/wiki/changelog for details) 

 -- maintainer VuFind Project Administration Team <vufind-admins@lists.sourceforge.net>  Mo 28 Sep 2015 09:00:00 UTC

vufind 2.4.1 distribution; urgency=low

  * VuFind 2.4.1 release (see http://vufind.org/wiki/changelog for details) 

 -- maintainer VuFind Project Administration Team <vufind-admins@lists.sourceforge.net>  Mo 25 May 2015 08:41:27 UTC

vufind 2.4 distribution; urgency=low

  * VuFind 2.4 release (see http://vufind.org/wiki/changelog for details) 

 -- maintainer VuFind Project Administration Team <vufind-admins@lists.sourceforge.net>  Mo 23 Mar 2015 09:21:49 UTC

vufind 2.3.1 distribution; urgency=low

  * VuFind 2.3.1 release (see http://vufind.org/wiki/changelog for details) 

 -- maintainer VuFind Project Administration Team <vufind-admins@lists.sourceforge.net>  Mo 17 Nov 2014 08:31:51 UTC

vufind 2.3 distribution; urgency=low

  * VuFind 2.3 release (see http://vufind.org/wiki/changelog for details) 

 -- maintainer VuFind Project Administration Team <vufind-admins@lists.sourceforge.net>  Mo 11 Aug 2014 08:57:22 UTC

vufind 2.2.1 distribution; urgency=low

  * VuFind 2.2.1 release (see http://vufind.org/wiki/changelog for details) 

 -- maintainer VuFind Project Administration Team <vufind-admins@lists.sourceforge.net>  Mo 26 Feb 2014 09:11:36 UTC

vufind 2.2 distribution; urgency=low

  * VuFind 2.2 release (see http://vufind.org/wiki/changelog for details) 

 -- maintainer VuFind Project Administration Team <vufind-admins@lists.sourceforge.net>  Mo 27 Jan 2014 09:13:52 UTC

vufind 2.1.1 distribution; urgency=low

  * VuFind 2.1.1 release (see http://vufind.org/wiki/changelog for details) 

 -- maintainer VuFind Project Administration Team <vufind-admins@lists.sourceforge.net>  Mo 9 Sep 2013 11:26:51 UTC

vufind 2.1 distribution; urgency=low

  * VuFind 2.1 release (see http://vufind.org/wiki/changelog for details) 

 -- maintainer VuFind Project Administration Team <vufind-admins@lists.sourceforge.net>  Mo 26 Aug 2013 08:43:11 UTC

vufind 2.0.1 distribution; urgency=low

  * VuFind 2.0.1 release (see http://vufind.org/wiki/changelog for details) 

 -- maintainer VuFind Project Administration Team <vufind-admins@lists.sourceforge.net>  Mo 25 Jun 2013 10:35:52 UTC

vufind 2.0 distribution; urgency=low

  * VuFind 2.0 release (see http://vufind.org/wiki/changelog for details) 

 -- maintainer VuFind Project Administration Team <vufind-admins@lists.sourceforge.net>  Mo 24 Jun 2013 09:13:27 UTC

vufind 2.0RC1 distribution; urgency=low

  * VuFind 2.0RC1 release (see http://vufind.org/wiki/changelog for details) 

 -- maintainer VuFind Project Administration Team <vufind-admins@lists.sourceforge.net>  Mo 29 Apr 2013 12:03:19 UTC

vufind 2.0beta distribution; urgency=low

  * VuFind 2.0beta release (see http://vufind.org/wiki/changelog for details) 

 -- maintainer VuFind Project Administration Team <vufind-admins@lists.sourceforge.net>  Mo 1 Oct 2012 12:07:33 UTC
<|MERGE_RESOLUTION|>--- conflicted
+++ resolved
@@ -1,12 +1,12 @@
-<<<<<<< HEAD
 vufind 4.0 distribution; urgency=low
 
   * VuFind 4.0 release (see http://vufind.org/wiki/changelog for details) 
-=======
+
+ -- maintainer VuFind Project Administration Team <vufind-admins@lists.sourceforge.net>  Mo 10 Jul 2017 09:30:33 UTC
+
 vufind 3.1.4 distribution; urgency=low
 
   * VuFind 3.1.4 release (see http://vufind.org/wiki/changelog for details) 
->>>>>>> e6e232e5
 
  -- maintainer VuFind Project Administration Team <vufind-admins@lists.sourceforge.net>  Mo 10 Jul 2017 09:30:33 UTC
 
