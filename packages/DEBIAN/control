<<<<<<< HEAD
Package: vufind
Version: 3.0
=======
Package: vufind2
Version: 2.5.4
>>>>>>> 3ce22592
Section: World Wide Web
Priority: Optional
Architecture: all
Depends: apache2,
         default-jdk,
         libapache2-mod-php5 | libapache2-mod-php,
         mysql-server | virtual-mysql-server-core,
         php-pear,
         php5 | php,
         php5-dev | php-dev,
         php5-gd | php-gd,
         php5-intl | php-intl,
         php5-json | php-json,
         php5-ldap | php-ldap,
         php5-mcrypt | php-mcrypt,
         php5-mysql | php-mysql,
         php5-xsl | php-xml
Maintainer: VuFind Project Administration Team <vufind-admins@lists.sourceforge.net>
Homepage: http://vufind.org/
Description: A library resource discovery portal
 VuFind is a library resource portal designed and developed for libraries by
 libraries. The goal of VuFind is to enable your users to search and browse
 through all of your library's resources by replacing the traditional OPAC.
 You can find more information at http://vufind.org.
<|MERGE_RESOLUTION|>--- conflicted
+++ resolved
@@ -1,10 +1,5 @@
-<<<<<<< HEAD
 Package: vufind
 Version: 3.0
-=======
-Package: vufind2
-Version: 2.5.4
->>>>>>> 3ce22592
 Section: World Wide Web
 Priority: Optional
 Architecture: all
