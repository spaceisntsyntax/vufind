{
    "_readme": [
        "This file locks the dependencies of your project to a known state",
        "Read more about it at https://getcomposer.org/doc/01-basic-usage.md#installing-dependencies",
        "This file is @generated automatically"
    ],
<<<<<<< HEAD
    "content-hash": "9df32fa6a0968d15533df699759acadf",
=======
    "content-hash": "fefd4195da68ba239396bad275587d3a",
>>>>>>> 69ba88e1
    "packages": [
        {
            "name": "ahand/mobileesp",
            "version": "dev-master",
            "source": {
                "type": "git",
                "url": "https://github.com/ahand/mobileesp.git",
                "reference": "c02055dbe9baee63aab11438f4d7b5d25075d347"
            },
            "dist": {
                "type": "zip",
                "url": "https://api.github.com/repos/ahand/mobileesp/zipball/c02055dbe9baee63aab11438f4d7b5d25075d347",
                "reference": "c02055dbe9baee63aab11438f4d7b5d25075d347",
                "shasum": ""
            },
            "default-branch": true,
            "type": "library",
            "autoload": {
                "classmap": [
                    "PHP"
                ]
            },
            "notification-url": "https://packagist.org/downloads/",
            "license": [
                "Apache-2.0"
            ],
            "authors": [
                {
                    "name": "Anthony Hand",
                    "email": "anthony.hand@gmail.com",
                    "role": "Maintainer"
                }
            ],
            "description": "Since 2008, MobileESP provides web site developers an easy-to-use and lightweight API for detecting whether visitors are using a mobile device, and if so, what kind. The APIs provide simple boolean results ('true' or 'false') for identifying individual device categories (such as iPhone, BlackBerry, Android, and Windows Mobile), device capabilities (e.g., J2ME), and broad classes of devices, such as 'iPhone Tier' (iPhone/Android/Tizen) or 'Tablet Tier.' APIs are available in PHP, JavaScript, Java, C#, Ruby Python, and more.",
            "homepage": "http://www.mobileesp.org",
            "keywords": [
                "Mobile-Detect",
                "browser",
                "detect android",
                "detect ipad",
                "detect iphone",
                "detect tablet",
                "mobile",
                "mobile detect",
                "mobile detector",
                "mobile device",
                "mobile esp",
                "mobile redirect",
                "mobile view managing",
                "mobiledetect",
                "responsive web",
                "user agent",
                "useragent"
            ],
            "support": {
                "issues": "https://github.com/ahand/mobileesp/issues",
                "source": "https://github.com/ahand/mobileesp/"
            },
            "time": "2017-06-06T22:20:56+00:00"
        },
        {
            "name": "bacon/bacon-qr-code",
            "version": "2.0.4",
            "source": {
                "type": "git",
                "url": "https://github.com/Bacon/BaconQrCode.git",
                "reference": "f73543ac4e1def05f1a70bcd1525c8a157a1ad09"
            },
            "dist": {
                "type": "zip",
                "url": "https://api.github.com/repos/Bacon/BaconQrCode/zipball/f73543ac4e1def05f1a70bcd1525c8a157a1ad09",
                "reference": "f73543ac4e1def05f1a70bcd1525c8a157a1ad09",
                "shasum": ""
            },
            "require": {
                "dasprid/enum": "^1.0.3",
                "ext-iconv": "*",
                "php": "^7.1 || ^8.0"
            },
            "require-dev": {
                "phly/keep-a-changelog": "^1.4",
                "phpunit/phpunit": "^7 | ^8 | ^9",
                "squizlabs/php_codesniffer": "^3.4"
            },
            "suggest": {
                "ext-imagick": "to generate QR code images"
            },
            "type": "library",
            "autoload": {
                "psr-4": {
                    "BaconQrCode\\": "src/"
                }
            },
            "notification-url": "https://packagist.org/downloads/",
            "license": [
                "BSD-2-Clause"
            ],
            "authors": [
                {
                    "name": "Ben Scholzen 'DASPRiD'",
                    "email": "mail@dasprids.de",
                    "homepage": "https://dasprids.de/",
                    "role": "Developer"
                }
            ],
            "description": "BaconQrCode is a QR code generator for PHP.",
            "homepage": "https://github.com/Bacon/BaconQrCode",
            "support": {
                "issues": "https://github.com/Bacon/BaconQrCode/issues",
                "source": "https://github.com/Bacon/BaconQrCode/tree/2.0.4"
            },
            "time": "2021-06-18T13:26:35+00:00"
        },
        {
            "name": "brick/varexporter",
            "version": "0.3.5",
            "source": {
                "type": "git",
                "url": "https://github.com/brick/varexporter.git",
                "reference": "05241f28dfcba2b51b11e2d750e296316ebbe518"
            },
            "dist": {
                "type": "zip",
                "url": "https://api.github.com/repos/brick/varexporter/zipball/05241f28dfcba2b51b11e2d750e296316ebbe518",
                "reference": "05241f28dfcba2b51b11e2d750e296316ebbe518",
                "shasum": ""
            },
            "require": {
                "nikic/php-parser": "^4.0",
                "php": "^7.2 || ^8.0"
            },
            "require-dev": {
                "php-coveralls/php-coveralls": "^2.2",
                "phpunit/phpunit": "^8.5 || ^9.0",
                "vimeo/psalm": "4.4.1"
            },
            "type": "library",
            "autoload": {
                "psr-4": {
                    "Brick\\VarExporter\\": "src/"
                }
            },
            "notification-url": "https://packagist.org/downloads/",
            "license": [
                "MIT"
            ],
            "description": "A powerful alternative to var_export(), which can export closures and objects without __set_state()",
            "keywords": [
                "var_export"
            ],
            "support": {
                "issues": "https://github.com/brick/varexporter/issues",
                "source": "https://github.com/brick/varexporter/tree/0.3.5"
            },
            "time": "2021-02-10T13:53:07+00:00"
        },
        {
            "name": "cap60552/php-sip2",
            "version": "v1.0.0",
            "source": {
                "type": "git",
                "url": "https://github.com/cap60552/php-sip2.git",
                "reference": "9904f94e857b7d4d4fd494f2d6634dcaf0d6e2c1"
            },
            "dist": {
                "type": "zip",
                "url": "https://api.github.com/repos/cap60552/php-sip2/zipball/9904f94e857b7d4d4fd494f2d6634dcaf0d6e2c1",
                "reference": "9904f94e857b7d4d4fd494f2d6634dcaf0d6e2c1",
                "shasum": ""
            },
            "type": "library",
            "autoload": {
                "classmap": [
                    "/"
                ]
            },
            "notification-url": "https://packagist.org/downloads/",
            "license": [
                "GPL-3.0"
            ],
            "authors": [
                {
                    "name": "John Wohlers",
                    "email": "john@wohlershome.net",
                    "role": "Maintainer"
                }
            ],
            "description": "PHP class library to facilitate communication with Integrated Library System (ILS) servers via 3M's SIP2.",
            "homepage": "https://github.com/cap60552/php-sip2",
            "support": {
                "issues": "https://github.com/cap60552/php-sip2/issues",
                "source": "https://github.com/cap60552/php-sip2/tree/v1.0.0"
            },
            "time": "2015-11-03T04:42:39+00:00"
        },
        {
            "name": "colinmollenhour/credis",
            "version": "v1.12.1",
            "source": {
                "type": "git",
                "url": "https://github.com/colinmollenhour/credis.git",
                "reference": "c27faa11724229986335c23f4b6d0f1d8d6547fb"
            },
            "dist": {
                "type": "zip",
                "url": "https://api.github.com/repos/colinmollenhour/credis/zipball/c27faa11724229986335c23f4b6d0f1d8d6547fb",
                "reference": "c27faa11724229986335c23f4b6d0f1d8d6547fb",
                "shasum": ""
            },
            "require": {
                "php": ">=5.4.0"
            },
            "type": "library",
            "autoload": {
                "classmap": [
                    "Client.php",
                    "Cluster.php",
                    "Sentinel.php",
                    "Module.php"
                ]
            },
            "notification-url": "https://packagist.org/downloads/",
            "license": [
                "MIT"
            ],
            "authors": [
                {
                    "name": "Colin Mollenhour",
                    "email": "colin@mollenhour.com"
                }
            ],
            "description": "Credis is a lightweight interface to the Redis key-value store which wraps the phpredis library when available for better performance.",
            "homepage": "https://github.com/colinmollenhour/credis",
            "support": {
                "issues": "https://github.com/colinmollenhour/credis/issues",
                "source": "https://github.com/colinmollenhour/credis/tree/v1.12.1"
            },
            "time": "2020-11-06T16:09:14+00:00"
        },
        {
            "name": "composer/package-versions-deprecated",
            "version": "1.11.99.2",
            "source": {
                "type": "git",
                "url": "https://github.com/composer/package-versions-deprecated.git",
                "reference": "c6522afe5540d5fc46675043d3ed5a45a740b27c"
            },
            "dist": {
                "type": "zip",
                "url": "https://api.github.com/repos/composer/package-versions-deprecated/zipball/c6522afe5540d5fc46675043d3ed5a45a740b27c",
                "reference": "c6522afe5540d5fc46675043d3ed5a45a740b27c",
                "shasum": ""
            },
            "require": {
                "composer-plugin-api": "^1.1.0 || ^2.0",
                "php": "^7 || ^8"
            },
            "replace": {
                "ocramius/package-versions": "1.11.99"
            },
            "require-dev": {
                "composer/composer": "^1.9.3 || ^2.0@dev",
                "ext-zip": "^1.13",
                "phpunit/phpunit": "^6.5 || ^7"
            },
            "type": "composer-plugin",
            "extra": {
                "class": "PackageVersions\\Installer",
                "branch-alias": {
                    "dev-master": "1.x-dev"
                }
            },
            "autoload": {
                "psr-4": {
                    "PackageVersions\\": "src/PackageVersions"
                }
            },
            "notification-url": "https://packagist.org/downloads/",
            "license": [
                "MIT"
            ],
            "authors": [
                {
                    "name": "Marco Pivetta",
                    "email": "ocramius@gmail.com"
                },
                {
                    "name": "Jordi Boggiano",
                    "email": "j.boggiano@seld.be"
                }
            ],
            "description": "Composer plugin that provides efficient querying for installed package versions (no runtime IO)",
            "support": {
                "issues": "https://github.com/composer/package-versions-deprecated/issues",
                "source": "https://github.com/composer/package-versions-deprecated/tree/1.11.99.2"
            },
            "funding": [
                {
                    "url": "https://packagist.com",
                    "type": "custom"
                },
                {
                    "url": "https://github.com/composer",
                    "type": "github"
                },
                {
                    "url": "https://tidelift.com/funding/github/packagist/composer/composer",
                    "type": "tidelift"
                }
            ],
            "time": "2021-05-24T07:46:03+00:00"
        },
        {
            "name": "composer/semver",
            "version": "3.2.5",
            "source": {
                "type": "git",
                "url": "https://github.com/composer/semver.git",
                "reference": "31f3ea725711245195f62e54ffa402d8ef2fdba9"
            },
            "dist": {
                "type": "zip",
                "url": "https://api.github.com/repos/composer/semver/zipball/31f3ea725711245195f62e54ffa402d8ef2fdba9",
                "reference": "31f3ea725711245195f62e54ffa402d8ef2fdba9",
                "shasum": ""
            },
            "require": {
                "php": "^5.3.2 || ^7.0 || ^8.0"
            },
            "require-dev": {
                "phpstan/phpstan": "^0.12.54",
                "symfony/phpunit-bridge": "^4.2 || ^5"
            },
            "type": "library",
            "extra": {
                "branch-alias": {
                    "dev-main": "3.x-dev"
                }
            },
            "autoload": {
                "psr-4": {
                    "Composer\\Semver\\": "src"
                }
            },
            "notification-url": "https://packagist.org/downloads/",
            "license": [
                "MIT"
            ],
            "authors": [
                {
                    "name": "Nils Adermann",
                    "email": "naderman@naderman.de",
                    "homepage": "http://www.naderman.de"
                },
                {
                    "name": "Jordi Boggiano",
                    "email": "j.boggiano@seld.be",
                    "homepage": "http://seld.be"
                },
                {
                    "name": "Rob Bast",
                    "email": "rob.bast@gmail.com",
                    "homepage": "http://robbast.nl"
                }
            ],
            "description": "Semver library that offers utilities, version constraint parsing and validation.",
            "keywords": [
                "semantic",
                "semver",
                "validation",
                "versioning"
            ],
            "support": {
                "irc": "irc://irc.freenode.org/composer",
                "issues": "https://github.com/composer/semver/issues",
                "source": "https://github.com/composer/semver/tree/3.2.5"
            },
            "funding": [
                {
                    "url": "https://packagist.com",
                    "type": "custom"
                },
                {
                    "url": "https://github.com/composer",
                    "type": "github"
                },
                {
                    "url": "https://tidelift.com/funding/github/packagist/composer/composer",
                    "type": "tidelift"
                }
            ],
            "time": "2021-05-24T12:41:47+00:00"
        },
        {
            "name": "container-interop/container-interop",
            "version": "1.2.0",
            "source": {
                "type": "git",
                "url": "https://github.com/container-interop/container-interop.git",
                "reference": "79cbf1341c22ec75643d841642dd5d6acd83bdb8"
            },
            "dist": {
                "type": "zip",
                "url": "https://api.github.com/repos/container-interop/container-interop/zipball/79cbf1341c22ec75643d841642dd5d6acd83bdb8",
                "reference": "79cbf1341c22ec75643d841642dd5d6acd83bdb8",
                "shasum": ""
            },
            "require": {
                "psr/container": "^1.0"
            },
            "type": "library",
            "autoload": {
                "psr-4": {
                    "Interop\\Container\\": "src/Interop/Container/"
                }
            },
            "notification-url": "https://packagist.org/downloads/",
            "license": [
                "MIT"
            ],
            "description": "Promoting the interoperability of container objects (DIC, SL, etc.)",
            "homepage": "https://github.com/container-interop/container-interop",
            "support": {
                "issues": "https://github.com/container-interop/container-interop/issues",
                "source": "https://github.com/container-interop/container-interop/tree/master"
            },
            "abandoned": "psr/container",
            "time": "2017-02-14T19:40:03+00:00"
        },
        {
            "name": "dasprid/enum",
            "version": "1.0.3",
            "source": {
                "type": "git",
                "url": "https://github.com/DASPRiD/Enum.git",
                "reference": "5abf82f213618696dda8e3bf6f64dd042d8542b2"
            },
            "dist": {
                "type": "zip",
                "url": "https://api.github.com/repos/DASPRiD/Enum/zipball/5abf82f213618696dda8e3bf6f64dd042d8542b2",
                "reference": "5abf82f213618696dda8e3bf6f64dd042d8542b2",
                "shasum": ""
            },
            "require-dev": {
                "phpunit/phpunit": "^7 | ^8 | ^9",
                "squizlabs/php_codesniffer": "^3.4"
            },
            "type": "library",
            "autoload": {
                "psr-4": {
                    "DASPRiD\\Enum\\": "src/"
                }
            },
            "notification-url": "https://packagist.org/downloads/",
            "license": [
                "BSD-2-Clause"
            ],
            "authors": [
                {
                    "name": "Ben Scholzen 'DASPRiD'",
                    "email": "mail@dasprids.de",
                    "homepage": "https://dasprids.de/",
                    "role": "Developer"
                }
            ],
            "description": "PHP 7.1 enum implementation",
            "keywords": [
                "enum",
                "map"
            ],
            "support": {
                "issues": "https://github.com/DASPRiD/Enum/issues",
                "source": "https://github.com/DASPRiD/Enum/tree/1.0.3"
            },
            "time": "2020-10-02T16:03:48+00:00"
        },
        {
            "name": "doctrine/cache",
            "version": "2.1.1",
            "source": {
                "type": "git",
                "url": "https://github.com/doctrine/cache.git",
                "reference": "331b4d5dbaeab3827976273e9356b3b453c300ce"
            },
            "dist": {
                "type": "zip",
                "url": "https://api.github.com/repos/doctrine/cache/zipball/331b4d5dbaeab3827976273e9356b3b453c300ce",
                "reference": "331b4d5dbaeab3827976273e9356b3b453c300ce",
                "shasum": ""
            },
            "require": {
                "php": "~7.1 || ^8.0"
            },
            "conflict": {
                "doctrine/common": ">2.2,<2.4"
            },
            "require-dev": {
                "alcaeus/mongo-php-adapter": "^1.1",
                "cache/integration-tests": "dev-master",
                "doctrine/coding-standard": "^8.0",
                "mongodb/mongodb": "^1.1",
                "phpunit/phpunit": "^7.0 || ^8.0 || ^9.0",
                "predis/predis": "~1.0",
                "psr/cache": "^1.0 || ^2.0 || ^3.0",
                "symfony/cache": "^4.4 || ^5.2 || ^6.0@dev",
                "symfony/var-exporter": "^4.4 || ^5.2 || ^6.0@dev"
            },
            "suggest": {
                "alcaeus/mongo-php-adapter": "Required to use legacy MongoDB driver"
            },
            "type": "library",
            "autoload": {
                "psr-4": {
                    "Doctrine\\Common\\Cache\\": "lib/Doctrine/Common/Cache"
                }
            },
            "notification-url": "https://packagist.org/downloads/",
            "license": [
                "MIT"
            ],
            "authors": [
                {
                    "name": "Guilherme Blanco",
                    "email": "guilhermeblanco@gmail.com"
                },
                {
                    "name": "Roman Borschel",
                    "email": "roman@code-factory.org"
                },
                {
                    "name": "Benjamin Eberlei",
                    "email": "kontakt@beberlei.de"
                },
                {
                    "name": "Jonathan Wage",
                    "email": "jonwage@gmail.com"
                },
                {
                    "name": "Johannes Schmitt",
                    "email": "schmittjoh@gmail.com"
                }
            ],
            "description": "PHP Doctrine Cache library is a popular cache implementation that supports many different drivers such as redis, memcache, apc, mongodb and others.",
            "homepage": "https://www.doctrine-project.org/projects/cache.html",
            "keywords": [
                "abstraction",
                "apcu",
                "cache",
                "caching",
                "couchdb",
                "memcached",
                "php",
                "redis",
                "xcache"
            ],
            "support": {
                "issues": "https://github.com/doctrine/cache/issues",
                "source": "https://github.com/doctrine/cache/tree/2.1.1"
            },
            "funding": [
                {
                    "url": "https://www.doctrine-project.org/sponsorship.html",
                    "type": "custom"
                },
                {
                    "url": "https://www.patreon.com/phpdoctrine",
                    "type": "patreon"
                },
                {
                    "url": "https://tidelift.com/funding/github/packagist/doctrine%2Fcache",
                    "type": "tidelift"
                }
            ],
            "time": "2021-07-17T14:49:29+00:00"
        },
        {
            "name": "doctrine/collections",
            "version": "1.6.8",
            "source": {
                "type": "git",
                "url": "https://github.com/doctrine/collections.git",
                "reference": "1958a744696c6bb3bb0d28db2611dc11610e78af"
            },
            "dist": {
                "type": "zip",
                "url": "https://api.github.com/repos/doctrine/collections/zipball/1958a744696c6bb3bb0d28db2611dc11610e78af",
                "reference": "1958a744696c6bb3bb0d28db2611dc11610e78af",
                "shasum": ""
            },
            "require": {
                "php": "^7.1.3 || ^8.0"
            },
            "require-dev": {
                "doctrine/coding-standard": "^9.0",
                "phpstan/phpstan": "^0.12",
                "phpunit/phpunit": "^7.5 || ^8.5 || ^9.1.5",
                "vimeo/psalm": "^4.2.1"
            },
            "type": "library",
            "autoload": {
                "psr-4": {
                    "Doctrine\\Common\\Collections\\": "lib/Doctrine/Common/Collections"
                }
            },
            "notification-url": "https://packagist.org/downloads/",
            "license": [
                "MIT"
            ],
            "authors": [
                {
                    "name": "Guilherme Blanco",
                    "email": "guilhermeblanco@gmail.com"
                },
                {
                    "name": "Roman Borschel",
                    "email": "roman@code-factory.org"
                },
                {
                    "name": "Benjamin Eberlei",
                    "email": "kontakt@beberlei.de"
                },
                {
                    "name": "Jonathan Wage",
                    "email": "jonwage@gmail.com"
                },
                {
                    "name": "Johannes Schmitt",
                    "email": "schmittjoh@gmail.com"
                }
            ],
            "description": "PHP Doctrine Collections library that adds additional functionality on top of PHP arrays.",
            "homepage": "https://www.doctrine-project.org/projects/collections.html",
            "keywords": [
                "array",
                "collections",
                "iterators",
                "php"
            ],
            "support": {
                "issues": "https://github.com/doctrine/collections/issues",
                "source": "https://github.com/doctrine/collections/tree/1.6.8"
            },
            "time": "2021-08-10T18:51:53+00:00"
        },
        {
            "name": "doctrine/deprecations",
            "version": "v0.5.3",
            "source": {
                "type": "git",
                "url": "https://github.com/doctrine/deprecations.git",
                "reference": "9504165960a1f83cc1480e2be1dd0a0478561314"
            },
            "dist": {
                "type": "zip",
                "url": "https://api.github.com/repos/doctrine/deprecations/zipball/9504165960a1f83cc1480e2be1dd0a0478561314",
                "reference": "9504165960a1f83cc1480e2be1dd0a0478561314",
                "shasum": ""
            },
            "require": {
                "php": "^7.1|^8.0"
            },
            "require-dev": {
                "doctrine/coding-standard": "^6.0|^7.0|^8.0",
                "phpunit/phpunit": "^7.0|^8.0|^9.0",
                "psr/log": "^1.0"
            },
            "suggest": {
                "psr/log": "Allows logging deprecations via PSR-3 logger implementation"
            },
            "type": "library",
            "autoload": {
                "psr-4": {
                    "Doctrine\\Deprecations\\": "lib/Doctrine/Deprecations"
                }
            },
            "notification-url": "https://packagist.org/downloads/",
            "license": [
                "MIT"
            ],
            "description": "A small layer on top of trigger_error(E_USER_DEPRECATED) or PSR-3 logging with options to disable all deprecations or selectively for packages.",
            "homepage": "https://www.doctrine-project.org/",
            "support": {
                "issues": "https://github.com/doctrine/deprecations/issues",
                "source": "https://github.com/doctrine/deprecations/tree/v0.5.3"
            },
            "time": "2021-03-21T12:59:47+00:00"
        },
        {
            "name": "doctrine/event-manager",
            "version": "1.1.1",
            "source": {
                "type": "git",
                "url": "https://github.com/doctrine/event-manager.git",
                "reference": "41370af6a30faa9dc0368c4a6814d596e81aba7f"
            },
            "dist": {
                "type": "zip",
                "url": "https://api.github.com/repos/doctrine/event-manager/zipball/41370af6a30faa9dc0368c4a6814d596e81aba7f",
                "reference": "41370af6a30faa9dc0368c4a6814d596e81aba7f",
                "shasum": ""
            },
            "require": {
                "php": "^7.1 || ^8.0"
            },
            "conflict": {
                "doctrine/common": "<2.9@dev"
            },
            "require-dev": {
                "doctrine/coding-standard": "^6.0",
                "phpunit/phpunit": "^7.0"
            },
            "type": "library",
            "extra": {
                "branch-alias": {
                    "dev-master": "1.0.x-dev"
                }
            },
            "autoload": {
                "psr-4": {
                    "Doctrine\\Common\\": "lib/Doctrine/Common"
                }
            },
            "notification-url": "https://packagist.org/downloads/",
            "license": [
                "MIT"
            ],
            "authors": [
                {
                    "name": "Guilherme Blanco",
                    "email": "guilhermeblanco@gmail.com"
                },
                {
                    "name": "Roman Borschel",
                    "email": "roman@code-factory.org"
                },
                {
                    "name": "Benjamin Eberlei",
                    "email": "kontakt@beberlei.de"
                },
                {
                    "name": "Jonathan Wage",
                    "email": "jonwage@gmail.com"
                },
                {
                    "name": "Johannes Schmitt",
                    "email": "schmittjoh@gmail.com"
                },
                {
                    "name": "Marco Pivetta",
                    "email": "ocramius@gmail.com"
                }
            ],
            "description": "The Doctrine Event Manager is a simple PHP event system that was built to be used with the various Doctrine projects.",
            "homepage": "https://www.doctrine-project.org/projects/event-manager.html",
            "keywords": [
                "event",
                "event dispatcher",
                "event manager",
                "event system",
                "events"
            ],
            "support": {
                "issues": "https://github.com/doctrine/event-manager/issues",
                "source": "https://github.com/doctrine/event-manager/tree/1.1.x"
            },
            "funding": [
                {
                    "url": "https://www.doctrine-project.org/sponsorship.html",
                    "type": "custom"
                },
                {
                    "url": "https://www.patreon.com/phpdoctrine",
                    "type": "patreon"
                },
                {
                    "url": "https://tidelift.com/funding/github/packagist/doctrine%2Fevent-manager",
                    "type": "tidelift"
                }
            ],
            "time": "2020-05-29T18:28:51+00:00"
        },
        {
            "name": "doctrine/persistence",
            "version": "2.3.0",
            "source": {
                "type": "git",
                "url": "https://github.com/doctrine/persistence.git",
                "reference": "f8af155c1e7963f3d2b4415097d55757bbaa53d8"
            },
            "dist": {
                "type": "zip",
                "url": "https://api.github.com/repos/doctrine/persistence/zipball/f8af155c1e7963f3d2b4415097d55757bbaa53d8",
                "reference": "f8af155c1e7963f3d2b4415097d55757bbaa53d8",
                "shasum": ""
            },
            "require": {
                "doctrine/cache": "^1.11 || ^2.0",
                "doctrine/collections": "^1.0",
                "doctrine/deprecations": "^0.5.3",
                "doctrine/event-manager": "^1.0",
                "php": "^7.1 || ^8.0",
                "psr/cache": "^1.0 || ^2.0 || ^3.0"
            },
            "conflict": {
                "doctrine/annotations": "<1.0 || >=2.0",
                "doctrine/common": "<2.10@dev"
            },
            "require-dev": {
                "composer/package-versions-deprecated": "^1.11",
                "doctrine/annotations": "^1.0",
                "doctrine/coding-standard": "^6.0 || ^9.0",
                "doctrine/common": "^3.0",
                "phpstan/phpstan": "1.2.0",
                "phpunit/phpunit": "^7.5.20 || ^8.0 || ^9.0",
                "symfony/cache": "^4.4 || ^5.0 || ^6.0",
                "vimeo/psalm": "4.13.1"
            },
            "type": "library",
            "autoload": {
                "psr-4": {
                    "Doctrine\\Common\\": "lib/Doctrine/Common",
                    "Doctrine\\Persistence\\": "lib/Doctrine/Persistence"
                }
            },
            "notification-url": "https://packagist.org/downloads/",
            "license": [
                "MIT"
            ],
            "authors": [
                {
                    "name": "Guilherme Blanco",
                    "email": "guilhermeblanco@gmail.com"
                },
                {
                    "name": "Roman Borschel",
                    "email": "roman@code-factory.org"
                },
                {
                    "name": "Benjamin Eberlei",
                    "email": "kontakt@beberlei.de"
                },
                {
                    "name": "Jonathan Wage",
                    "email": "jonwage@gmail.com"
                },
                {
                    "name": "Johannes Schmitt",
                    "email": "schmittjoh@gmail.com"
                },
                {
                    "name": "Marco Pivetta",
                    "email": "ocramius@gmail.com"
                }
            ],
            "description": "The Doctrine Persistence project is a set of shared interfaces and functionality that the different Doctrine object mappers share.",
            "homepage": "https://doctrine-project.org/projects/persistence.html",
            "keywords": [
                "mapper",
                "object",
                "odm",
                "orm",
                "persistence"
            ],
            "support": {
                "issues": "https://github.com/doctrine/persistence/issues",
                "source": "https://github.com/doctrine/persistence/tree/2.3.0"
            },
            "time": "2022-01-09T19:58:46+00:00"
        },
        {
            "name": "endroid/qr-code",
            "version": "4.2.2",
            "source": {
                "type": "git",
                "url": "https://github.com/endroid/qr-code.git",
                "reference": "53bfce79da95bf082484301fecbc1d77a3907f78"
            },
            "dist": {
                "type": "zip",
                "url": "https://api.github.com/repos/endroid/qr-code/zipball/53bfce79da95bf082484301fecbc1d77a3907f78",
                "reference": "53bfce79da95bf082484301fecbc1d77a3907f78",
                "shasum": ""
            },
            "require": {
                "bacon/bacon-qr-code": "^2.0",
                "php": "^7.3||^8.0"
            },
            "require-dev": {
                "endroid/quality": "dev-master",
                "ext-gd": "*",
                "khanamiryan/qrcode-detector-decoder": "^1.0.4",
                "setasign/fpdf": "^1.8.2"
            },
            "suggest": {
                "ext-gd": "Enables you to write PNG images",
                "khanamiryan/qrcode-detector-decoder": "Enables you to use the image validator",
                "roave/security-advisories": "Makes sure package versions with known security issues are not installed",
                "setasign/fpdf": "Enables you to use the PDF writer"
            },
            "type": "library",
            "extra": {
                "branch-alias": {
                    "dev-master": "4.x-dev"
                }
            },
            "autoload": {
                "psr-4": {
                    "Endroid\\QrCode\\": "src/"
                }
            },
            "notification-url": "https://packagist.org/downloads/",
            "license": [
                "MIT"
            ],
            "authors": [
                {
                    "name": "Jeroen van den Enden",
                    "email": "info@endroid.nl"
                }
            ],
            "description": "Endroid QR Code",
            "homepage": "https://github.com/endroid/qr-code",
            "keywords": [
                "code",
                "endroid",
                "php",
                "qr",
                "qrcode"
            ],
            "support": {
                "issues": "https://github.com/endroid/qr-code/issues",
                "source": "https://github.com/endroid/qr-code/tree/4.2.2"
            },
            "funding": [
                {
                    "url": "https://github.com/endroid",
                    "type": "github"
                }
            ],
            "time": "2021-08-16T22:08:35+00:00"
        },
        {
            "name": "filp/whoops",
            "version": "2.14.5",
            "source": {
                "type": "git",
                "url": "https://github.com/filp/whoops.git",
                "reference": "a63e5e8f26ebbebf8ed3c5c691637325512eb0dc"
            },
            "dist": {
                "type": "zip",
                "url": "https://api.github.com/repos/filp/whoops/zipball/a63e5e8f26ebbebf8ed3c5c691637325512eb0dc",
                "reference": "a63e5e8f26ebbebf8ed3c5c691637325512eb0dc",
                "shasum": ""
            },
            "require": {
                "php": "^5.5.9 || ^7.0 || ^8.0",
                "psr/log": "^1.0.1 || ^2.0 || ^3.0"
            },
            "require-dev": {
                "mockery/mockery": "^0.9 || ^1.0",
                "phpunit/phpunit": "^4.8.36 || ^5.7.27 || ^6.5.14 || ^7.5.20 || ^8.5.8 || ^9.3.3",
                "symfony/var-dumper": "^2.6 || ^3.0 || ^4.0 || ^5.0"
            },
            "suggest": {
                "symfony/var-dumper": "Pretty print complex values better with var-dumper available",
                "whoops/soap": "Formats errors as SOAP responses"
            },
            "type": "library",
            "extra": {
                "branch-alias": {
                    "dev-master": "2.7-dev"
                }
            },
            "autoload": {
                "psr-4": {
                    "Whoops\\": "src/Whoops/"
                }
            },
            "notification-url": "https://packagist.org/downloads/",
            "license": [
                "MIT"
            ],
            "authors": [
                {
                    "name": "Filipe Dobreira",
                    "homepage": "https://github.com/filp",
                    "role": "Developer"
                }
            ],
            "description": "php error handling for cool kids",
            "homepage": "https://filp.github.io/whoops/",
            "keywords": [
                "error",
                "exception",
                "handling",
                "library",
                "throwable",
                "whoops"
            ],
            "support": {
                "issues": "https://github.com/filp/whoops/issues",
                "source": "https://github.com/filp/whoops/tree/2.14.5"
            },
            "funding": [
                {
                    "url": "https://github.com/denis-sokolov",
                    "type": "github"
                }
            ],
            "time": "2022-01-07T12:00:00+00:00"
        },
        {
            "name": "jasig/phpcas",
            "version": "1.4.0",
            "source": {
                "type": "git",
                "url": "https://github.com/apereo/phpCAS.git",
                "reference": "ea27d122c4c7114006b33d15668c90f1904d53df"
            },
            "dist": {
                "type": "zip",
                "url": "https://api.github.com/repos/apereo/phpCAS/zipball/ea27d122c4c7114006b33d15668c90f1904d53df",
                "reference": "ea27d122c4c7114006b33d15668c90f1904d53df",
                "shasum": ""
            },
            "require": {
                "ext-curl": "*",
                "php": ">=7.0.0",
                "psr/log": "^1.0.0"
            },
            "require-dev": {
                "monolog/monolog": "^1.0.0",
                "phpunit/phpunit": ">=4.8.35 <8"
            },
            "type": "library",
            "extra": {
                "branch-alias": {
                    "dev-master": "1.3.x-dev"
                }
            },
            "autoload": {
                "classmap": [
                    "source/"
                ]
            },
            "notification-url": "https://packagist.org/downloads/",
            "license": [
                "Apache-2.0"
            ],
            "authors": [
                {
                    "name": "Joachim Fritschi",
                    "email": "jfritschi@freenet.de",
                    "homepage": "https://github.com/jfritschi"
                },
                {
                    "name": "Adam Franco",
                    "homepage": "https://github.com/adamfranco"
                },
                {
                    "name": "Henry Pan",
                    "homepage": "https://github.com/phy25"
                }
            ],
            "description": "Provides a simple API for authenticating users against a CAS server",
            "homepage": "https://wiki.jasig.org/display/CASC/phpCAS",
            "keywords": [
                "apereo",
                "cas",
                "jasig"
            ],
            "support": {
                "issues": "https://github.com/apereo/phpCAS/issues",
                "source": "https://github.com/apereo/phpCAS/tree/1.4.0"
            },
            "time": "2021-05-30T19:53:34+00:00"
        },
        {
            "name": "laminas/laminas-cache",
            "version": "2.13.2",
            "source": {
                "type": "git",
                "url": "https://github.com/laminas/laminas-cache.git",
                "reference": "fc3255833c1c687ed2c5312e9663ef062be155c9"
            },
            "dist": {
                "type": "zip",
                "url": "https://api.github.com/repos/laminas/laminas-cache/zipball/fc3255833c1c687ed2c5312e9663ef062be155c9",
                "reference": "fc3255833c1c687ed2c5312e9663ef062be155c9",
                "shasum": ""
            },
            "require": {
                "laminas/laminas-cache-storage-adapter-apc": "^1.0",
                "laminas/laminas-cache-storage-adapter-apcu": "^1.0",
                "laminas/laminas-cache-storage-adapter-blackhole": "^1.0",
                "laminas/laminas-cache-storage-adapter-dba": "^1.0",
                "laminas/laminas-cache-storage-adapter-ext-mongodb": "^1.0",
                "laminas/laminas-cache-storage-adapter-filesystem": "^1.0",
                "laminas/laminas-cache-storage-adapter-memcache": "^1.0",
                "laminas/laminas-cache-storage-adapter-memcached": "^1.0",
                "laminas/laminas-cache-storage-adapter-memory": "^1.0",
                "laminas/laminas-cache-storage-adapter-mongodb": "^1.0",
                "laminas/laminas-cache-storage-adapter-redis": "^1.0",
                "laminas/laminas-cache-storage-adapter-session": "^1.0",
                "laminas/laminas-cache-storage-adapter-wincache": "^1.0",
                "laminas/laminas-cache-storage-adapter-xcache": "^1.0",
                "laminas/laminas-cache-storage-adapter-zend-server": "^1.0",
                "laminas/laminas-eventmanager": "^3.3",
                "laminas/laminas-servicemanager": "^3.6",
                "laminas/laminas-stdlib": "^3.3",
                "laminas/laminas-zendframework-bridge": "^1.0",
                "php": "^7.3 || ~8.0.0",
                "psr/cache": "^1.0",
                "psr/simple-cache": "^1.0"
            },
            "conflict": {
                "symfony/console": "<5.1"
            },
            "provide": {
                "psr/cache-implementation": "1.0",
                "psr/simple-cache-implementation": "1.0"
            },
            "replace": {
                "zendframework/zend-cache": "^2.9.0"
            },
            "require-dev": {
                "laminas/laminas-cli": "^1.0",
                "laminas/laminas-coding-standard": "~1.0.0",
                "laminas/laminas-config-aggregator": "^1.5",
                "laminas/laminas-feed": "^2.14",
                "laminas/laminas-serializer": "^2.6",
                "phpbench/phpbench": "^1.0.0-beta2",
                "phpspec/prophecy-phpunit": "^2.0",
                "phpunit/phpunit": "^9.5"
            },
            "suggest": {
                "laminas/laminas-cli": "The laminas-cli binary can be used to consume commands provided by this component",
                "laminas/laminas-serializer": "Laminas\\Serializer component"
            },
            "type": "library",
            "extra": {
                "laminas": {
                    "component": "Laminas\\Cache",
                    "config-provider": "Laminas\\Cache\\ConfigProvider"
                }
            },
            "autoload": {
                "files": [
                    "autoload/patternPluginManagerPolyfill.php"
                ],
                "psr-4": {
                    "Laminas\\Cache\\": "src/"
                }
            },
            "notification-url": "https://packagist.org/downloads/",
            "license": [
                "BSD-3-Clause"
            ],
            "description": "Caching implementation with a variety of storage options, as well as codified caching strategies for callbacks, classes, and output",
            "homepage": "https://laminas.dev",
            "keywords": [
                "cache",
                "laminas",
                "psr-16",
                "psr-6"
            ],
            "support": {
                "chat": "https://laminas.dev/chat",
                "docs": "https://docs.laminas.dev/laminas-cache/",
                "forum": "https://discourse.laminas.dev",
                "issues": "https://github.com/laminas/laminas-cache/issues",
                "rss": "https://github.com/laminas/laminas-cache/releases.atom",
                "source": "https://github.com/laminas/laminas-cache"
            },
            "funding": [
                {
                    "url": "https://funding.communitybridge.org/projects/laminas-project",
                    "type": "community_bridge"
                }
            ],
            "time": "2021-11-07T13:11:51+00:00"
        },
        {
            "name": "laminas/laminas-cache-storage-adapter-apcu",
            "version": "1.1.0",
            "source": {
                "type": "git",
                "url": "https://github.com/laminas/laminas-cache-storage-adapter-apcu.git",
                "reference": "e182aab739d6b03992a9915cc3c7019391a94548"
            },
            "dist": {
                "type": "zip",
                "url": "https://api.github.com/repos/laminas/laminas-cache-storage-adapter-apcu/zipball/e182aab739d6b03992a9915cc3c7019391a94548",
                "reference": "e182aab739d6b03992a9915cc3c7019391a94548",
                "shasum": ""
            },
            "require": {
                "php": "^7.3 || ~8.0.0"
            },
            "conflict": {
                "laminas/laminas-cache": "<2.10"
            },
            "provide": {
                "laminas/laminas-cache-storage-implementation": "1.0"
            },
            "require-dev": {
                "ext-apcu": "*",
                "laminas/laminas-cache": "^2.10.1",
                "laminas/laminas-cache-storage-adapter-test": "^1.1.1",
                "laminas/laminas-coding-standard": "~1.0.0",
                "squizlabs/php_codesniffer": "^2.7"
            },
            "suggest": {
                "ext-apcu": "APCU >= 5.1.0, to use the APCu storage adapter"
            },
            "type": "library",
            "autoload": {
                "psr-4": {
                    "Laminas\\Cache\\Storage\\Adapter\\": "src/"
                }
            },
            "notification-url": "https://packagist.org/downloads/",
            "license": [
                "BSD-3-Clause"
            ],
            "description": "Laminas cache adapter for apcu",
            "keywords": [
                "cache",
                "laminas"
            ],
            "support": {
                "docs": "https://docs.laminas.dev/laminas-cache-storage-adapter-apcu/",
                "forum": "https://discourse.laminas.dev/",
                "issues": "https://github.com/laminas/laminas-cache-storage-adapter-apcu/issues",
                "rss": "https://github.com/laminas/laminas-cache-storage-adapter-apcu/releases.atom",
                "source": "https://github.com/laminas/laminas-cache-storage-adapter-apcu"
            },
            "funding": [
                {
                    "url": "https://funding.communitybridge.org/projects/laminas-project",
                    "type": "community_bridge"
                }
            ],
            "time": "2021-05-03T20:41:53+00:00"
        },
        {
            "name": "laminas/laminas-cache-storage-adapter-blackhole",
            "version": "1.2.1",
            "source": {
                "type": "git",
                "url": "https://github.com/laminas/laminas-cache-storage-adapter-blackhole.git",
                "reference": "4af1053efd81785a292c2a9442871c075700345a"
            },
            "dist": {
                "type": "zip",
                "url": "https://api.github.com/repos/laminas/laminas-cache-storage-adapter-blackhole/zipball/4af1053efd81785a292c2a9442871c075700345a",
                "reference": "4af1053efd81785a292c2a9442871c075700345a",
                "shasum": ""
            },
            "require": {
                "php": "^7.3 || ~8.0.0"
            },
            "conflict": {
                "laminas/laminas-cache": "<2.10"
            },
            "provide": {
                "laminas/laminas-cache-storage-implementation": "1.0"
            },
            "require-dev": {
                "laminas/laminas-cache": "^2.10.1",
                "laminas/laminas-cache-storage-adapter-test": "^1.1.1",
                "laminas/laminas-coding-standard": "^2.1.4",
                "squizlabs/php_codesniffer": "^3.5.8"
            },
            "type": "library",
            "autoload": {
                "psr-4": {
                    "Laminas\\Cache\\Storage\\Adapter\\": "src/"
                }
            },
            "notification-url": "https://packagist.org/downloads/",
            "license": [
                "BSD-3-Clause"
            ],
            "description": "Laminas cache adapter for blackhole",
            "keywords": [
                "cache",
                "laminas"
            ],
            "support": {
                "docs": "https://docs.laminas.dev/laminas-cache-storage-adapter-blackhole/",
                "forum": "https://discourse.laminas.dev/",
                "issues": "https://github.com/laminas/laminas-cache-storage-adapter-blackhole/issues",
                "rss": "https://github.com/laminas/laminas-cache-storage-adapter-blackhole/releases.atom",
                "source": "https://github.com/laminas/laminas-cache-storage-adapter-blackhole"
            },
            "funding": [
                {
                    "url": "https://funding.communitybridge.org/projects/laminas-project",
                    "type": "community_bridge"
                }
            ],
            "time": "2021-04-29T21:06:24+00:00"
        },
        {
            "name": "laminas/laminas-cache-storage-adapter-ext-mongodb",
            "version": "1.2.0",
            "source": {
                "type": "git",
                "url": "https://github.com/laminas/laminas-cache-storage-adapter-ext-mongodb.git",
                "reference": "72f68589cc8323fa688167a4720b795dd0907f4e"
            },
            "dist": {
                "type": "zip",
                "url": "https://api.github.com/repos/laminas/laminas-cache-storage-adapter-ext-mongodb/zipball/72f68589cc8323fa688167a4720b795dd0907f4e",
                "reference": "72f68589cc8323fa688167a4720b795dd0907f4e",
                "shasum": ""
            },
            "require": {
                "php": "^7.3 || ~8.0.0"
            },
            "conflict": {
                "laminas/laminas-cache": "<2.10",
                "mongodb/mongodb": "<1.8"
            },
            "provide": {
                "laminas/laminas-cache-storage-implementation": "1.0"
            },
            "require-dev": {
                "laminas/laminas-cache": "^2.10.3",
                "laminas/laminas-cache-storage-adapter-test": "^1.1.1",
                "laminas/laminas-coding-standard": "~2.2.0",
                "laminas/laminas-serializer": "^2.10.1",
                "mongodb/mongodb": "^1.8.0",
                "psalm/plugin-phpunit": "^0.16.1",
                "vimeo/psalm": "^4.9"
            },
            "suggest": {
                "mongodb/mongodb": "MongoDB, to use the ExtMongoDb storage adapter"
            },
            "type": "library",
            "autoload": {
                "psr-4": {
                    "Laminas\\Cache\\Storage\\Adapter\\": "src/"
                }
            },
            "notification-url": "https://packagist.org/downloads/",
            "license": [
                "BSD-3-Clause"
            ],
            "description": "Laminas cache adapter for ext-mongodb",
            "keywords": [
                "cache",
                "laminas"
            ],
            "support": {
                "docs": "https://docs.laminas.dev/laminas-cache-storage-adapter-ext-mongodb/",
                "forum": "https://discourse.laminas.dev/",
                "issues": "https://github.com/laminas/laminas-cache-storage-adapter-ext-mongodb/issues",
                "rss": "https://github.com/laminas/laminas-cache-storage-adapter-ext-mongodb/releases.atom",
                "source": "https://github.com/laminas/laminas-cache-storage-adapter-ext-mongodb"
            },
            "funding": [
                {
                    "url": "https://funding.communitybridge.org/projects/laminas-project",
                    "type": "community_bridge"
                }
            ],
            "time": "2021-08-10T18:17:48+00:00"
        },
        {
            "name": "laminas/laminas-cache-storage-adapter-filesystem",
            "version": "1.1.1",
            "source": {
                "type": "git",
                "url": "https://github.com/laminas/laminas-cache-storage-adapter-filesystem.git",
                "reference": "76fc488c3fa0ad442e4e70f807305c940d1bdcbc"
            },
            "dist": {
                "type": "zip",
                "url": "https://api.github.com/repos/laminas/laminas-cache-storage-adapter-filesystem/zipball/76fc488c3fa0ad442e4e70f807305c940d1bdcbc",
                "reference": "76fc488c3fa0ad442e4e70f807305c940d1bdcbc",
                "shasum": ""
            },
            "require": {
                "php": "^7.3 || ~8.0.0"
            },
            "conflict": {
                "laminas/laminas-cache": "<2.10"
            },
            "provide": {
                "laminas/laminas-cache-storage-implementation": "1.0"
            },
            "require-dev": {
                "laminas/laminas-cache": "^2.10",
                "laminas/laminas-cache-storage-adapter-test": "^1.1.1",
                "laminas/laminas-coding-standard": "~1.0.0",
                "laminas/laminas-serializer": "^2.10",
                "phpunit/phpunit": "^9.5",
                "squizlabs/php_codesniffer": "^2.7"
            },
            "type": "library",
            "autoload": {
                "psr-4": {
                    "Laminas\\Cache\\Storage\\Adapter\\": "src/"
                }
            },
            "notification-url": "https://packagist.org/downloads/",
            "license": [
                "BSD-3-Clause"
            ],
            "description": "Laminas cache adapter for filesystem",
            "keywords": [
                "cache",
                "laminas"
            ],
            "support": {
                "docs": "https://docs.laminas.dev/laminas-cache-storage-adapter-filesystem/",
                "forum": "https://discourse.laminas.dev/",
                "issues": "https://github.com/laminas/laminas-cache-storage-adapter-filesystem/issues",
                "rss": "https://github.com/laminas/laminas-cache-storage-adapter-filesystem/releases.atom",
                "source": "https://github.com/laminas/laminas-cache-storage-adapter-filesystem"
            },
            "funding": [
                {
                    "url": "https://funding.communitybridge.org/projects/laminas-project",
                    "type": "community_bridge"
                }
            ],
            "time": "2021-04-25T00:27:54+00:00"
        },
        {
            "name": "laminas/laminas-cache-storage-adapter-memcached",
            "version": "1.2.0",
            "source": {
                "type": "git",
                "url": "https://github.com/laminas/laminas-cache-storage-adapter-memcached.git",
                "reference": "d05f33e43a352b85c6d0208e9cfbf2a59f02ede3"
            },
            "dist": {
                "type": "zip",
                "url": "https://api.github.com/repos/laminas/laminas-cache-storage-adapter-memcached/zipball/d05f33e43a352b85c6d0208e9cfbf2a59f02ede3",
                "reference": "d05f33e43a352b85c6d0208e9cfbf2a59f02ede3",
                "shasum": ""
            },
            "require": {
                "php": "^7.3 || ~8.0.0"
            },
            "conflict": {
                "laminas/laminas-cache": "<2.10"
            },
            "provide": {
                "laminas/laminas-cache-storage-implementation": "1.0"
            },
            "require-dev": {
                "laminas/laminas-cache": "^2.10",
                "laminas/laminas-cache-storage-adapter-test": "^1.0.2",
                "laminas/laminas-coding-standard": "~2.2.0",
                "phpunit/phpunit": "^9.5.8"
            },
            "suggest": {
                "ext-memcached": "Memcached >= 1.0.0 to use the Memcached storage adapter"
            },
            "type": "library",
            "autoload": {
                "psr-4": {
                    "Laminas\\Cache\\Storage\\Adapter\\": "src/"
                }
            },
            "notification-url": "https://packagist.org/downloads/",
            "license": [
                "BSD-3-Clause"
            ],
            "description": "Laminas cache adapter for memcached",
            "keywords": [
                "cache",
                "laminas",
                "memcached"
            ],
            "support": {
                "docs": "https://docs.laminas.dev/laminas-cache-storage-adapter-memcached/",
                "forum": "https://discourse.laminas.dev/",
                "issues": "https://github.com/laminas/laminas-cache-storage-adapter-memcached/issues",
                "rss": "https://github.com/laminas/laminas-cache-storage-adapter-memcached/releases.atom",
                "source": "https://github.com/laminas/laminas-cache-storage-adapter-memcached"
            },
            "funding": [
                {
                    "url": "https://funding.communitybridge.org/projects/laminas-project",
                    "type": "community_bridge"
                }
            ],
            "time": "2021-08-08T14:51:12+00:00"
        },
        {
            "name": "laminas/laminas-cache-storage-adapter-memory",
            "version": "1.1.0",
            "source": {
                "type": "git",
                "url": "https://github.com/laminas/laminas-cache-storage-adapter-memory.git",
                "reference": "02c7a4a1118bbd47d1c0f0bfe1e8b140af79d2bd"
            },
            "dist": {
                "type": "zip",
                "url": "https://api.github.com/repos/laminas/laminas-cache-storage-adapter-memory/zipball/02c7a4a1118bbd47d1c0f0bfe1e8b140af79d2bd",
                "reference": "02c7a4a1118bbd47d1c0f0bfe1e8b140af79d2bd",
                "shasum": ""
            },
            "require": {
                "php": "^7.3 || ~8.0.0"
            },
            "conflict": {
                "laminas/laminas-cache": "<2.10"
            },
            "provide": {
                "laminas/laminas-cache-storage-implementation": "1.0"
            },
            "require-dev": {
                "laminas/laminas-cache": "^2.10.1",
                "laminas/laminas-cache-storage-adapter-test": "^1.1.1",
                "laminas/laminas-coding-standard": "^2.1.4",
                "squizlabs/php_codesniffer": "^3.5.8"
            },
            "type": "library",
            "autoload": {
                "psr-4": {
                    "Laminas\\Cache\\Storage\\Adapter\\": "src/"
                }
            },
            "notification-url": "https://packagist.org/downloads/",
            "license": [
                "BSD-3-Clause"
            ],
            "description": "Laminas cache adapter for memory",
            "keywords": [
                "cache",
                "laminas"
            ],
            "support": {
                "docs": "https://docs.laminas.dev/laminas-cache-storage-adapter-memory/",
                "forum": "https://discourse.laminas.dev/",
                "issues": "https://github.com/laminas/laminas-cache-storage-adapter-memory/issues",
                "rss": "https://github.com/laminas/laminas-cache-storage-adapter-memory/releases.atom",
                "source": "https://github.com/laminas/laminas-cache-storage-adapter-memory"
            },
            "funding": [
                {
                    "url": "https://funding.communitybridge.org/projects/laminas-project",
                    "type": "community_bridge"
                }
            ],
            "time": "2021-04-28T17:27:13+00:00"
        },
        {
            "name": "laminas/laminas-cache-storage-adapter-redis",
            "version": "1.2.0",
            "source": {
                "type": "git",
                "url": "https://github.com/laminas/laminas-cache-storage-adapter-redis.git",
                "reference": "de8a63d4a0ef1ccead401eb7fb6d75b57fa3f9ee"
            },
            "dist": {
                "type": "zip",
                "url": "https://api.github.com/repos/laminas/laminas-cache-storage-adapter-redis/zipball/de8a63d4a0ef1ccead401eb7fb6d75b57fa3f9ee",
                "reference": "de8a63d4a0ef1ccead401eb7fb6d75b57fa3f9ee",
                "shasum": ""
            },
            "require": {
                "php": "^7.3 || ~8.0.0"
            },
            "conflict": {
                "laminas/laminas-cache": "<2.10",
                "phpunit/phpunit": "<6.1.0"
            },
            "provide": {
                "laminas/laminas-cache-storage-implementation": "1.0"
            },
            "require-dev": {
                "composer-runtime-api": "^2",
                "ext-posix": "*",
                "ext-redis": "*",
                "laminas/laminas-cache": "^2.10",
                "laminas/laminas-cache-storage-adapter-test": "^1.1",
                "laminas/laminas-coding-standard": "^2.1",
                "laminas/laminas-serializer": "^2.10",
                "psalm/plugin-phpunit": "^0.15.1",
                "vimeo/psalm": "^4.7"
            },
            "type": "library",
            "autoload": {
                "psr-4": {
                    "Laminas\\Cache\\Storage\\Adapter\\": "src/"
                }
            },
            "notification-url": "https://packagist.org/downloads/",
            "license": [
                "BSD-3-Clause"
            ],
            "description": "Laminas cache adapter for redis",
            "keywords": [
                "cache",
                "laminas"
            ],
            "support": {
                "docs": "https://docs.laminas.dev/laminas-cache-storage-adapter-redis/",
                "forum": "https://discourse.laminas.dev/",
                "issues": "https://github.com/laminas/laminas-cache-storage-adapter-redis/issues",
                "rss": "https://github.com/laminas/laminas-cache-storage-adapter-redis/releases.atom",
                "source": "https://github.com/laminas/laminas-cache-storage-adapter-redis"
            },
            "funding": [
                {
                    "url": "https://funding.communitybridge.org/projects/laminas-project",
                    "type": "community_bridge"
                }
            ],
            "time": "2021-06-03T16:14:07+00:00"
        },
        {
            "name": "laminas/laminas-cache-storage-adapter-session",
            "version": "1.1.0",
            "source": {
                "type": "git",
                "url": "https://github.com/laminas/laminas-cache-storage-adapter-session.git",
                "reference": "74a275056cfca2300eb9a67cd1d917f7066b4113"
            },
            "dist": {
                "type": "zip",
                "url": "https://api.github.com/repos/laminas/laminas-cache-storage-adapter-session/zipball/74a275056cfca2300eb9a67cd1d917f7066b4113",
                "reference": "74a275056cfca2300eb9a67cd1d917f7066b4113",
                "shasum": ""
            },
            "require": {
                "php": "^7.3 || ~8.0.0"
            },
            "conflict": {
                "laminas/laminas-cache": "<2.10"
            },
            "provide": {
                "laminas/laminas-cache-storage-implementation": "1.0"
            },
            "require-dev": {
                "laminas/laminas-cache": "^2.10",
                "laminas/laminas-cache-storage-adapter-test": "^1.1",
                "laminas/laminas-coding-standard": "^2.1",
                "laminas/laminas-session": "^2.7.4"
            },
            "suggest": {
                "laminas/laminas-session": "Laminas\\Session component"
            },
            "type": "library",
            "autoload": {
                "psr-4": {
                    "Laminas\\Cache\\Storage\\Adapter\\": "src/"
                }
            },
            "notification-url": "https://packagist.org/downloads/",
            "license": [
                "BSD-3-Clause"
            ],
            "description": "Laminas cache adapter for session",
            "keywords": [
                "cache",
                "laminas"
            ],
            "support": {
                "docs": "https://docs.laminas.dev/laminas-cache-storage-adapter-session/",
                "forum": "https://discourse.laminas.dev/",
                "issues": "https://github.com/laminas/laminas-cache-storage-adapter-session/issues",
                "rss": "https://github.com/laminas/laminas-cache-storage-adapter-session/releases.atom",
                "source": "https://github.com/laminas/laminas-cache-storage-adapter-session"
            },
            "funding": [
                {
                    "url": "https://funding.communitybridge.org/projects/laminas-project",
                    "type": "community_bridge"
                }
            ],
            "time": "2021-05-02T13:52:36+00:00"
        },
        {
            "name": "laminas/laminas-cache-storage-adapter-zend-server",
            "version": "1.0.1",
            "source": {
                "type": "git",
                "url": "https://github.com/laminas/laminas-cache-storage-adapter-zend-server.git",
                "reference": "8d0b0d219a048a92472d89a5e527990f3ea2decc"
            },
            "dist": {
                "type": "zip",
                "url": "https://api.github.com/repos/laminas/laminas-cache-storage-adapter-zend-server/zipball/8d0b0d219a048a92472d89a5e527990f3ea2decc",
                "reference": "8d0b0d219a048a92472d89a5e527990f3ea2decc",
                "shasum": ""
            },
            "require": {
                "php": "^5.6 || ^7.0"
            },
            "conflict": {
                "laminas/laminas-cache": "<2.10"
            },
            "provide": {
                "laminas/laminas-cache-storage-implementation": "1.0"
            },
            "require-dev": {
                "laminas/laminas-cache": "^2.10",
                "laminas/laminas-cache-storage-adapter-test": "^1.0@dev",
                "laminas/laminas-coding-standard": "~1.0.0",
                "squizlabs/php_codesniffer": "^2.7"
            },
            "type": "library",
            "autoload": {
                "psr-4": {
                    "Laminas\\Cache\\Storage\\Adapter\\": "src/"
                }
            },
            "notification-url": "https://packagist.org/downloads/",
            "license": [
                "BSD-3-Clause"
            ],
            "description": "Laminas cache adapter for zend-server",
            "keywords": [
                "cache",
                "laminas"
            ],
            "support": {
                "docs": "https://docs.laminas.dev/laminas-cache-storage-adapter-zend-server/",
                "forum": "https://discourse.laminas.dev/",
                "issues": "https://github.com/laminas/laminas-cache-storage-adapter-zend-server/issues",
                "rss": "https://github.com/laminas/laminas-cache-storage-adapter-zend-server/releases.atom",
                "source": "https://github.com/laminas/laminas-cache-storage-adapter-zend-server"
            },
            "funding": [
                {
                    "url": "https://funding.communitybridge.org/projects/laminas-project",
                    "type": "community_bridge"
                }
            ],
            "time": "2020-10-12T16:24:25+00:00"
        },
        {
            "name": "laminas/laminas-captcha",
            "version": "2.11.0",
            "source": {
                "type": "git",
                "url": "https://github.com/laminas/laminas-captcha.git",
                "reference": "6b0b98d388b713119cbb5788ea0b90cd6e63513a"
            },
            "dist": {
                "type": "zip",
                "url": "https://api.github.com/repos/laminas/laminas-captcha/zipball/6b0b98d388b713119cbb5788ea0b90cd6e63513a",
                "reference": "6b0b98d388b713119cbb5788ea0b90cd6e63513a",
                "shasum": ""
            },
            "require": {
                "laminas/laminas-math": "^2.7 || ^3.0",
                "laminas/laminas-stdlib": "^3.6",
                "php": "^7.3 || ~8.0.0 || ~8.1.0"
            },
            "conflict": {
                "zendframework/zend-captcha": "*"
            },
            "require-dev": {
                "laminas/laminas-coding-standard": "~2.1.4",
                "laminas/laminas-recaptcha": "^3.0",
                "laminas/laminas-session": "^2.12",
                "laminas/laminas-text": "^2.8",
                "laminas/laminas-validator": "^2.14",
                "phpunit/phpunit": "^9.4.3",
                "psalm/plugin-phpunit": "^0.15.1",
                "vimeo/psalm": "^4.6"
            },
            "suggest": {
                "laminas/laminas-i18n-resources": "Translations of captcha messages",
                "laminas/laminas-recaptcha": "Laminas\\ReCaptcha component",
                "laminas/laminas-session": "Laminas\\Session component",
                "laminas/laminas-text": "Laminas\\Text component",
                "laminas/laminas-validator": "Laminas\\Validator component"
            },
            "type": "library",
            "autoload": {
                "psr-4": {
                    "Laminas\\Captcha\\": "src/"
                }
            },
            "notification-url": "https://packagist.org/downloads/",
            "license": [
                "BSD-3-Clause"
            ],
            "description": "Generate and validate CAPTCHAs using Figlets, images, ReCaptcha, and more",
            "homepage": "https://laminas.dev",
            "keywords": [
                "captcha",
                "laminas"
            ],
            "support": {
                "chat": "https://laminas.dev/chat",
                "docs": "https://docs.laminas.dev/laminas-captcha/",
                "forum": "https://discourse.laminas.dev",
                "issues": "https://github.com/laminas/laminas-captcha/issues",
                "rss": "https://github.com/laminas/laminas-captcha/releases.atom",
                "source": "https://github.com/laminas/laminas-captcha"
            },
            "funding": [
                {
                    "url": "https://funding.communitybridge.org/projects/laminas-project",
                    "type": "community_bridge"
                }
            ],
            "time": "2021-10-01T15:30:12+00:00"
        },
        {
            "name": "laminas/laminas-code",
            "version": "3.5.1",
            "source": {
                "type": "git",
                "url": "https://github.com/laminas/laminas-code.git",
                "reference": "b549b70c0bb6e935d497f84f750c82653326ac77"
            },
            "dist": {
                "type": "zip",
                "url": "https://api.github.com/repos/laminas/laminas-code/zipball/b549b70c0bb6e935d497f84f750c82653326ac77",
                "reference": "b549b70c0bb6e935d497f84f750c82653326ac77",
                "shasum": ""
            },
            "require": {
                "laminas/laminas-eventmanager": "^3.3",
                "laminas/laminas-zendframework-bridge": "^1.1",
                "php": "^7.3 || ~8.0.0"
            },
            "conflict": {
                "phpspec/prophecy": "<1.9.0"
            },
            "replace": {
                "zendframework/zend-code": "^3.4.1"
            },
            "require-dev": {
                "doctrine/annotations": "^1.10.4",
                "ext-phar": "*",
                "laminas/laminas-coding-standard": "^1.0.0",
                "laminas/laminas-stdlib": "^3.3.0",
                "phpunit/phpunit": "^9.4.2"
            },
            "suggest": {
                "doctrine/annotations": "Doctrine\\Common\\Annotations >=1.0 for annotation features",
                "laminas/laminas-stdlib": "Laminas\\Stdlib component"
            },
            "type": "library",
            "autoload": {
                "psr-4": {
                    "Laminas\\Code\\": "src/"
                }
            },
            "notification-url": "https://packagist.org/downloads/",
            "license": [
                "BSD-3-Clause"
            ],
            "description": "Extensions to the PHP Reflection API, static code scanning, and code generation",
            "homepage": "https://laminas.dev",
            "keywords": [
                "code",
                "laminas"
            ],
            "support": {
                "chat": "https://laminas.dev/chat",
                "docs": "https://docs.laminas.dev/laminas-code/",
                "forum": "https://discourse.laminas.dev",
                "issues": "https://github.com/laminas/laminas-code/issues",
                "rss": "https://github.com/laminas/laminas-code/releases.atom",
                "source": "https://github.com/laminas/laminas-code"
            },
            "funding": [
                {
                    "url": "https://funding.communitybridge.org/projects/laminas-project",
                    "type": "community_bridge"
                }
            ],
            "time": "2020-11-30T20:16:31+00:00"
        },
        {
            "name": "laminas/laminas-config",
            "version": "3.7.0",
            "source": {
                "type": "git",
                "url": "https://github.com/laminas/laminas-config.git",
                "reference": "e43d13dcfc273d4392812eb395ce636f73f34dfd"
            },
            "dist": {
                "type": "zip",
                "url": "https://api.github.com/repos/laminas/laminas-config/zipball/e43d13dcfc273d4392812eb395ce636f73f34dfd",
                "reference": "e43d13dcfc273d4392812eb395ce636f73f34dfd",
                "shasum": ""
            },
            "require": {
                "ext-json": "*",
                "laminas/laminas-stdlib": "^3.6",
                "php": "^7.3 || ~8.0.0 || ~8.1.0",
                "psr/container": "^1.0"
            },
            "conflict": {
                "container-interop/container-interop": "<1.2.0",
                "zendframework/zend-config": "*"
            },
            "require-dev": {
                "laminas/laminas-coding-standard": "~1.0.0",
                "laminas/laminas-filter": "^2.7.2",
                "laminas/laminas-i18n": "^2.10.3",
                "laminas/laminas-servicemanager": "^3.7",
                "phpunit/phpunit": "^9.5.5"
            },
            "suggest": {
                "laminas/laminas-filter": "^2.7.2; install if you want to use the Filter processor",
                "laminas/laminas-i18n": "^2.7.4; install if you want to use the Translator processor",
                "laminas/laminas-servicemanager": "^2.7.8 || ^3.3; if you need an extensible plugin manager for use with the Config Factory"
            },
            "type": "library",
            "autoload": {
                "psr-4": {
                    "Laminas\\Config\\": "src/"
                }
            },
            "notification-url": "https://packagist.org/downloads/",
            "license": [
                "BSD-3-Clause"
            ],
            "description": "provides a nested object property based user interface for accessing this configuration data within application code",
            "homepage": "https://laminas.dev",
            "keywords": [
                "config",
                "laminas"
            ],
            "support": {
                "chat": "https://laminas.dev/chat",
                "docs": "https://docs.laminas.dev/laminas-config/",
                "forum": "https://discourse.laminas.dev",
                "issues": "https://github.com/laminas/laminas-config/issues",
                "rss": "https://github.com/laminas/laminas-config/releases.atom",
                "source": "https://github.com/laminas/laminas-config"
            },
            "funding": [
                {
                    "url": "https://funding.communitybridge.org/projects/laminas-project",
                    "type": "community_bridge"
                }
            ],
            "time": "2021-10-01T16:07:46+00:00"
        },
        {
            "name": "laminas/laminas-crypt",
            "version": "3.6.0",
            "source": {
                "type": "git",
                "url": "https://github.com/laminas/laminas-crypt.git",
                "reference": "ad2c29c289a4bc837b37a7650f5178edda0fc548"
            },
            "dist": {
                "type": "zip",
                "url": "https://api.github.com/repos/laminas/laminas-crypt/zipball/ad2c29c289a4bc837b37a7650f5178edda0fc548",
                "reference": "ad2c29c289a4bc837b37a7650f5178edda0fc548",
                "shasum": ""
            },
            "require": {
                "container-interop/container-interop": "^1.2",
                "ext-mbstring": "*",
                "laminas/laminas-math": "^3.4",
                "laminas/laminas-stdlib": "^3.6",
                "php": "^7.3 || ~8.0.0 || ~8.1.0"
            },
            "conflict": {
                "zendframework/zend-crypt": "*"
            },
            "require-dev": {
                "laminas/laminas-coding-standard": "~1.0.0",
                "phpunit/phpunit": "^9.3"
            },
            "suggest": {
                "ext-openssl": "Required for most features of Laminas\\Crypt"
            },
            "type": "library",
            "autoload": {
                "psr-4": {
                    "Laminas\\Crypt\\": "src/"
                }
            },
            "notification-url": "https://packagist.org/downloads/",
            "license": [
                "BSD-3-Clause"
            ],
            "description": "Strong cryptography tools and password hashing",
            "homepage": "https://laminas.dev",
            "keywords": [
                "crypt",
                "laminas"
            ],
            "support": {
                "chat": "https://laminas.dev/chat",
                "docs": "https://docs.laminas.dev/laminas-crypt/",
                "forum": "https://discourse.laminas.dev",
                "issues": "https://github.com/laminas/laminas-crypt/issues",
                "rss": "https://github.com/laminas/laminas-crypt/releases.atom",
                "source": "https://github.com/laminas/laminas-crypt"
            },
            "funding": [
                {
                    "url": "https://funding.communitybridge.org/projects/laminas-project",
                    "type": "community_bridge"
                }
            ],
            "time": "2021-12-06T01:25:27+00:00"
        },
        {
            "name": "laminas/laminas-db",
            "version": "2.13.4",
            "source": {
                "type": "git",
                "url": "https://github.com/laminas/laminas-db.git",
                "reference": "cdabb4bfa669c2c0edb0cb4e014c15b41afd3fb1"
            },
            "dist": {
                "type": "zip",
                "url": "https://api.github.com/repos/laminas/laminas-db/zipball/cdabb4bfa669c2c0edb0cb4e014c15b41afd3fb1",
                "reference": "cdabb4bfa669c2c0edb0cb4e014c15b41afd3fb1",
                "shasum": ""
            },
            "require": {
                "laminas/laminas-stdlib": "^3.6",
                "php": "^7.3 || ~8.0.0 || ~8.1.0"
            },
            "conflict": {
                "zendframework/zend-db": "*"
            },
            "require-dev": {
                "laminas/laminas-coding-standard": "~2.2.1",
                "laminas/laminas-eventmanager": "^3.4",
                "laminas/laminas-hydrator": "^3.2 || ^4.3",
                "laminas/laminas-servicemanager": "^3.7",
                "phpunit/phpunit": "^9.5.5"
            },
            "suggest": {
                "laminas/laminas-eventmanager": "Laminas\\EventManager component",
                "laminas/laminas-hydrator": "(^3.2 || ^4.3) Laminas\\Hydrator component for using HydratingResultSets",
                "laminas/laminas-servicemanager": "Laminas\\ServiceManager component"
            },
            "type": "library",
            "extra": {
                "laminas": {
                    "component": "Laminas\\Db",
                    "config-provider": "Laminas\\Db\\ConfigProvider"
                }
            },
            "autoload": {
                "psr-4": {
                    "Laminas\\Db\\": "src/"
                }
            },
            "notification-url": "https://packagist.org/downloads/",
            "license": [
                "BSD-3-Clause"
            ],
            "description": "Database abstraction layer, SQL abstraction, result set abstraction, and RowDataGateway and TableDataGateway implementations",
            "homepage": "https://laminas.dev",
            "keywords": [
                "db",
                "laminas"
            ],
            "support": {
                "chat": "https://laminas.dev/chat",
                "docs": "https://docs.laminas.dev/laminas-db/",
                "forum": "https://discourse.laminas.dev",
                "issues": "https://github.com/laminas/laminas-db/issues",
                "rss": "https://github.com/laminas/laminas-db/releases.atom",
                "source": "https://github.com/laminas/laminas-db"
            },
            "funding": [
                {
                    "url": "https://funding.communitybridge.org/projects/laminas-project",
                    "type": "community_bridge"
                }
            ],
            "time": "2021-09-21T18:59:44+00:00"
        },
        {
            "name": "laminas/laminas-dom",
            "version": "2.11.0",
            "source": {
                "type": "git",
                "url": "https://github.com/laminas/laminas-dom.git",
                "reference": "30f37a26d2232a310b9587031d3fc5dd93ee64d7"
            },
            "dist": {
                "type": "zip",
                "url": "https://api.github.com/repos/laminas/laminas-dom/zipball/30f37a26d2232a310b9587031d3fc5dd93ee64d7",
                "reference": "30f37a26d2232a310b9587031d3fc5dd93ee64d7",
                "shasum": ""
            },
            "require": {
                "ext-dom": "*",
                "ext-libxml": "*",
                "php": "^7.3 || ~8.0.0 || ~8.1.0"
            },
            "conflict": {
                "zendframework/zend-dom": "*"
            },
            "require-dev": {
                "laminas/laminas-coding-standard": "^2.1.4",
                "phpunit/phpunit": "^9.5.10"
            },
            "type": "library",
            "extra": {
                "branch-alias": {
                    "dev-master": "2.7.x-dev",
                    "dev-develop": "2.8.x-dev"
                }
            },
            "autoload": {
                "psr-4": {
                    "Laminas\\Dom\\": "src/"
                }
            },
            "notification-url": "https://packagist.org/downloads/",
            "license": [
                "BSD-3-Clause"
            ],
            "description": "provides tools for working with DOM documents and structures",
            "homepage": "https://laminas.dev",
            "keywords": [
                "dom",
                "laminas"
            ],
            "support": {
                "chat": "https://laminas.dev/chat",
                "docs": "https://docs.laminas.dev/laminas-dom/",
                "forum": "https://discourse.laminas.dev",
                "issues": "https://github.com/laminas/laminas-dom/issues",
                "rss": "https://github.com/laminas/laminas-dom/releases.atom",
                "source": "https://github.com/laminas/laminas-dom"
            },
            "funding": [
                {
                    "url": "https://funding.communitybridge.org/projects/laminas-project",
                    "type": "community_bridge"
                }
            ],
            "time": "2021-12-13T08:14:18+00:00"
        },
        {
            "name": "laminas/laminas-escaper",
            "version": "2.9.0",
            "source": {
                "type": "git",
                "url": "https://github.com/laminas/laminas-escaper.git",
                "reference": "891ad70986729e20ed2e86355fcf93c9dc238a5f"
            },
            "dist": {
                "type": "zip",
                "url": "https://api.github.com/repos/laminas/laminas-escaper/zipball/891ad70986729e20ed2e86355fcf93c9dc238a5f",
                "reference": "891ad70986729e20ed2e86355fcf93c9dc238a5f",
                "shasum": ""
            },
            "require": {
                "php": "^7.3 || ~8.0.0 || ~8.1.0"
            },
            "conflict": {
                "zendframework/zend-escaper": "*"
            },
            "require-dev": {
                "laminas/laminas-coding-standard": "~2.3.0",
                "phpunit/phpunit": "^9.3",
                "psalm/plugin-phpunit": "^0.12.2",
                "vimeo/psalm": "^3.16"
            },
            "suggest": {
                "ext-iconv": "*",
                "ext-mbstring": "*"
            },
            "type": "library",
            "autoload": {
                "psr-4": {
                    "Laminas\\Escaper\\": "src/"
                }
            },
            "notification-url": "https://packagist.org/downloads/",
            "license": [
                "BSD-3-Clause"
            ],
            "description": "Securely and safely escape HTML, HTML attributes, JavaScript, CSS, and URLs",
            "homepage": "https://laminas.dev",
            "keywords": [
                "escaper",
                "laminas"
            ],
            "support": {
                "chat": "https://laminas.dev/chat",
                "docs": "https://docs.laminas.dev/laminas-escaper/",
                "forum": "https://discourse.laminas.dev",
                "issues": "https://github.com/laminas/laminas-escaper/issues",
                "rss": "https://github.com/laminas/laminas-escaper/releases.atom",
                "source": "https://github.com/laminas/laminas-escaper"
            },
            "funding": [
                {
                    "url": "https://funding.communitybridge.org/projects/laminas-project",
                    "type": "community_bridge"
                }
            ],
            "time": "2021-09-02T17:10:53+00:00"
        },
        {
            "name": "laminas/laminas-eventmanager",
            "version": "3.4.0",
            "source": {
                "type": "git",
                "url": "https://github.com/laminas/laminas-eventmanager.git",
                "reference": "a93fd278c97b2d41ebbce5ba048a24e3e6f580ba"
            },
            "dist": {
                "type": "zip",
                "url": "https://api.github.com/repos/laminas/laminas-eventmanager/zipball/a93fd278c97b2d41ebbce5ba048a24e3e6f580ba",
                "reference": "a93fd278c97b2d41ebbce5ba048a24e3e6f580ba",
                "shasum": ""
            },
            "require": {
                "php": "^7.3 || ~8.0.0 || ~8.1.0"
            },
            "conflict": {
                "zendframework/zend-eventmanager": "*"
            },
            "require-dev": {
                "container-interop/container-interop": "^1.1",
                "laminas/laminas-coding-standard": "~2.2.1",
                "laminas/laminas-stdlib": "^3.6",
                "phpbench/phpbench": "^1.1",
                "phpspec/prophecy-phpunit": "^2.0",
                "phpunit/phpunit": "^9.5.5"
            },
            "suggest": {
                "container-interop/container-interop": "^1.1, to use the lazy listeners feature",
                "laminas/laminas-stdlib": "^2.7.3 || ^3.0, to use the FilterChain feature"
            },
            "type": "library",
            "autoload": {
                "psr-4": {
                    "Laminas\\EventManager\\": "src/"
                }
            },
            "notification-url": "https://packagist.org/downloads/",
            "license": [
                "BSD-3-Clause"
            ],
            "description": "Trigger and listen to events within a PHP application",
            "homepage": "https://laminas.dev",
            "keywords": [
                "event",
                "eventmanager",
                "events",
                "laminas"
            ],
            "support": {
                "chat": "https://laminas.dev/chat",
                "docs": "https://docs.laminas.dev/laminas-eventmanager/",
                "forum": "https://discourse.laminas.dev",
                "issues": "https://github.com/laminas/laminas-eventmanager/issues",
                "rss": "https://github.com/laminas/laminas-eventmanager/releases.atom",
                "source": "https://github.com/laminas/laminas-eventmanager"
            },
            "funding": [
                {
                    "url": "https://funding.communitybridge.org/projects/laminas-project",
                    "type": "community_bridge"
                }
            ],
            "time": "2021-09-07T22:35:32+00:00"
        },
        {
            "name": "laminas/laminas-feed",
            "version": "2.16.0",
            "source": {
                "type": "git",
                "url": "https://github.com/laminas/laminas-feed.git",
                "reference": "cbd0e10c867a1efa6594164d229d8caf4a4ae4c7"
            },
            "dist": {
                "type": "zip",
                "url": "https://api.github.com/repos/laminas/laminas-feed/zipball/cbd0e10c867a1efa6594164d229d8caf4a4ae4c7",
                "reference": "cbd0e10c867a1efa6594164d229d8caf4a4ae4c7",
                "shasum": ""
            },
            "require": {
                "ext-dom": "*",
                "ext-libxml": "*",
                "laminas/laminas-escaper": "^2.9",
                "laminas/laminas-stdlib": "^3.6",
                "php": "^7.3 || ~8.0.0 || ~8.1.0"
            },
            "conflict": {
                "laminas/laminas-servicemanager": "<3.3",
                "zendframework/zend-feed": "*"
            },
            "require-dev": {
                "laminas/laminas-cache": "^2.7.2",
                "laminas/laminas-coding-standard": "~2.2.1",
                "laminas/laminas-db": "^2.13.3",
                "laminas/laminas-http": "^2.15",
                "laminas/laminas-servicemanager": "^3.7",
                "laminas/laminas-validator": "^2.15",
                "phpunit/phpunit": "^9.5.5",
                "psalm/plugin-phpunit": "^0.13.0",
                "psr/http-message": "^1.0.1",
                "vimeo/psalm": "^4.1"
            },
            "suggest": {
                "laminas/laminas-cache": "Laminas\\Cache component, for optionally caching feeds between requests",
                "laminas/laminas-db": "Laminas\\Db component, for use with PubSubHubbub",
                "laminas/laminas-http": "Laminas\\Http for PubSubHubbub, and optionally for use with Laminas\\Feed\\Reader",
                "laminas/laminas-servicemanager": "Laminas\\ServiceManager component, for easily extending ExtensionManager implementations",
                "laminas/laminas-validator": "Laminas\\Validator component, for validating email addresses used in Atom feeds and entries when using the Writer subcomponent",
                "psr/http-message": "PSR-7 ^1.0.1, if you wish to use Laminas\\Feed\\Reader\\Http\\Psr7ResponseDecorator"
            },
            "type": "library",
            "autoload": {
                "psr-4": {
                    "Laminas\\Feed\\": "src/"
                }
            },
            "notification-url": "https://packagist.org/downloads/",
            "license": [
                "BSD-3-Clause"
            ],
            "description": "provides functionality for consuming RSS and Atom feeds",
            "homepage": "https://laminas.dev",
            "keywords": [
                "feed",
                "laminas"
            ],
            "support": {
                "chat": "https://laminas.dev/chat",
                "docs": "https://docs.laminas.dev/laminas-feed/",
                "forum": "https://discourse.laminas.dev",
                "issues": "https://github.com/laminas/laminas-feed/issues",
                "rss": "https://github.com/laminas/laminas-feed/releases.atom",
                "source": "https://github.com/laminas/laminas-feed"
            },
            "funding": [
                {
                    "url": "https://funding.communitybridge.org/projects/laminas-project",
                    "type": "community_bridge"
                }
            ],
            "time": "2021-12-17T09:12:35+00:00"
        },
        {
            "name": "laminas/laminas-filter",
            "version": "2.12.0",
            "source": {
                "type": "git",
                "url": "https://github.com/laminas/laminas-filter.git",
                "reference": "0fc5dcd27dc22dba1a2544123684c67768fc5f88"
            },
            "dist": {
                "type": "zip",
                "url": "https://api.github.com/repos/laminas/laminas-filter/zipball/0fc5dcd27dc22dba1a2544123684c67768fc5f88",
                "reference": "0fc5dcd27dc22dba1a2544123684c67768fc5f88",
                "shasum": ""
            },
            "require": {
                "laminas/laminas-stdlib": "^3.3",
                "laminas/laminas-zendframework-bridge": "^1.0",
                "php": "^7.3 || ~8.0.0"
            },
            "conflict": {
                "laminas/laminas-validator": "<2.10.1"
            },
            "replace": {
                "zendframework/zend-filter": "^2.9.2"
            },
            "require-dev": {
                "laminas/laminas-coding-standard": "~1.0.0",
                "laminas/laminas-crypt": "^3.2.1",
                "laminas/laminas-servicemanager": "^3.3",
                "laminas/laminas-uri": "^2.6",
                "pear/archive_tar": "^1.4.3",
                "phpspec/prophecy-phpunit": "^2.0",
                "phpunit/phpunit": "^9.3",
                "psalm/plugin-phpunit": "^0.15.1",
                "psr/http-factory": "^1.0",
                "vimeo/psalm": "^4.6"
            },
            "suggest": {
                "laminas/laminas-crypt": "Laminas\\Crypt component, for encryption filters",
                "laminas/laminas-i18n": "Laminas\\I18n component for filters depending on i18n functionality",
                "laminas/laminas-servicemanager": "Laminas\\ServiceManager component, for using the filter chain functionality",
                "laminas/laminas-uri": "Laminas\\Uri component, for the UriNormalize filter",
                "psr/http-factory-implementation": "psr/http-factory-implementation, for creating file upload instances when consuming PSR-7 in file upload filters"
            },
            "type": "library",
            "extra": {
                "laminas": {
                    "component": "Laminas\\Filter",
                    "config-provider": "Laminas\\Filter\\ConfigProvider"
                }
            },
            "autoload": {
                "psr-4": {
                    "Laminas\\Filter\\": "src/"
                }
            },
            "notification-url": "https://packagist.org/downloads/",
            "license": [
                "BSD-3-Clause"
            ],
            "description": "Programmatically filter and normalize data and files",
            "homepage": "https://laminas.dev",
            "keywords": [
                "filter",
                "laminas"
            ],
            "support": {
                "chat": "https://laminas.dev/chat",
                "docs": "https://docs.laminas.dev/laminas-filter/",
                "forum": "https://discourse.laminas.dev",
                "issues": "https://github.com/laminas/laminas-filter/issues",
                "rss": "https://github.com/laminas/laminas-filter/releases.atom",
                "source": "https://github.com/laminas/laminas-filter"
            },
            "funding": [
                {
                    "url": "https://funding.communitybridge.org/projects/laminas-project",
                    "type": "community_bridge"
                }
            ],
            "time": "2021-10-24T21:01:15+00:00"
        },
        {
            "name": "laminas/laminas-form",
            "version": "3.0.1",
            "source": {
                "type": "git",
                "url": "https://github.com/laminas/laminas-form.git",
                "reference": "2cb637d246d44fcb2a55aa6735df6769c5c0f0cb"
            },
            "dist": {
                "type": "zip",
                "url": "https://api.github.com/repos/laminas/laminas-form/zipball/2cb637d246d44fcb2a55aa6735df6769c5c0f0cb",
                "reference": "2cb637d246d44fcb2a55aa6735df6769c5c0f0cb",
                "shasum": ""
            },
            "require": {
                "laminas/laminas-hydrator": "^4.1.0",
                "laminas/laminas-inputfilter": "^2.12.0",
                "laminas/laminas-stdlib": "^3.3.1",
                "php": "^7.3 || ~8.0.0"
            },
            "conflict": {
                "doctrine/annotations": "<1.12.0",
                "laminas/laminas-captcha": "<2.10.0",
                "laminas/laminas-eventmanager": "<3.3.0",
                "laminas/laminas-i18n": "<2.11.0",
                "laminas/laminas-recaptcha": "<3.3.0",
                "laminas/laminas-servicemanager": "<3.6.0",
                "laminas/laminas-view": "<2.12.0"
            },
            "require-dev": {
                "doctrine/annotations": "^1.12.0",
                "ext-intl": "*",
                "laminas/laminas-captcha": "^2.10.0",
                "laminas/laminas-coding-standard": "^2.3.0",
                "laminas/laminas-escaper": "^2.7.0",
                "laminas/laminas-eventmanager": "^3.3.1",
                "laminas/laminas-filter": "^2.11.0",
                "laminas/laminas-i18n": "^2.11.1",
                "laminas/laminas-modulemanager": "^2.10.2",
                "laminas/laminas-recaptcha": "^3.3.0",
                "laminas/laminas-servicemanager": "^3.6.4",
                "laminas/laminas-session": "^2.10.0",
                "laminas/laminas-text": "^2.8.1",
                "laminas/laminas-validator": "^2.14.4",
                "laminas/laminas-view": "^2.12.0",
                "phpspec/prophecy-phpunit": "^2.0.1",
                "phpunit/phpunit": "^9.5.5",
                "psalm/plugin-phpunit": "^0.16.0",
                "vimeo/psalm": "^4.7.3"
            },
            "suggest": {
                "doctrine/annotations": "^1.12, required to use laminas-form annotations support",
                "laminas/laminas-captcha": "^2.10, required for using CAPTCHA form elements",
                "laminas/laminas-eventmanager": "^3.3, reuired for laminas-form annotations support",
                "laminas/laminas-i18n": "^2.11, required when using laminas-form view helpers",
                "laminas/laminas-recaptcha": "^3.3, in order to use the ReCaptcha form element",
                "laminas/laminas-servicemanager": "^3.6, required to use the form factories or provide services",
                "laminas/laminas-view": "^2.12, required for using the laminas-form view helpers"
            },
            "type": "library",
            "extra": {
                "laminas": {
                    "component": "Laminas\\Form",
                    "config-provider": "Laminas\\Form\\ConfigProvider"
                }
            },
            "autoload": {
                "psr-4": {
                    "Laminas\\Form\\": "src/"
                }
            },
            "notification-url": "https://packagist.org/downloads/",
            "license": [
                "BSD-3-Clause"
            ],
            "description": "Validate and display simple and complex forms, casting forms to business objects and vice versa",
            "homepage": "https://laminas.dev",
            "keywords": [
                "form",
                "laminas"
            ],
            "support": {
                "chat": "https://laminas.dev/chat",
                "docs": "https://docs.laminas.dev/laminas-form/",
                "forum": "https://discourse.laminas.dev",
                "issues": "https://github.com/laminas/laminas-form/issues",
                "rss": "https://github.com/laminas/laminas-form/releases.atom",
                "source": "https://github.com/laminas/laminas-form"
            },
            "funding": [
                {
                    "url": "https://funding.communitybridge.org/projects/laminas-project",
                    "type": "community_bridge"
                }
            ],
            "time": "2021-06-23T05:46:05+00:00"
        },
        {
            "name": "laminas/laminas-http",
            "version": "2.15.1",
            "source": {
                "type": "git",
                "url": "https://github.com/laminas/laminas-http.git",
                "reference": "261f079c3dffcf6f123484db43c40e44c4bf1c79"
            },
            "dist": {
                "type": "zip",
                "url": "https://api.github.com/repos/laminas/laminas-http/zipball/261f079c3dffcf6f123484db43c40e44c4bf1c79",
                "reference": "261f079c3dffcf6f123484db43c40e44c4bf1c79",
                "shasum": ""
            },
            "require": {
                "laminas/laminas-loader": "^2.8",
                "laminas/laminas-stdlib": "^3.6",
                "laminas/laminas-uri": "^2.9.1",
                "laminas/laminas-validator": "^2.15",
                "php": "^7.3 || ~8.0.0 || ~8.1.0"
            },
            "conflict": {
                "zendframework/zend-http": "*"
            },
            "require-dev": {
                "ext-curl": "*",
                "laminas/laminas-coding-standard": "~2.2.1",
                "phpunit/phpunit": "^9.5.5"
            },
            "suggest": {
                "paragonie/certainty": "For automated management of cacert.pem"
            },
            "type": "library",
            "autoload": {
                "psr-4": {
                    "Laminas\\Http\\": "src/"
                }
            },
            "notification-url": "https://packagist.org/downloads/",
            "license": [
                "BSD-3-Clause"
            ],
            "description": "Provides an easy interface for performing Hyper-Text Transfer Protocol (HTTP) requests",
            "homepage": "https://laminas.dev",
            "keywords": [
                "http",
                "http client",
                "laminas"
            ],
            "support": {
                "chat": "https://laminas.dev/chat",
                "docs": "https://docs.laminas.dev/laminas-http/",
                "forum": "https://discourse.laminas.dev",
                "issues": "https://github.com/laminas/laminas-http/issues",
                "rss": "https://github.com/laminas/laminas-http/releases.atom",
                "source": "https://github.com/laminas/laminas-http"
            },
            "funding": [
                {
                    "url": "https://funding.communitybridge.org/projects/laminas-project",
                    "type": "community_bridge"
                }
            ],
            "time": "2021-12-03T10:17:11+00:00"
        },
        {
            "name": "laminas/laminas-hydrator",
            "version": "4.3.1",
            "source": {
                "type": "git",
                "url": "https://github.com/laminas/laminas-hydrator.git",
                "reference": "cc5ea6b42d318dbac872d94e8dca2d3013a37ab5"
            },
            "dist": {
                "type": "zip",
                "url": "https://api.github.com/repos/laminas/laminas-hydrator/zipball/cc5ea6b42d318dbac872d94e8dca2d3013a37ab5",
                "reference": "cc5ea6b42d318dbac872d94e8dca2d3013a37ab5",
                "shasum": ""
            },
            "require": {
                "laminas/laminas-stdlib": "^3.3",
                "php": "^7.3 || ~8.0.0 || ~8.1.0",
                "webmozart/assert": "^1.10"
            },
            "conflict": {
                "zendframework/zend-hydrator": "*"
            },
            "require-dev": {
                "laminas/laminas-coding-standard": "~2.3.0",
                "laminas/laminas-eventmanager": "^3.2.1",
                "laminas/laminas-modulemanager": "^2.8",
                "laminas/laminas-serializer": "^2.9",
                "laminas/laminas-servicemanager": "^3.3.2",
                "phpbench/phpbench": "^1.0",
                "phpunit/phpunit": "~9.5.5",
                "psalm/plugin-phpunit": "^0.16.1",
                "psr/cache": "1.0.1",
                "vimeo/psalm": "^4.8.1"
            },
            "suggest": {
                "laminas/laminas-eventmanager": "^3.2, to support aggregate hydrator usage",
                "laminas/laminas-serializer": "^2.9, to use the SerializableStrategy",
                "laminas/laminas-servicemanager": "^3.3, to support hydrator plugin manager usage"
            },
            "type": "library",
            "extra": {
                "laminas": {
                    "component": "Laminas\\Hydrator",
                    "config-provider": "Laminas\\Hydrator\\ConfigProvider"
                }
            },
            "autoload": {
                "psr-4": {
                    "Laminas\\Hydrator\\": "src/"
                }
            },
            "notification-url": "https://packagist.org/downloads/",
            "license": [
                "BSD-3-Clause"
            ],
            "description": "Serialize objects to arrays, and vice versa",
            "homepage": "https://laminas.dev",
            "keywords": [
                "hydrator",
                "laminas"
            ],
            "support": {
                "chat": "https://laminas.dev/chat",
                "docs": "https://docs.laminas.dev/laminas-hydrator/",
                "forum": "https://discourse.laminas.dev",
                "issues": "https://github.com/laminas/laminas-hydrator/issues",
                "rss": "https://github.com/laminas/laminas-hydrator/releases.atom",
                "source": "https://github.com/laminas/laminas-hydrator"
            },
            "funding": [
                {
                    "url": "https://funding.communitybridge.org/projects/laminas-project",
                    "type": "community_bridge"
                }
            ],
            "time": "2021-09-09T09:55:00+00:00"
        },
        {
            "name": "laminas/laminas-i18n",
            "version": "2.13.0",
            "source": {
                "type": "git",
                "url": "https://github.com/laminas/laminas-i18n.git",
                "reference": "b3a55d05818ed37ed18e76c103727e95e32cf591"
            },
            "dist": {
                "type": "zip",
                "url": "https://api.github.com/repos/laminas/laminas-i18n/zipball/b3a55d05818ed37ed18e76c103727e95e32cf591",
                "reference": "b3a55d05818ed37ed18e76c103727e95e32cf591",
                "shasum": ""
            },
            "require": {
                "ext-intl": "*",
                "laminas/laminas-stdlib": "^2.7 || ^3.0",
                "php": "^7.3 || ~8.0.0 || ~8.1.0"
            },
            "conflict": {
                "phpspec/prophecy": "<1.9.0",
                "zendframework/zend-i18n": "*"
            },
            "require-dev": {
                "laminas/laminas-cache": "^3.1.2",
                "laminas/laminas-cache-storage-adapter-memory": "^2.0.0",
                "laminas/laminas-cache-storage-deprecated-factory": "^1.0.0",
                "laminas/laminas-coding-standard": "~1.0.0",
                "laminas/laminas-config": "^3.4.0",
                "laminas/laminas-eventmanager": "^3.4.0",
                "laminas/laminas-filter": "^2.10.0",
                "laminas/laminas-servicemanager": "^3.7.0",
                "laminas/laminas-validator": "^2.14.0",
                "laminas/laminas-view": "^2.12.0",
                "phpunit/phpunit": "^9.3"
            },
            "suggest": {
                "laminas/laminas-cache": "You should install this package to cache the translations",
                "laminas/laminas-config": "You should install this package to use the INI translation format",
                "laminas/laminas-eventmanager": "You should install this package to use the events in the translator",
                "laminas/laminas-filter": "You should install this package to use the provided filters",
                "laminas/laminas-i18n-resources": "This package provides validator and captcha translations",
                "laminas/laminas-servicemanager": "You should install this package to use the translator",
                "laminas/laminas-validator": "You should install this package to use the provided validators",
                "laminas/laminas-view": "You should install this package to use the provided view helpers"
            },
            "type": "library",
            "extra": {
                "laminas": {
                    "component": "Laminas\\I18n",
                    "config-provider": "Laminas\\I18n\\ConfigProvider"
                }
            },
            "autoload": {
                "psr-4": {
                    "Laminas\\I18n\\": "src/"
                }
            },
            "notification-url": "https://packagist.org/downloads/",
            "license": [
                "BSD-3-Clause"
            ],
            "description": "Provide translations for your application, and filter and validate internationalized values",
            "homepage": "https://laminas.dev",
            "keywords": [
                "i18n",
                "laminas"
            ],
            "support": {
                "chat": "https://laminas.dev/chat",
                "docs": "https://docs.laminas.dev/laminas-i18n/",
                "forum": "https://discourse.laminas.dev",
                "issues": "https://github.com/laminas/laminas-i18n/issues",
                "rss": "https://github.com/laminas/laminas-i18n/releases.atom",
                "source": "https://github.com/laminas/laminas-i18n"
            },
            "funding": [
                {
                    "url": "https://funding.communitybridge.org/projects/laminas-project",
                    "type": "community_bridge"
                }
            ],
            "time": "2021-12-06T00:44:40+00:00"
        },
        {
            "name": "laminas/laminas-inputfilter",
            "version": "2.12.1",
            "source": {
                "type": "git",
                "url": "https://github.com/laminas/laminas-inputfilter.git",
                "reference": "461a7a27b70bd440f925a31221b7a5348cd0d0fd"
            },
            "dist": {
                "type": "zip",
                "url": "https://api.github.com/repos/laminas/laminas-inputfilter/zipball/461a7a27b70bd440f925a31221b7a5348cd0d0fd",
                "reference": "461a7a27b70bd440f925a31221b7a5348cd0d0fd",
                "shasum": ""
            },
            "require": {
                "laminas/laminas-filter": "^2.9.1",
                "laminas/laminas-servicemanager": "^3.3.1",
                "laminas/laminas-stdlib": "^3.0",
                "laminas/laminas-validator": "^2.11",
                "laminas/laminas-zendframework-bridge": "^1.0",
                "php": "^7.3 || ~8.0.0"
            },
            "replace": {
                "zendframework/zend-inputfilter": "^2.10.1"
            },
            "require-dev": {
                "laminas/laminas-coding-standard": "~1.0.0",
                "laminas/laminas-db": "^2.12",
                "phpspec/prophecy-phpunit": "^2.0",
                "phpunit/phpunit": "^9.4.2",
                "psalm/plugin-phpunit": "^0.15.1",
                "psr/http-message": "^1.0",
                "vimeo/psalm": "^4.6"
            },
            "suggest": {
                "psr/http-message-implementation": "PSR-7 is required if you wish to validate PSR-7 UploadedFileInterface payloads"
            },
            "type": "library",
            "extra": {
                "laminas": {
                    "component": "Laminas\\InputFilter",
                    "config-provider": "Laminas\\InputFilter\\ConfigProvider"
                }
            },
            "autoload": {
                "psr-4": {
                    "Laminas\\InputFilter\\": "src/"
                }
            },
            "notification-url": "https://packagist.org/downloads/",
            "license": [
                "BSD-3-Clause"
            ],
            "description": "Normalize and validate input sets from the web, APIs, the CLI, and more, including files",
            "homepage": "https://laminas.dev",
            "keywords": [
                "inputfilter",
                "laminas"
            ],
            "support": {
                "chat": "https://laminas.dev/chat",
                "docs": "https://docs.laminas.dev/laminas-inputfilter/",
                "forum": "https://discourse.laminas.dev",
                "issues": "https://github.com/laminas/laminas-inputfilter/issues",
                "rss": "https://github.com/laminas/laminas-inputfilter/releases.atom",
                "source": "https://github.com/laminas/laminas-inputfilter"
            },
            "funding": [
                {
                    "url": "https://funding.communitybridge.org/projects/laminas-project",
                    "type": "community_bridge"
                }
            ],
            "time": "2021-11-27T14:17:43+00:00"
        },
        {
            "name": "laminas/laminas-json",
            "version": "3.3.0",
            "source": {
                "type": "git",
                "url": "https://github.com/laminas/laminas-json.git",
                "reference": "9a0ce9f330b7d11e70c4acb44d67e8c4f03f437f"
            },
            "dist": {
                "type": "zip",
                "url": "https://api.github.com/repos/laminas/laminas-json/zipball/9a0ce9f330b7d11e70c4acb44d67e8c4f03f437f",
                "reference": "9a0ce9f330b7d11e70c4acb44d67e8c4f03f437f",
                "shasum": ""
            },
            "require": {
                "php": "^7.3 || ~8.0.0 || ~8.1.0"
            },
            "conflict": {
                "zendframework/zend-json": "*"
            },
            "require-dev": {
                "laminas/laminas-coding-standard": "~2.2.1",
                "laminas/laminas-stdlib": "^2.7.7 || ^3.1",
                "phpunit/phpunit": "^9.3"
            },
            "suggest": {
                "laminas/laminas-json-server": "For implementing JSON-RPC servers",
                "laminas/laminas-xml2json": "For converting XML documents to JSON"
            },
            "type": "library",
            "autoload": {
                "psr-4": {
                    "Laminas\\Json\\": "src/"
                }
            },
            "notification-url": "https://packagist.org/downloads/",
            "license": [
                "BSD-3-Clause"
            ],
            "description": "provides convenience methods for serializing native PHP to JSON and decoding JSON to native PHP",
            "homepage": "https://laminas.dev",
            "keywords": [
                "json",
                "laminas"
            ],
            "support": {
                "chat": "https://laminas.dev/chat",
                "docs": "https://docs.laminas.dev/laminas-json/",
                "forum": "https://discourse.laminas.dev",
                "issues": "https://github.com/laminas/laminas-json/issues",
                "rss": "https://github.com/laminas/laminas-json/releases.atom",
                "source": "https://github.com/laminas/laminas-json"
            },
            "funding": [
                {
                    "url": "https://funding.communitybridge.org/projects/laminas-project",
                    "type": "community_bridge"
                }
            ],
            "time": "2021-09-02T18:02:31+00:00"
        },
        {
            "name": "laminas/laminas-loader",
            "version": "2.8.0",
            "source": {
                "type": "git",
                "url": "https://github.com/laminas/laminas-loader.git",
                "reference": "d0589ec9dd48365fd95ad10d1c906efd7711c16b"
            },
            "dist": {
                "type": "zip",
                "url": "https://api.github.com/repos/laminas/laminas-loader/zipball/d0589ec9dd48365fd95ad10d1c906efd7711c16b",
                "reference": "d0589ec9dd48365fd95ad10d1c906efd7711c16b",
                "shasum": ""
            },
            "require": {
                "php": "^7.3 || ~8.0.0 || ~8.1.0"
            },
            "conflict": {
                "zendframework/zend-loader": "*"
            },
            "require-dev": {
                "laminas/laminas-coding-standard": "~2.2.1",
                "phpunit/phpunit": "^9.3"
            },
            "type": "library",
            "autoload": {
                "psr-4": {
                    "Laminas\\Loader\\": "src/"
                }
            },
            "notification-url": "https://packagist.org/downloads/",
            "license": [
                "BSD-3-Clause"
            ],
            "description": "Autoloading and plugin loading strategies",
            "homepage": "https://laminas.dev",
            "keywords": [
                "laminas",
                "loader"
            ],
            "support": {
                "chat": "https://laminas.dev/chat",
                "docs": "https://docs.laminas.dev/laminas-loader/",
                "forum": "https://discourse.laminas.dev",
                "issues": "https://github.com/laminas/laminas-loader/issues",
                "rss": "https://github.com/laminas/laminas-loader/releases.atom",
                "source": "https://github.com/laminas/laminas-loader"
            },
            "funding": [
                {
                    "url": "https://funding.communitybridge.org/projects/laminas-project",
                    "type": "community_bridge"
                }
            ],
            "time": "2021-09-02T18:30:53+00:00"
        },
        {
            "name": "laminas/laminas-log",
            "version": "2.14.0",
            "source": {
                "type": "git",
                "url": "https://github.com/laminas/laminas-log.git",
                "reference": "39f3dcbd77fd0d84b190ff1332f5d3d28d56527e"
            },
            "dist": {
                "type": "zip",
                "url": "https://api.github.com/repos/laminas/laminas-log/zipball/39f3dcbd77fd0d84b190ff1332f5d3d28d56527e",
                "reference": "39f3dcbd77fd0d84b190ff1332f5d3d28d56527e",
                "shasum": ""
            },
            "require": {
                "laminas/laminas-servicemanager": "^3.3.0",
                "laminas/laminas-stdlib": "^3.0",
                "php": "^7.3 || ~8.0.0",
                "psr/log": "^1.1.2"
            },
            "conflict": {
                "zendframework/zend-log": "*"
            },
            "provide": {
                "psr/log-implementation": "1.0.0"
            },
            "require-dev": {
                "laminas/laminas-coding-standard": "~1.0.0",
                "laminas/laminas-db": "^2.6",
                "laminas/laminas-escaper": "^2.5",
                "laminas/laminas-filter": "^2.5",
                "laminas/laminas-mail": "^2.6.1",
                "laminas/laminas-validator": "^2.10.1",
                "mikey179/vfsstream": "^1.6.7",
                "phpspec/prophecy-phpunit": "^2.0",
                "phpunit/phpunit": "^9.4.1"
            },
            "suggest": {
                "ext-mongo": "mongo extension to use Mongo writer",
                "ext-mongodb": "mongodb extension to use MongoDB writer",
                "laminas/laminas-db": "Laminas\\Db component to use the database log writer",
                "laminas/laminas-escaper": "Laminas\\Escaper component, for use in the XML log formatter",
                "laminas/laminas-mail": "Laminas\\Mail component to use the email log writer",
                "laminas/laminas-validator": "Laminas\\Validator component to block invalid log messages"
            },
            "type": "library",
            "extra": {
                "laminas": {
                    "component": "Laminas\\Log",
                    "config-provider": "Laminas\\Log\\ConfigProvider"
                }
            },
            "autoload": {
                "psr-4": {
                    "Laminas\\Log\\": "src/"
                }
            },
            "notification-url": "https://packagist.org/downloads/",
            "license": [
                "BSD-3-Clause"
            ],
            "description": "Robust, composite logger with filtering, formatting, and PSR-3 support",
            "homepage": "https://laminas.dev",
            "keywords": [
                "laminas",
                "log",
                "logging"
            ],
            "support": {
                "chat": "https://laminas.dev/chat",
                "docs": "https://docs.laminas.dev/laminas-log/",
                "forum": "https://discourse.laminas.dev",
                "issues": "https://github.com/laminas/laminas-log/issues",
                "rss": "https://github.com/laminas/laminas-log/releases.atom",
                "source": "https://github.com/laminas/laminas-log"
            },
            "funding": [
                {
                    "url": "https://funding.communitybridge.org/projects/laminas-project",
                    "type": "community_bridge"
                }
            ],
            "time": "2021-12-03T10:30:27+00:00"
        },
        {
            "name": "laminas/laminas-mail",
            "version": "2.15.1",
            "source": {
                "type": "git",
                "url": "https://github.com/laminas/laminas-mail.git",
                "reference": "70c3476913c74e9befd782ab665ad1b9ebac556e"
            },
            "dist": {
                "type": "zip",
                "url": "https://api.github.com/repos/laminas/laminas-mail/zipball/70c3476913c74e9befd782ab665ad1b9ebac556e",
                "reference": "70c3476913c74e9befd782ab665ad1b9ebac556e",
                "shasum": ""
            },
            "require": {
                "ext-iconv": "*",
                "laminas/laminas-loader": "^2.8",
                "laminas/laminas-mime": "^2.9.1",
                "laminas/laminas-stdlib": "^3.6",
                "laminas/laminas-validator": "^2.15",
                "php": "^7.3 || ~8.0.0 || ~8.1.0",
                "symfony/polyfill-mbstring": "^1.12.0",
                "true/punycode": "^2.1",
                "webmozart/assert": "^1.10"
            },
            "conflict": {
                "zendframework/zend-mail": "*"
            },
            "require-dev": {
                "laminas/laminas-coding-standard": "~1.0.0",
                "laminas/laminas-crypt": "^2.6 || ^3.4",
                "laminas/laminas-db": "^2.13.3",
                "laminas/laminas-servicemanager": "^3.7",
                "phpunit/phpunit": "^9.5.5",
                "psalm/plugin-phpunit": "^0.15.1",
                "symfony/process": "^5.3.7",
                "vimeo/psalm": "^4.7"
            },
            "suggest": {
                "laminas/laminas-crypt": "Crammd5 support in SMTP Auth",
                "laminas/laminas-servicemanager": "^2.7.10 || ^3.3.1 when using SMTP to deliver messages"
            },
            "type": "library",
            "extra": {
                "laminas": {
                    "component": "Laminas\\Mail",
                    "config-provider": "Laminas\\Mail\\ConfigProvider"
                }
            },
            "autoload": {
                "psr-4": {
                    "Laminas\\Mail\\": "src/"
                }
            },
            "notification-url": "https://packagist.org/downloads/",
            "license": [
                "BSD-3-Clause"
            ],
            "description": "Provides generalized functionality to compose and send both text and MIME-compliant multipart e-mail messages",
            "homepage": "https://laminas.dev",
            "keywords": [
                "laminas",
                "mail"
            ],
            "support": {
                "chat": "https://laminas.dev/chat",
                "docs": "https://docs.laminas.dev/laminas-mail/",
                "forum": "https://discourse.laminas.dev",
                "issues": "https://github.com/laminas/laminas-mail/issues",
                "rss": "https://github.com/laminas/laminas-mail/releases.atom",
                "source": "https://github.com/laminas/laminas-mail"
            },
            "funding": [
                {
                    "url": "https://funding.communitybridge.org/projects/laminas-project",
                    "type": "community_bridge"
                }
            ],
            "time": "2021-09-23T07:33:57+00:00"
        },
        {
            "name": "laminas/laminas-math",
            "version": "3.5.0",
            "source": {
                "type": "git",
                "url": "https://github.com/laminas/laminas-math.git",
                "reference": "146d8187ab247ae152e811a6704a953d43537381"
            },
            "dist": {
                "type": "zip",
                "url": "https://api.github.com/repos/laminas/laminas-math/zipball/146d8187ab247ae152e811a6704a953d43537381",
                "reference": "146d8187ab247ae152e811a6704a953d43537381",
                "shasum": ""
            },
            "require": {
                "ext-mbstring": "*",
                "php": "^7.3 || ~8.0.0 || ~8.1.0"
            },
            "conflict": {
                "zendframework/zend-math": "*"
            },
            "require-dev": {
                "laminas/laminas-coding-standard": "~1.0.0",
                "phpunit/phpunit": "^9.5.5"
            },
            "suggest": {
                "ext-bcmath": "If using the bcmath functionality",
                "ext-gmp": "If using the gmp functionality"
            },
            "type": "library",
            "extra": {
                "branch-alias": {
                    "dev-master": "3.2.x-dev",
                    "dev-develop": "3.3.x-dev"
                }
            },
            "autoload": {
                "psr-4": {
                    "Laminas\\Math\\": "src/"
                }
            },
            "notification-url": "https://packagist.org/downloads/",
            "license": [
                "BSD-3-Clause"
            ],
            "description": "Create cryptographically secure pseudo-random numbers, and manage big integers",
            "homepage": "https://laminas.dev",
            "keywords": [
                "laminas",
                "math"
            ],
            "support": {
                "chat": "https://laminas.dev/chat",
                "docs": "https://docs.laminas.dev/laminas-math/",
                "forum": "https://discourse.laminas.dev",
                "issues": "https://github.com/laminas/laminas-math/issues",
                "rss": "https://github.com/laminas/laminas-math/releases.atom",
                "source": "https://github.com/laminas/laminas-math"
            },
            "funding": [
                {
                    "url": "https://funding.communitybridge.org/projects/laminas-project",
                    "type": "community_bridge"
                }
            ],
            "time": "2021-12-06T02:02:07+00:00"
        },
        {
            "name": "laminas/laminas-mime",
            "version": "2.9.1",
            "source": {
                "type": "git",
                "url": "https://github.com/laminas/laminas-mime.git",
                "reference": "72d21a1b4bb7086d4a4d7058c0abca180b209184"
            },
            "dist": {
                "type": "zip",
                "url": "https://api.github.com/repos/laminas/laminas-mime/zipball/72d21a1b4bb7086d4a4d7058c0abca180b209184",
                "reference": "72d21a1b4bb7086d4a4d7058c0abca180b209184",
                "shasum": ""
            },
            "require": {
                "laminas/laminas-stdlib": "^2.7 || ^3.0",
                "php": "^7.3 || ~8.0.0 || ~8.1.0"
            },
            "conflict": {
                "zendframework/zend-mime": "*"
            },
            "require-dev": {
                "laminas/laminas-coding-standard": "~2.2.1",
                "laminas/laminas-mail": "^2.12",
                "phpunit/phpunit": "^9.3"
            },
            "suggest": {
                "laminas/laminas-mail": "Laminas\\Mail component"
            },
            "type": "library",
            "autoload": {
                "psr-4": {
                    "Laminas\\Mime\\": "src/"
                }
            },
            "notification-url": "https://packagist.org/downloads/",
            "license": [
                "BSD-3-Clause"
            ],
            "description": "Create and parse MIME messages and parts",
            "homepage": "https://laminas.dev",
            "keywords": [
                "laminas",
                "mime"
            ],
            "support": {
                "chat": "https://laminas.dev/chat",
                "docs": "https://docs.laminas.dev/laminas-mime/",
                "forum": "https://discourse.laminas.dev",
                "issues": "https://github.com/laminas/laminas-mime/issues",
                "rss": "https://github.com/laminas/laminas-mime/releases.atom",
                "source": "https://github.com/laminas/laminas-mime"
            },
            "funding": [
                {
                    "url": "https://funding.communitybridge.org/projects/laminas-project",
                    "type": "community_bridge"
                }
            ],
            "time": "2021-09-20T21:19:24+00:00"
        },
        {
            "name": "laminas/laminas-modulemanager",
            "version": "2.11.0",
            "source": {
                "type": "git",
                "url": "https://github.com/laminas/laminas-modulemanager.git",
                "reference": "6acf5991d10b0b38a2edb08729ed48981b2a5dad"
            },
            "dist": {
                "type": "zip",
                "url": "https://api.github.com/repos/laminas/laminas-modulemanager/zipball/6acf5991d10b0b38a2edb08729ed48981b2a5dad",
                "reference": "6acf5991d10b0b38a2edb08729ed48981b2a5dad",
                "shasum": ""
            },
            "require": {
                "brick/varexporter": "^0.3.2",
                "laminas/laminas-config": "^3.7",
                "laminas/laminas-eventmanager": "^3.4",
                "laminas/laminas-stdlib": "^3.6",
                "php": "^7.3 || ~8.0.0 || ~8.1.0",
                "webimpress/safe-writer": "^1.0.2 || ^2.1"
            },
            "conflict": {
                "zendframework/zend-modulemanager": "*"
            },
            "require-dev": {
                "laminas/laminas-coding-standard": "^2.3",
                "laminas/laminas-loader": "^2.8",
                "laminas/laminas-mvc": "^3.1.1",
                "laminas/laminas-servicemanager": "^3.7",
                "phpunit/phpunit": "^9.5.5"
            },
            "suggest": {
                "laminas/laminas-console": "Laminas\\Console component",
                "laminas/laminas-loader": "Laminas\\Loader component if you are not using Composer autoloading for your modules",
                "laminas/laminas-mvc": "Laminas\\Mvc component",
                "laminas/laminas-servicemanager": "Laminas\\ServiceManager component"
            },
            "type": "library",
            "autoload": {
                "psr-4": {
                    "Laminas\\ModuleManager\\": "src/"
                }
            },
            "notification-url": "https://packagist.org/downloads/",
            "license": [
                "BSD-3-Clause"
            ],
            "description": "Modular application system for laminas-mvc applications",
            "homepage": "https://laminas.dev",
            "keywords": [
                "laminas",
                "modulemanager"
            ],
            "support": {
                "chat": "https://laminas.dev/chat",
                "docs": "https://docs.laminas.dev/laminas-modulemanager/",
                "forum": "https://discourse.laminas.dev",
                "issues": "https://github.com/laminas/laminas-modulemanager/issues",
                "rss": "https://github.com/laminas/laminas-modulemanager/releases.atom",
                "source": "https://github.com/laminas/laminas-modulemanager"
            },
            "funding": [
                {
                    "url": "https://funding.communitybridge.org/projects/laminas-project",
                    "type": "community_bridge"
                }
            ],
            "time": "2021-10-13T17:05:17+00:00"
        },
        {
            "name": "laminas/laminas-mvc",
            "version": "3.3.0",
            "source": {
                "type": "git",
                "url": "https://github.com/laminas/laminas-mvc.git",
                "reference": "215d0ff1b504bfbc299346aae20acb362c38d139"
            },
            "dist": {
                "type": "zip",
                "url": "https://api.github.com/repos/laminas/laminas-mvc/zipball/215d0ff1b504bfbc299346aae20acb362c38d139",
                "reference": "215d0ff1b504bfbc299346aae20acb362c38d139",
                "shasum": ""
            },
            "require": {
                "container-interop/container-interop": "^1.2",
                "laminas/laminas-eventmanager": "^3.4",
                "laminas/laminas-http": "^2.15",
                "laminas/laminas-modulemanager": "^2.8",
                "laminas/laminas-router": "^3.5",
                "laminas/laminas-servicemanager": "^3.7",
                "laminas/laminas-stdlib": "^3.6",
                "laminas/laminas-view": "^2.14",
                "php": "^7.3 || ~8.0.0 || ~8.1.0"
            },
            "conflict": {
                "zendframework/zend-mvc": "*"
            },
            "require-dev": {
                "http-interop/http-middleware": "^0.4.1",
                "laminas/laminas-coding-standard": "^1.0.0",
                "laminas/laminas-json": "^3.3",
                "laminas/laminas-psr7bridge": "^1.0",
                "laminas/laminas-stratigility": ">=2.0.1 <2.2",
                "phpspec/prophecy-phpunit": "^2.0",
                "phpunit/phpunit": "^9.5.5"
            },
            "suggest": {
                "laminas/laminas-json": "(^2.6.1 || ^3.0) To auto-deserialize JSON body content in AbstractRestfulController extensions, when json_decode is unavailable",
                "laminas/laminas-log": "^2.9.1  To provide log functionality via LogFilterManager, LogFormatterManager, and LogProcessorManager",
                "laminas/laminas-mvc-console": "laminas-mvc-console provides the ability to expose laminas-mvc as a console application",
                "laminas/laminas-mvc-i18n": "laminas-mvc-i18n provides integration with laminas-i18n, including a translation bridge and translatable route segments",
                "laminas/laminas-mvc-middleware": "To dispatch middleware in your laminas-mvc application",
                "laminas/laminas-mvc-plugin-fileprg": "To provide Post/Redirect/Get functionality around forms that container file uploads",
                "laminas/laminas-mvc-plugin-flashmessenger": "To provide flash messaging capabilities between requests",
                "laminas/laminas-mvc-plugin-identity": "To access the authenticated identity (per laminas-authentication) in controllers",
                "laminas/laminas-mvc-plugin-prg": "To provide Post/Redirect/Get functionality within controllers",
                "laminas/laminas-paginator": "^2.7 To provide pagination functionality via PaginatorPluginManager",
                "laminas/laminas-servicemanager-di": "laminas-servicemanager-di provides utilities for integrating laminas-di and laminas-servicemanager in your laminas-mvc application"
            },
            "type": "library",
            "autoload": {
                "psr-4": {
                    "Laminas\\Mvc\\": "src/"
                }
            },
            "notification-url": "https://packagist.org/downloads/",
            "license": [
                "BSD-3-Clause"
            ],
            "description": "Laminas's event-driven MVC layer, including MVC Applications, Controllers, and Plugins",
            "homepage": "https://laminas.dev",
            "keywords": [
                "laminas",
                "mvc"
            ],
            "support": {
                "chat": "https://laminas.dev/chat",
                "docs": "https://docs.laminas.dev/laminas-mvc/",
                "forum": "https://discourse.laminas.dev",
                "issues": "https://github.com/laminas/laminas-mvc/issues",
                "rss": "https://github.com/laminas/laminas-mvc/releases.atom",
                "source": "https://github.com/laminas/laminas-mvc"
            },
            "funding": [
                {
                    "url": "https://funding.communitybridge.org/projects/laminas-project",
                    "type": "community_bridge"
                }
            ],
            "time": "2021-10-13T17:48:28+00:00"
        },
        {
            "name": "laminas/laminas-mvc-i18n",
            "version": "1.3.0",
            "source": {
                "type": "git",
                "url": "https://github.com/laminas/laminas-mvc-i18n.git",
                "reference": "1df255e2840eafdd814f5f7f4a46ef192aa5f880"
            },
            "dist": {
                "type": "zip",
                "url": "https://api.github.com/repos/laminas/laminas-mvc-i18n/zipball/1df255e2840eafdd814f5f7f4a46ef192aa5f880",
                "reference": "1df255e2840eafdd814f5f7f4a46ef192aa5f880",
                "shasum": ""
            },
            "require": {
                "container-interop/container-interop": "^1.1",
                "laminas/laminas-i18n": "^2.11",
                "laminas/laminas-router": "^3.0",
                "laminas/laminas-servicemanager": "^3.6",
                "laminas/laminas-stdlib": "^3.3",
                "laminas/laminas-validator": "^2.14",
                "php": "^7.3 || ~8.0.0 || ~8.1.0"
            },
            "conflict": {
                "laminas/laminas-mvc": "<3.0.0",
                "phpspec/prophecy": "<1.8.0",
                "zendframework/zend-mvc-i18n": "*"
            },
            "require-dev": {
                "laminas/laminas-coding-standard": "~1.0.0",
                "phpspec/prophecy-phpunit": "^2.0",
                "phpunit/phpunit": "^9.5",
                "psalm/plugin-phpunit": "^0.15.1",
                "vimeo/psalm": "^4.7"
            },
            "suggest": {
                "laminas/laminas-cache": "To enable caching of translation strings"
            },
            "type": "library",
            "extra": {
                "laminas": {
                    "component": "Laminas\\Mvc\\I18n",
                    "config-provider": "Laminas\\Mvc\\I18n\\ConfigProvider"
                }
            },
            "autoload": {
                "psr-4": {
                    "Laminas\\Mvc\\I18n\\": "src/"
                }
            },
            "notification-url": "https://packagist.org/downloads/",
            "license": [
                "BSD-3-Clause"
            ],
            "description": "Integration between laminas-mvc and laminas-i18n",
            "homepage": "https://laminas.dev",
            "keywords": [
                "i18n",
                "laminas",
                "mvc"
            ],
            "support": {
                "chat": "https://laminas.dev/chat",
                "docs": "https://docs.laminas.dev/laminas-mvc-i18n/",
                "forum": "https://discourse.laminas.dev",
                "issues": "https://github.com/laminas/laminas-mvc-i18n/issues",
                "rss": "https://github.com/laminas/laminas-mvc-i18n/releases.atom",
                "source": "https://github.com/laminas/laminas-mvc-i18n"
            },
            "funding": [
                {
                    "url": "https://funding.communitybridge.org/projects/laminas-project",
                    "type": "community_bridge"
                }
            ],
            "time": "2021-11-30T17:32:48+00:00"
        },
        {
            "name": "laminas/laminas-mvc-plugin-flashmessenger",
            "version": "1.6.0",
            "source": {
                "type": "git",
                "url": "https://github.com/laminas/laminas-mvc-plugin-flashmessenger.git",
                "reference": "043f6d6e2d3ab61b7c4976c413286621b7205a52"
            },
            "dist": {
                "type": "zip",
                "url": "https://api.github.com/repos/laminas/laminas-mvc-plugin-flashmessenger/zipball/043f6d6e2d3ab61b7c4976c413286621b7205a52",
                "reference": "043f6d6e2d3ab61b7c4976c413286621b7205a52",
                "shasum": ""
            },
            "require": {
                "laminas/laminas-mvc": "^3.3",
                "laminas/laminas-session": "^2.12.0",
                "laminas/laminas-stdlib": "^3.6.4",
                "laminas/laminas-view": "^2.13.1",
                "php": "^7.3 || ~8.0.0 || ~8.1.0"
            },
            "conflict": {
                "laminas/laminas-mvc": "<3.0.0",
                "zendframework/zend-mvc-plugin-flashmessenger": "*"
            },
            "require-dev": {
                "laminas/laminas-coding-standard": "~1.0.0",
                "laminas/laminas-i18n": "^2.13.0",
                "phpunit/phpunit": "^9.5.4"
            },
            "type": "library",
            "extra": {
                "laminas": {
                    "component": "Laminas\\Mvc\\Plugin\\FlashMessenger"
                }
            },
            "autoload": {
                "psr-4": {
                    "Laminas\\Mvc\\Plugin\\FlashMessenger\\": "src/"
                }
            },
            "notification-url": "https://packagist.org/downloads/",
            "license": [
                "BSD-3-Clause"
            ],
            "description": "Plugin for creating and exposing flash messages via laminas-mvc controllers",
            "homepage": "https://laminas.dev",
            "keywords": [
                "laminas",
                "mvc"
            ],
            "support": {
                "chat": "https://laminas.dev/chat",
                "docs": "https://docs.laminas.dev/laminas-mvc-plugin-flashmessenger/",
                "forum": "https://discourse.laminas.dev",
                "issues": "https://github.com/laminas/laminas-mvc-plugin-flashmessenger/issues",
                "rss": "https://github.com/laminas/laminas-mvc-plugin-flashmessenger/releases.atom",
                "source": "https://github.com/laminas/laminas-mvc-plugin-flashmessenger"
            },
            "funding": [
                {
                    "url": "https://funding.communitybridge.org/projects/laminas-project",
                    "type": "community_bridge"
                }
            ],
            "time": "2022-01-09T20:55:33+00:00"
        },
        {
            "name": "laminas/laminas-paginator",
            "version": "2.11.0",
            "source": {
                "type": "git",
                "url": "https://github.com/laminas/laminas-paginator.git",
                "reference": "7f00d5fdecd1b4f67c8e84e6f6d57bbabda4b7d8"
            },
            "dist": {
                "type": "zip",
                "url": "https://api.github.com/repos/laminas/laminas-paginator/zipball/7f00d5fdecd1b4f67c8e84e6f6d57bbabda4b7d8",
                "reference": "7f00d5fdecd1b4f67c8e84e6f6d57bbabda4b7d8",
                "shasum": ""
            },
            "require": {
                "ext-json": "*",
                "laminas/laminas-stdlib": "^3.6.0",
                "php": "^7.3 || ~8.0.0 || ~8.1.0"
            },
            "conflict": {
                "zendframework/zend-paginator": "*"
            },
            "require-dev": {
                "laminas/laminas-cache": "^2.13.0",
                "laminas/laminas-coding-standard": "~2.1.4",
                "laminas/laminas-config": "^2.6.0",
                "laminas/laminas-filter": "^2.11.1",
                "laminas/laminas-servicemanager": "^3.7.0",
                "laminas/laminas-view": "^2.14.1",
                "phpunit/phpunit": "^9.5.10",
                "psalm/plugin-phpunit": "^0.15.1",
                "vimeo/psalm": "^4.10.0"
            },
            "suggest": {
                "laminas/laminas-cache": "Laminas\\Cache component to support cache features",
                "laminas/laminas-filter": "Laminas\\Filter component",
                "laminas/laminas-paginator-adapter-laminasdb": "Provides pagination adapters for Select statements and TableGateway instances",
                "laminas/laminas-servicemanager": "Laminas\\ServiceManager component",
                "laminas/laminas-view": "Laminas\\View component"
            },
            "type": "library",
            "extra": {
                "laminas": {
                    "component": "Laminas\\Paginator",
                    "config-provider": "Laminas\\Paginator\\ConfigProvider"
                }
            },
            "autoload": {
                "psr-4": {
                    "Laminas\\Paginator\\": "src/"
                }
            },
            "notification-url": "https://packagist.org/downloads/",
            "license": [
                "BSD-3-Clause"
            ],
            "description": "Paginate collections of data from arbitrary sources",
            "homepage": "https://laminas.dev",
            "keywords": [
                "laminas",
                "paginator"
            ],
            "support": {
                "chat": "https://laminas.dev/chat",
                "docs": "https://docs.laminas.dev/laminas-paginator/",
                "forum": "https://discourse.laminas.dev",
                "issues": "https://github.com/laminas/laminas-paginator/issues",
                "rss": "https://github.com/laminas/laminas-paginator/releases.atom",
                "source": "https://github.com/laminas/laminas-paginator"
            },
            "funding": [
                {
                    "url": "https://funding.communitybridge.org/projects/laminas-project",
                    "type": "community_bridge"
                }
            ],
            "time": "2021-10-14T15:59:50+00:00"
        },
        {
            "name": "laminas/laminas-paginator-adapter-laminasdb",
            "version": "1.0.0",
            "source": {
                "type": "git",
                "url": "https://github.com/laminas/laminas-paginator-adapter-laminasdb.git",
                "reference": "567bf94a4b878fcff76552dd7aa6e40c22ace466"
            },
            "dist": {
                "type": "zip",
                "url": "https://api.github.com/repos/laminas/laminas-paginator-adapter-laminasdb/zipball/567bf94a4b878fcff76552dd7aa6e40c22ace466",
                "reference": "567bf94a4b878fcff76552dd7aa6e40c22ace466",
                "shasum": ""
            },
            "require": {
                "laminas/laminas-db": "^2.12",
                "laminas/laminas-paginator": "^2.10",
                "php": "^7.3 || ~8.0.0"
            },
            "require-dev": {
                "laminas/laminas-coding-standard": "~2.1.4",
                "phpunit/phpunit": "^9.3",
                "psalm/plugin-phpunit": "^0.15.1",
                "vimeo/psalm": "^4.6"
            },
            "type": "library",
            "extra": {
                "laminas": {
                    "component": "Laminas\\Paginator\\Adapter\\LaminasDb",
                    "config-provider": "Laminas\\Paginator\\Adapter\\LaminasDb\\ConfigProvider"
                }
            },
            "autoload": {
                "psr-4": {
                    "Laminas\\Paginator\\Adapter\\LaminasDb\\": "src//"
                }
            },
            "notification-url": "https://packagist.org/downloads/",
            "license": [
                "BSD-3-Clause"
            ],
            "description": "laminas-db adapters for laminas-paginator",
            "keywords": [
                "db",
                "laminas",
                "pagination"
            ],
            "support": {
                "docs": "https://docs.laminas.dev/laminas-laminas-paginator-adapter-db/",
                "forum": "https://discourse.laminas.dev/",
                "issues": "https://github.com/laminas/laminas-laminas-paginator-adapter-db/issues",
                "rss": "https://github.com/laminas/laminas-laminas-paginator-adapter-db/releases.atom",
                "source": "https://github.com/laminas/laminas-laminas-paginator-adapter-db"
            },
            "funding": [
                {
                    "url": "https://funding.communitybridge.org/projects/laminas-project",
                    "type": "community_bridge"
                }
            ],
            "time": "2021-02-25T23:06:06+00:00"
        },
        {
            "name": "laminas/laminas-recaptcha",
            "version": "3.4.0",
            "source": {
                "type": "git",
                "url": "https://github.com/laminas/laminas-recaptcha.git",
                "reference": "f3bdb2fcaf859b9f725f397dc1bc38b4a7696a71"
            },
            "dist": {
                "type": "zip",
                "url": "https://api.github.com/repos/laminas/laminas-recaptcha/zipball/f3bdb2fcaf859b9f725f397dc1bc38b4a7696a71",
                "reference": "f3bdb2fcaf859b9f725f397dc1bc38b4a7696a71",
                "shasum": ""
            },
            "require": {
                "ext-json": "*",
                "laminas/laminas-http": "^2.15",
                "laminas/laminas-json": "^3.3",
                "laminas/laminas-stdlib": "^3.6",
                "php": "^7.3 || ~8.0.0 || ~8.1.0"
            },
            "conflict": {
                "zendframework/zendservice-recaptcha": "*"
            },
            "require-dev": {
                "laminas/laminas-coding-standard": "~2.3.0",
                "laminas/laminas-config": "^3.7",
                "laminas/laminas-validator": "^2.15",
                "phpunit/phpunit": "^9.5.4"
            },
            "suggest": {
                "laminas/laminas-validator": "~2.0, if using ReCaptcha's Mailhide API"
            },
            "type": "library",
            "autoload": {
                "psr-4": {
                    "Laminas\\ReCaptcha\\": "src/"
                }
            },
            "notification-url": "https://packagist.org/downloads/",
            "license": [
                "BSD-3-Clause"
            ],
            "description": "OOP wrapper for the ReCaptcha web service",
            "homepage": "https://laminas.dev",
            "keywords": [
                "laminas",
                "recaptcha"
            ],
            "support": {
                "chat": "https://laminas.dev/chat",
                "docs": "https://docs.laminas.dev/laminas-recaptcha/",
                "forum": "https://discourse.laminas.dev",
                "issues": "https://github.com/laminas/laminas-recaptcha/issues",
                "rss": "https://github.com/laminas/laminas-recaptcha/releases.atom",
                "source": "https://github.com/laminas/laminas-recaptcha"
            },
            "funding": [
                {
                    "url": "https://funding.communitybridge.org/projects/laminas-project",
                    "type": "community_bridge"
                }
            ],
            "time": "2021-11-28T18:10:25+00:00"
        },
        {
            "name": "laminas/laminas-router",
            "version": "3.5.0",
            "source": {
                "type": "git",
                "url": "https://github.com/laminas/laminas-router.git",
                "reference": "44759e71620030c93d99e40b394fe9fff8f0beda"
            },
            "dist": {
                "type": "zip",
                "url": "https://api.github.com/repos/laminas/laminas-router/zipball/44759e71620030c93d99e40b394fe9fff8f0beda",
                "reference": "44759e71620030c93d99e40b394fe9fff8f0beda",
                "shasum": ""
            },
            "require": {
                "container-interop/container-interop": "^1.2",
                "laminas/laminas-http": "^2.15",
                "laminas/laminas-servicemanager": "^3.7",
                "laminas/laminas-stdlib": "^3.6",
                "php": "^7.3 || ~8.0.0 || ~8.1.0"
            },
            "conflict": {
                "zendframework/zend-router": "*"
            },
            "require-dev": {
                "laminas/laminas-coding-standard": "~2.2.1",
                "laminas/laminas-i18n": "^2.7.4",
                "phpunit/phpunit": "^9.5.5",
                "psalm/plugin-phpunit": "^0.15.1",
                "vimeo/psalm": "^4.7"
            },
            "suggest": {
                "laminas/laminas-i18n": "^2.7.4, if defining translatable HTTP path segments"
            },
            "type": "library",
            "extra": {
                "laminas": {
                    "component": "Laminas\\Router",
                    "config-provider": "Laminas\\Router\\ConfigProvider"
                }
            },
            "autoload": {
                "psr-4": {
                    "Laminas\\Router\\": "src/"
                }
            },
            "notification-url": "https://packagist.org/downloads/",
            "license": [
                "BSD-3-Clause"
            ],
            "description": "Flexible routing system for HTTP and console applications",
            "homepage": "https://laminas.dev",
            "keywords": [
                "laminas",
                "routing"
            ],
            "support": {
                "chat": "https://laminas.dev/chat",
                "docs": "https://docs.laminas.dev/laminas-router/",
                "forum": "https://discourse.laminas.dev",
                "issues": "https://github.com/laminas/laminas-router/issues",
                "rss": "https://github.com/laminas/laminas-router/releases.atom",
                "source": "https://github.com/laminas/laminas-router"
            },
            "funding": [
                {
                    "url": "https://funding.communitybridge.org/projects/laminas-project",
                    "type": "community_bridge"
                }
            ],
            "time": "2021-10-13T16:02:43+00:00"
        },
        {
            "name": "laminas/laminas-serializer",
            "version": "2.12.0",
            "source": {
                "type": "git",
                "url": "https://github.com/laminas/laminas-serializer.git",
                "reference": "2826fd71f202569c169456a4b84297da9ff630cd"
            },
            "dist": {
                "type": "zip",
                "url": "https://api.github.com/repos/laminas/laminas-serializer/zipball/2826fd71f202569c169456a4b84297da9ff630cd",
                "reference": "2826fd71f202569c169456a4b84297da9ff630cd",
                "shasum": ""
            },
            "require": {
                "laminas/laminas-json": "^3.1",
                "laminas/laminas-stdlib": "^3.2",
                "php": "^7.3 || ~8.0.0 || ~8.1.0"
            },
            "conflict": {
                "zendframework/zend-serializer": "*"
            },
            "require-dev": {
                "laminas/laminas-coding-standard": "~2.3.0",
                "laminas/laminas-math": "^3.3",
                "laminas/laminas-servicemanager": "^3.6",
                "phpunit/phpunit": "^9.3"
            },
            "suggest": {
                "laminas/laminas-math": "(^3.3) To support Python Pickle serialization",
                "laminas/laminas-servicemanager": "(^3.6) To support plugin manager support"
            },
            "type": "library",
            "extra": {
                "laminas": {
                    "component": "Laminas\\Serializer",
                    "config-provider": "Laminas\\Serializer\\ConfigProvider"
                }
            },
            "autoload": {
                "psr-4": {
                    "Laminas\\Serializer\\": "src/"
                }
            },
            "notification-url": "https://packagist.org/downloads/",
            "license": [
                "BSD-3-Clause"
            ],
            "description": "Serialize and deserialize PHP structures to a variety of representations",
            "homepage": "https://laminas.dev",
            "keywords": [
                "laminas",
                "serializer"
            ],
            "support": {
                "chat": "https://laminas.dev/chat",
                "docs": "https://docs.laminas.dev/laminas-serializer/",
                "forum": "https://discourse.laminas.dev",
                "issues": "https://github.com/laminas/laminas-serializer/issues",
                "rss": "https://github.com/laminas/laminas-serializer/releases.atom",
                "source": "https://github.com/laminas/laminas-serializer"
            },
            "funding": [
                {
                    "url": "https://funding.communitybridge.org/projects/laminas-project",
                    "type": "community_bridge"
                }
            ],
            "time": "2021-12-06T04:52:05+00:00"
        },
        {
            "name": "laminas/laminas-server",
            "version": "2.11.0",
            "source": {
                "type": "git",
                "url": "https://github.com/laminas/laminas-server.git",
                "reference": "7582832d56c5488dee4d4753bf3bf2d5f3dc5906"
            },
            "dist": {
                "type": "zip",
                "url": "https://api.github.com/repos/laminas/laminas-server/zipball/7582832d56c5488dee4d4753bf3bf2d5f3dc5906",
                "reference": "7582832d56c5488dee4d4753bf3bf2d5f3dc5906",
                "shasum": ""
            },
            "require": {
                "laminas/laminas-code": "^3.5.1 || ^4.0.0",
                "laminas/laminas-stdlib": "^3.3.1",
                "laminas/laminas-zendframework-bridge": "^1.2.0",
                "php": "^7.3 || ~8.0.0 || ~8.1.0"
            },
            "replace": {
                "zendframework/zend-server": "^2.8.1"
            },
            "require-dev": {
                "laminas/laminas-coding-standard": "~1.0.0",
                "phpunit/phpunit": "^9.5.5",
                "psalm/plugin-phpunit": "^0.15.1",
                "vimeo/psalm": "^4.6.4"
            },
            "type": "library",
            "autoload": {
                "psr-4": {
                    "Laminas\\Server\\": "src/"
                }
            },
            "notification-url": "https://packagist.org/downloads/",
            "license": [
                "BSD-3-Clause"
            ],
            "description": "Create Reflection-based RPC servers",
            "homepage": "https://laminas.dev",
            "keywords": [
                "laminas",
                "server"
            ],
            "support": {
                "chat": "https://laminas.dev/chat",
                "docs": "https://docs.laminas.dev/laminas-server/",
                "forum": "https://discourse.laminas.dev",
                "issues": "https://github.com/laminas/laminas-server/issues",
                "rss": "https://github.com/laminas/laminas-server/releases.atom",
                "source": "https://github.com/laminas/laminas-server"
            },
            "funding": [
                {
                    "url": "https://funding.communitybridge.org/projects/laminas-project",
                    "type": "community_bridge"
                }
            ],
            "time": "2021-10-08T07:49:59+00:00"
        },
        {
            "name": "laminas/laminas-servicemanager",
            "version": "3.7.0",
            "source": {
                "type": "git",
                "url": "https://github.com/laminas/laminas-servicemanager.git",
                "reference": "2b0aee477fdbd3191af7c302b93dbc5fda0626f4"
            },
            "dist": {
                "type": "zip",
                "url": "https://api.github.com/repos/laminas/laminas-servicemanager/zipball/2b0aee477fdbd3191af7c302b93dbc5fda0626f4",
                "reference": "2b0aee477fdbd3191af7c302b93dbc5fda0626f4",
                "shasum": ""
            },
            "require": {
                "container-interop/container-interop": "^1.2",
                "laminas/laminas-stdlib": "^3.2.1",
                "laminas/laminas-zendframework-bridge": "^1.0",
                "php": "^7.3 || ~8.0.0",
                "psr/container": "^1.0"
            },
            "conflict": {
                "laminas/laminas-code": "<3.3.1",
                "zendframework/zend-code": "<3.3.1"
            },
            "provide": {
                "container-interop/container-interop-implementation": "^1.2",
                "psr/container-implementation": "^1.0"
            },
            "replace": {
                "zendframework/zend-servicemanager": "^3.4.0"
            },
            "require-dev": {
                "composer/package-versions-deprecated": "^1.0",
                "laminas/laminas-coding-standard": "~2.2.0",
                "laminas/laminas-container-config-test": "^0.3",
                "laminas/laminas-dependency-plugin": "^2.1.2",
                "mikey179/vfsstream": "^1.6.8",
                "ocramius/proxy-manager": "^2.2.3",
                "phpbench/phpbench": "^1.0.4",
                "phpspec/prophecy-phpunit": "^2.0",
                "phpunit/phpunit": "^9.4",
                "psalm/plugin-phpunit": "^0.16.1",
                "vimeo/psalm": "^4.8"
            },
            "suggest": {
                "ocramius/proxy-manager": "ProxyManager ^2.1.1 to handle lazy initialization of services"
            },
            "bin": [
                "bin/generate-deps-for-config-factory",
                "bin/generate-factory-for-class"
            ],
            "type": "library",
            "autoload": {
                "psr-4": {
                    "Laminas\\ServiceManager\\": "src/"
                }
            },
            "notification-url": "https://packagist.org/downloads/",
            "license": [
                "BSD-3-Clause"
            ],
            "description": "Factory-Driven Dependency Injection Container",
            "homepage": "https://laminas.dev",
            "keywords": [
                "PSR-11",
                "dependency-injection",
                "di",
                "dic",
                "laminas",
                "service-manager",
                "servicemanager"
            ],
            "support": {
                "chat": "https://laminas.dev/chat",
                "docs": "https://docs.laminas.dev/laminas-servicemanager/",
                "forum": "https://discourse.laminas.dev",
                "issues": "https://github.com/laminas/laminas-servicemanager/issues",
                "rss": "https://github.com/laminas/laminas-servicemanager/releases.atom",
                "source": "https://github.com/laminas/laminas-servicemanager"
            },
            "funding": [
                {
                    "url": "https://funding.communitybridge.org/projects/laminas-project",
                    "type": "community_bridge"
                }
            ],
            "time": "2021-07-24T19:33:07+00:00"
        },
        {
            "name": "laminas/laminas-session",
            "version": "2.12.0",
            "source": {
                "type": "git",
                "url": "https://github.com/laminas/laminas-session.git",
                "reference": "fc538bba5196e3b5937ae7db3c713fc7c0829881"
            },
            "dist": {
                "type": "zip",
                "url": "https://api.github.com/repos/laminas/laminas-session/zipball/fc538bba5196e3b5937ae7db3c713fc7c0829881",
                "reference": "fc538bba5196e3b5937ae7db3c713fc7c0829881",
                "shasum": ""
            },
            "require": {
                "laminas/laminas-eventmanager": "^3.4",
                "laminas/laminas-stdlib": "^3.6",
                "php": "^7.3 || ~8.0.0 || ~8.1.0"
            },
            "conflict": {
                "zendframework/zend-session": "*"
            },
            "require-dev": {
                "container-interop/container-interop": "^1.1",
                "laminas/laminas-cache": "3.0.x-dev",
                "laminas/laminas-cache-storage-adapter-memory": "2.0.x-dev",
                "laminas/laminas-coding-standard": "~2.2.1",
                "laminas/laminas-db": "^2.13.4",
                "laminas/laminas-http": "^2.15",
                "laminas/laminas-servicemanager": "^3.7",
                "laminas/laminas-validator": "^2.15",
                "mongodb/mongodb": "v1.9.x-dev",
                "php-mock/php-mock-phpunit": "^1.1.2 || ^2.0",
                "phpspec/prophecy-phpunit": "^2.0",
                "phpunit/phpunit": "^9.5.9"
            },
            "suggest": {
                "laminas/laminas-cache": "Laminas\\Cache component",
                "laminas/laminas-db": "Laminas\\Db component",
                "laminas/laminas-http": "Laminas\\Http component",
                "laminas/laminas-servicemanager": "Laminas\\ServiceManager component",
                "laminas/laminas-validator": "Laminas\\Validator component",
                "mongodb/mongodb": "If you want to use the MongoDB session save handler"
            },
            "type": "library",
            "extra": {
                "laminas": {
                    "component": "Laminas\\Session",
                    "config-provider": "Laminas\\Session\\ConfigProvider"
                }
            },
            "autoload": {
                "psr-4": {
                    "Laminas\\Session\\": "src/"
                }
            },
            "notification-url": "https://packagist.org/downloads/",
            "license": [
                "BSD-3-Clause"
            ],
            "description": "Object-oriented interface to PHP sessions and storage",
            "homepage": "https://laminas.dev",
            "keywords": [
                "laminas",
                "session"
            ],
            "support": {
                "chat": "https://laminas.dev/chat",
                "docs": "https://docs.laminas.dev/laminas-session/",
                "forum": "https://discourse.laminas.dev",
                "issues": "https://github.com/laminas/laminas-session/issues",
                "rss": "https://github.com/laminas/laminas-session/releases.atom",
                "source": "https://github.com/laminas/laminas-session"
            },
            "funding": [
                {
                    "url": "https://funding.communitybridge.org/projects/laminas-project",
                    "type": "community_bridge"
                }
            ],
            "time": "2021-09-21T19:25:14+00:00"
        },
        {
            "name": "laminas/laminas-soap",
            "version": "2.9.0",
            "source": {
                "type": "git",
                "url": "https://github.com/laminas/laminas-soap.git",
                "reference": "11672a79e9074fd8e4e7aedd75849902e7b45e23"
            },
            "dist": {
                "type": "zip",
                "url": "https://api.github.com/repos/laminas/laminas-soap/zipball/11672a79e9074fd8e4e7aedd75849902e7b45e23",
                "reference": "11672a79e9074fd8e4e7aedd75849902e7b45e23",
                "shasum": ""
            },
            "require": {
                "ext-dom": "*",
                "ext-soap": "*",
                "laminas/laminas-server": "^2.9",
                "laminas/laminas-stdlib": "^3.3",
                "laminas/laminas-uri": "^2.8",
                "laminas/laminas-zendframework-bridge": "^1.1.0",
                "php": "^7.3 || ~8.0.0"
            },
            "replace": {
                "zendframework/zend-soap": "^2.8.0"
            },
            "require-dev": {
                "laminas/laminas-coding-standard": "~1.0.0",
                "laminas/laminas-config": "^3.4",
                "laminas/laminas-http": "^2.14",
                "phpspec/prophecy-phpunit": "^2.0.1",
                "phpunit/phpunit": "^9.4.3"
            },
            "suggest": {
                "ext-curl": "Curl is required when .NET compatibility is required",
                "laminas/laminas-http": "Laminas\\Http component"
            },
            "type": "library",
            "autoload": {
                "psr-4": {
                    "Laminas\\Soap\\": "src/"
                }
            },
            "notification-url": "https://packagist.org/downloads/",
            "license": [
                "BSD-3-Clause"
            ],
            "homepage": "https://laminas.dev",
            "keywords": [
                "laminas",
                "soap"
            ],
            "support": {
                "chat": "https://laminas.dev/chat",
                "docs": "https://docs.laminas.dev/laminas-soap/",
                "forum": "https://discourse.laminas.dev",
                "issues": "https://github.com/laminas/laminas-soap/issues",
                "rss": "https://github.com/laminas/laminas-soap/releases.atom",
                "source": "https://github.com/laminas/laminas-soap"
            },
            "funding": [
                {
                    "url": "https://funding.communitybridge.org/projects/laminas-project",
                    "type": "community_bridge"
                }
            ],
            "time": "2021-02-17T18:59:03+00:00"
        },
        {
            "name": "laminas/laminas-stdlib",
            "version": "3.7.1",
            "source": {
                "type": "git",
                "url": "https://github.com/laminas/laminas-stdlib.git",
                "reference": "bcd869e2fe88d567800057c1434f2380354fe325"
            },
            "dist": {
                "type": "zip",
                "url": "https://api.github.com/repos/laminas/laminas-stdlib/zipball/bcd869e2fe88d567800057c1434f2380354fe325",
                "reference": "bcd869e2fe88d567800057c1434f2380354fe325",
                "shasum": ""
            },
            "require": {
                "php": "^7.3 || ~8.0.0 || ~8.1.0"
            },
            "conflict": {
                "zendframework/zend-stdlib": "*"
            },
            "require-dev": {
                "laminas/laminas-coding-standard": "~2.3.0",
                "phpbench/phpbench": "^1.0",
                "phpunit/phpunit": "^9.3.7",
                "psalm/plugin-phpunit": "^0.16.0",
                "vimeo/psalm": "^4.7"
            },
            "type": "library",
            "autoload": {
                "psr-4": {
                    "Laminas\\Stdlib\\": "src/"
                }
            },
            "notification-url": "https://packagist.org/downloads/",
            "license": [
                "BSD-3-Clause"
            ],
            "description": "SPL extensions, array utilities, error handlers, and more",
            "homepage": "https://laminas.dev",
            "keywords": [
                "laminas",
                "stdlib"
            ],
            "support": {
                "chat": "https://laminas.dev/chat",
                "docs": "https://docs.laminas.dev/laminas-stdlib/",
                "forum": "https://discourse.laminas.dev",
                "issues": "https://github.com/laminas/laminas-stdlib/issues",
                "rss": "https://github.com/laminas/laminas-stdlib/releases.atom",
                "source": "https://github.com/laminas/laminas-stdlib"
            },
            "funding": [
                {
                    "url": "https://funding.communitybridge.org/projects/laminas-project",
                    "type": "community_bridge"
                }
            ],
            "time": "2022-01-21T15:50:46+00:00"
        },
        {
            "name": "laminas/laminas-text",
            "version": "2.9.0",
            "source": {
                "type": "git",
                "url": "https://github.com/laminas/laminas-text.git",
                "reference": "8879e75d03e09b0d6787e6680cfa255afd4645a7"
            },
            "dist": {
                "type": "zip",
                "url": "https://api.github.com/repos/laminas/laminas-text/zipball/8879e75d03e09b0d6787e6680cfa255afd4645a7",
                "reference": "8879e75d03e09b0d6787e6680cfa255afd4645a7",
                "shasum": ""
            },
            "require": {
                "laminas/laminas-servicemanager": "^3.4",
                "laminas/laminas-stdlib": "^3.6",
                "php": "^7.3 || ~8.0.0 || ~8.1.0"
            },
            "conflict": {
                "zendframework/zend-text": "*"
            },
            "require-dev": {
                "laminas/laminas-coding-standard": "~1.0.0",
                "phpunit/phpunit": "^9.3"
            },
            "type": "library",
            "autoload": {
                "psr-4": {
                    "Laminas\\Text\\": "src/"
                }
            },
            "notification-url": "https://packagist.org/downloads/",
            "license": [
                "BSD-3-Clause"
            ],
            "description": "Create FIGlets and text-based tables",
            "homepage": "https://laminas.dev",
            "keywords": [
                "laminas",
                "text"
            ],
            "support": {
                "chat": "https://laminas.dev/chat",
                "docs": "https://docs.laminas.dev/laminas-text/",
                "forum": "https://discourse.laminas.dev",
                "issues": "https://github.com/laminas/laminas-text/issues",
                "rss": "https://github.com/laminas/laminas-text/releases.atom",
                "source": "https://github.com/laminas/laminas-text"
            },
            "funding": [
                {
                    "url": "https://funding.communitybridge.org/projects/laminas-project",
                    "type": "community_bridge"
                }
            ],
            "time": "2021-09-02T16:50:53+00:00"
        },
        {
            "name": "laminas/laminas-uri",
            "version": "2.9.1",
            "source": {
                "type": "git",
                "url": "https://github.com/laminas/laminas-uri.git",
                "reference": "7e837dc15c8fd3949df7d1213246fd7c8640032b"
            },
            "dist": {
                "type": "zip",
                "url": "https://api.github.com/repos/laminas/laminas-uri/zipball/7e837dc15c8fd3949df7d1213246fd7c8640032b",
                "reference": "7e837dc15c8fd3949df7d1213246fd7c8640032b",
                "shasum": ""
            },
            "require": {
                "laminas/laminas-escaper": "^2.9",
                "laminas/laminas-validator": "^2.15",
                "php": "^7.3 || ~8.0.0 || ~8.1.0"
            },
            "conflict": {
                "zendframework/zend-uri": "*"
            },
            "require-dev": {
                "laminas/laminas-coding-standard": "~2.2.1",
                "phpunit/phpunit": "^9.5.5"
            },
            "type": "library",
            "autoload": {
                "psr-4": {
                    "Laminas\\Uri\\": "src/"
                }
            },
            "notification-url": "https://packagist.org/downloads/",
            "license": [
                "BSD-3-Clause"
            ],
            "description": "A component that aids in manipulating and validating » Uniform Resource Identifiers (URIs)",
            "homepage": "https://laminas.dev",
            "keywords": [
                "laminas",
                "uri"
            ],
            "support": {
                "chat": "https://laminas.dev/chat",
                "docs": "https://docs.laminas.dev/laminas-uri/",
                "forum": "https://discourse.laminas.dev",
                "issues": "https://github.com/laminas/laminas-uri/issues",
                "rss": "https://github.com/laminas/laminas-uri/releases.atom",
                "source": "https://github.com/laminas/laminas-uri"
            },
            "funding": [
                {
                    "url": "https://funding.communitybridge.org/projects/laminas-project",
                    "type": "community_bridge"
                }
            ],
            "time": "2021-09-09T18:37:15+00:00"
        },
        {
            "name": "laminas/laminas-validator",
            "version": "2.16.0",
            "source": {
                "type": "git",
                "url": "https://github.com/laminas/laminas-validator.git",
                "reference": "329900ab7674c198e91e85b2e09080cdf493ce07"
            },
            "dist": {
                "type": "zip",
                "url": "https://api.github.com/repos/laminas/laminas-validator/zipball/329900ab7674c198e91e85b2e09080cdf493ce07",
                "reference": "329900ab7674c198e91e85b2e09080cdf493ce07",
                "shasum": ""
            },
            "require": {
                "container-interop/container-interop": "^1.1",
                "laminas/laminas-stdlib": "^3.6",
                "php": "^7.3 || ~8.0.0 || ~8.1.0"
            },
            "conflict": {
                "zendframework/zend-validator": "*"
            },
            "require-dev": {
                "laminas/laminas-cache": "^2.6.1",
                "laminas/laminas-coding-standard": "~2.2.1",
                "laminas/laminas-db": "^2.7",
                "laminas/laminas-filter": "^2.6",
                "laminas/laminas-http": "^2.14.2",
                "laminas/laminas-i18n": "^2.6",
                "laminas/laminas-math": "^2.6",
                "laminas/laminas-servicemanager": "^2.7.11 || ^3.0.3",
                "laminas/laminas-session": "^2.8",
                "laminas/laminas-uri": "^2.7",
                "phpspec/prophecy-phpunit": "^2.0",
                "phpunit/phpunit": "^9.5.5",
                "psalm/plugin-phpunit": "^0.15.0",
                "psr/http-client": "^1.0",
                "psr/http-factory": "^1.0",
                "psr/http-message": "^1.0",
                "vimeo/psalm": "^4.3"
            },
            "suggest": {
                "laminas/laminas-db": "Laminas\\Db component, required by the (No)RecordExists validator",
                "laminas/laminas-filter": "Laminas\\Filter component, required by the Digits validator",
                "laminas/laminas-i18n": "Laminas\\I18n component to allow translation of validation error messages",
                "laminas/laminas-i18n-resources": "Translations of validator messages",
                "laminas/laminas-math": "Laminas\\Math component, required by the Csrf validator",
                "laminas/laminas-servicemanager": "Laminas\\ServiceManager component to allow using the ValidatorPluginManager and validator chains",
                "laminas/laminas-session": "Laminas\\Session component, ^2.8; required by the Csrf validator",
                "laminas/laminas-uri": "Laminas\\Uri component, required by the Uri and Sitemap\\Loc validators",
                "psr/http-message": "psr/http-message, required when validating PSR-7 UploadedFileInterface instances via the Upload and UploadFile validators"
            },
            "type": "library",
            "extra": {
                "laminas": {
                    "component": "Laminas\\Validator",
                    "config-provider": "Laminas\\Validator\\ConfigProvider"
                }
            },
            "autoload": {
                "psr-4": {
                    "Laminas\\Validator\\": "src/"
                }
            },
            "notification-url": "https://packagist.org/downloads/",
            "license": [
                "BSD-3-Clause"
            ],
            "description": "Validation classes for a wide range of domains, and the ability to chain validators to create complex validation criteria",
            "homepage": "https://laminas.dev",
            "keywords": [
                "laminas",
                "validator"
            ],
            "support": {
                "chat": "https://laminas.dev/chat",
                "docs": "https://docs.laminas.dev/laminas-validator/",
                "forum": "https://discourse.laminas.dev",
                "issues": "https://github.com/laminas/laminas-validator/issues",
                "rss": "https://github.com/laminas/laminas-validator/releases.atom",
                "source": "https://github.com/laminas/laminas-validator"
            },
            "funding": [
                {
                    "url": "https://funding.communitybridge.org/projects/laminas-project",
                    "type": "community_bridge"
                }
            ],
            "time": "2022-01-21T14:30:01+00:00"
        },
        {
            "name": "laminas/laminas-view",
            "version": "2.16.0",
            "source": {
                "type": "git",
                "url": "https://github.com/laminas/laminas-view.git",
                "reference": "cc803ea899e6ca35670b3f21f0b74e93053f2c86"
            },
            "dist": {
                "type": "zip",
                "url": "https://api.github.com/repos/laminas/laminas-view/zipball/cc803ea899e6ca35670b3f21f0b74e93053f2c86",
                "reference": "cc803ea899e6ca35670b3f21f0b74e93053f2c86",
                "shasum": ""
            },
            "require": {
                "ext-json": "*",
                "laminas/laminas-eventmanager": "^3.4",
                "laminas/laminas-json": "^2.6.1 || ^3.3",
                "laminas/laminas-stdlib": "^3.6",
                "php": "^7.3 || ~8.0.0 || ~8.1.0"
            },
            "conflict": {
                "container-interop/container-interop": "<1.2",
                "laminas/laminas-router": "<3.0.1",
                "laminas/laminas-servicemanager": "<3.3",
                "zendframework/zend-view": "*"
            },
            "require-dev": {
                "ext-dom": "*",
                "laminas/laminas-authentication": "^2.5",
                "laminas/laminas-cache": "^2.6.1",
                "laminas/laminas-coding-standard": "~1.0.0",
                "laminas/laminas-console": "^2.6",
                "laminas/laminas-escaper": "^2.5",
                "laminas/laminas-feed": "^2.15",
                "laminas/laminas-filter": "^2.6.1",
                "laminas/laminas-http": "^2.15",
                "laminas/laminas-i18n": "^2.6",
                "laminas/laminas-modulemanager": "^2.7.1",
                "laminas/laminas-mvc": "^2.7.14 || ^3.0",
                "laminas/laminas-mvc-i18n": "^1.1",
                "laminas/laminas-mvc-plugin-flashmessenger": "^1.2",
                "laminas/laminas-navigation": "^2.8.1",
                "laminas/laminas-paginator": "^2.5",
                "laminas/laminas-permissions-acl": "^2.6",
                "laminas/laminas-router": "^3.0.1",
                "laminas/laminas-servicemanager": "^3.4",
                "laminas/laminas-session": "^2.12",
                "laminas/laminas-uri": "^2.5",
                "phpspec/prophecy": "^1.12",
                "phpspec/prophecy-phpunit": "^2.0",
                "phpunit/phpunit": "^9.5.5",
                "psalm/plugin-phpunit": "^0.16.1",
                "vimeo/psalm": "^4.10"
            },
            "suggest": {
                "laminas/laminas-authentication": "Laminas\\Authentication component",
                "laminas/laminas-escaper": "Laminas\\Escaper component",
                "laminas/laminas-feed": "Laminas\\Feed component",
                "laminas/laminas-filter": "Laminas\\Filter component",
                "laminas/laminas-http": "Laminas\\Http component",
                "laminas/laminas-i18n": "Laminas\\I18n component",
                "laminas/laminas-mvc": "Laminas\\Mvc component",
                "laminas/laminas-mvc-plugin-flashmessenger": "laminas-mvc-plugin-flashmessenger component, if you want to use the FlashMessenger view helper with laminas-mvc versions 3 and up",
                "laminas/laminas-navigation": "Laminas\\Navigation component",
                "laminas/laminas-paginator": "Laminas\\Paginator component",
                "laminas/laminas-permissions-acl": "Laminas\\Permissions\\Acl component",
                "laminas/laminas-servicemanager": "Laminas\\ServiceManager component",
                "laminas/laminas-uri": "Laminas\\Uri component"
            },
            "bin": [
                "bin/templatemap_generator.php"
            ],
            "type": "library",
            "autoload": {
                "psr-4": {
                    "Laminas\\View\\": "src/"
                }
            },
            "notification-url": "https://packagist.org/downloads/",
            "license": [
                "BSD-3-Clause"
            ],
            "description": "Flexible view layer supporting and providing multiple view layers, helpers, and more",
            "homepage": "https://laminas.dev",
            "keywords": [
                "laminas",
                "view"
            ],
            "support": {
                "chat": "https://laminas.dev/chat",
                "docs": "https://docs.laminas.dev/laminas-view/",
                "forum": "https://discourse.laminas.dev",
                "issues": "https://github.com/laminas/laminas-view/issues",
                "rss": "https://github.com/laminas/laminas-view/releases.atom",
                "source": "https://github.com/laminas/laminas-view"
            },
            "funding": [
                {
                    "url": "https://funding.communitybridge.org/projects/laminas-project",
                    "type": "community_bridge"
                }
            ],
            "time": "2021-12-30T12:32:07+00:00"
        },
        {
            "name": "laminas/laminas-zendframework-bridge",
            "version": "1.4.1",
            "source": {
                "type": "git",
                "url": "https://github.com/laminas/laminas-zendframework-bridge.git",
                "reference": "88bf037259869891afce6504cacc4f8a07b24d0f"
            },
            "dist": {
                "type": "zip",
                "url": "https://api.github.com/repos/laminas/laminas-zendframework-bridge/zipball/88bf037259869891afce6504cacc4f8a07b24d0f",
                "reference": "88bf037259869891afce6504cacc4f8a07b24d0f",
                "shasum": ""
            },
            "require": {
                "php": "^7.3 || ~8.0.0 || ~8.1.0"
            },
            "require-dev": {
                "phpunit/phpunit": "^9.3",
                "psalm/plugin-phpunit": "^0.15.1",
                "squizlabs/php_codesniffer": "^3.5",
                "vimeo/psalm": "^4.6"
            },
            "type": "library",
            "extra": {
                "laminas": {
                    "module": "Laminas\\ZendFrameworkBridge"
                }
            },
            "autoload": {
                "files": [
                    "src/autoload.php"
                ],
                "psr-4": {
                    "Laminas\\ZendFrameworkBridge\\": "src//"
                }
            },
            "notification-url": "https://packagist.org/downloads/",
            "license": [
                "BSD-3-Clause"
            ],
            "description": "Alias legacy ZF class names to Laminas Project equivalents.",
            "keywords": [
                "ZendFramework",
                "autoloading",
                "laminas",
                "zf"
            ],
            "support": {
                "forum": "https://discourse.laminas.dev/",
                "issues": "https://github.com/laminas/laminas-zendframework-bridge/issues",
                "rss": "https://github.com/laminas/laminas-zendframework-bridge/releases.atom",
                "source": "https://github.com/laminas/laminas-zendframework-bridge"
            },
            "funding": [
                {
                    "url": "https://funding.communitybridge.org/projects/laminas-project",
                    "type": "community_bridge"
                }
            ],
            "time": "2021-12-21T14:34:37+00:00"
        },
        {
            "name": "league/commonmark",
            "version": "1.6.6",
            "source": {
                "type": "git",
                "url": "https://github.com/thephpleague/commonmark.git",
                "reference": "c4228d11e30d7493c6836d20872f9582d8ba6dcf"
            },
            "dist": {
                "type": "zip",
                "url": "https://api.github.com/repos/thephpleague/commonmark/zipball/c4228d11e30d7493c6836d20872f9582d8ba6dcf",
                "reference": "c4228d11e30d7493c6836d20872f9582d8ba6dcf",
                "shasum": ""
            },
            "require": {
                "ext-mbstring": "*",
                "php": "^7.1 || ^8.0"
            },
            "conflict": {
                "scrutinizer/ocular": "1.7.*"
            },
            "require-dev": {
                "cebe/markdown": "~1.0",
                "commonmark/commonmark.js": "0.29.2",
                "erusev/parsedown": "~1.0",
                "ext-json": "*",
                "github/gfm": "0.29.0",
                "michelf/php-markdown": "~1.4",
                "mikehaertl/php-shellcommand": "^1.4",
                "phpstan/phpstan": "^0.12.90",
                "phpunit/phpunit": "^7.5 || ^8.5 || ^9.2",
                "scrutinizer/ocular": "^1.5",
                "symfony/finder": "^4.2"
            },
            "bin": [
                "bin/commonmark"
            ],
            "type": "library",
            "autoload": {
                "psr-4": {
                    "League\\CommonMark\\": "src"
                }
            },
            "notification-url": "https://packagist.org/downloads/",
            "license": [
                "BSD-3-Clause"
            ],
            "authors": [
                {
                    "name": "Colin O'Dell",
                    "email": "colinodell@gmail.com",
                    "homepage": "https://www.colinodell.com",
                    "role": "Lead Developer"
                }
            ],
            "description": "Highly-extensible PHP Markdown parser which fully supports the CommonMark spec and Github-Flavored Markdown (GFM)",
            "homepage": "https://commonmark.thephpleague.com",
            "keywords": [
                "commonmark",
                "flavored",
                "gfm",
                "github",
                "github-flavored",
                "markdown",
                "md",
                "parser"
            ],
            "support": {
                "docs": "https://commonmark.thephpleague.com/",
                "issues": "https://github.com/thephpleague/commonmark/issues",
                "rss": "https://github.com/thephpleague/commonmark/releases.atom",
                "source": "https://github.com/thephpleague/commonmark"
            },
            "funding": [
                {
                    "url": "https://enjoy.gitstore.app/repositories/thephpleague/commonmark",
                    "type": "custom"
                },
                {
                    "url": "https://www.colinodell.com/sponsor",
                    "type": "custom"
                },
                {
                    "url": "https://www.paypal.me/colinpodell/10.00",
                    "type": "custom"
                },
                {
                    "url": "https://github.com/colinodell",
                    "type": "github"
                },
                {
                    "url": "https://www.patreon.com/colinodell",
                    "type": "patreon"
                },
                {
                    "url": "https://tidelift.com/funding/github/packagist/league/commonmark",
                    "type": "tidelift"
                }
            ],
            "time": "2021-07-17T17:13:23+00:00"
        },
        {
            "name": "lm-commons/lmc-rbac-mvc",
            "version": "v3.3.0",
            "source": {
                "type": "git",
                "url": "https://github.com/LM-Commons/LmcRbacMvc.git",
                "reference": "26ee8a3c4136d9df988b0eb63e9f30e2fee874bc"
            },
            "dist": {
                "type": "zip",
                "url": "https://api.github.com/repos/LM-Commons/LmcRbacMvc/zipball/26ee8a3c4136d9df988b0eb63e9f30e2fee874bc",
                "reference": "26ee8a3c4136d9df988b0eb63e9f30e2fee874bc",
                "shasum": ""
            },
            "require": {
                "doctrine/persistence": "^2.1",
                "laminas/laminas-config": "^3.1",
                "laminas/laminas-eventmanager": "^3.0",
                "laminas/laminas-mvc": "^3.0",
                "laminas/laminas-servicemanager": "^3.0",
                "php": "^7.3 || ^8.0",
                "zfr/rbac": "~1.2"
            },
            "replace": {
                "laminas-commons/lmc-rbac-mvc": "3.0.1"
            },
            "require-dev": {
                "laminas/laminas-authentication": "^2.2",
                "laminas/laminas-developer-tools": "^2.1",
                "laminas/laminas-http": "^2.2",
                "laminas/laminas-i18n": "^2.7",
                "laminas/laminas-log": "^2.2",
                "laminas/laminas-serializer": "^2.2",
                "laminas/laminas-view": "^2.12",
                "php-coveralls/php-coveralls": "^2.2",
                "phpspec/prophecy-phpunit": "^2.0",
                "phpunit/phpunit": "^9.5",
                "squizlabs/php_codesniffer": "^3.5.5"
            },
            "suggest": {
                "doctrine/doctrine-module": "if you want to use Doctrine role provider",
                "laminas/laminas-developer-tools": "if you want to show information about the roles"
            },
            "type": "library",
            "autoload": {
                "psr-4": {
                    "LmcRbacMvc\\": "src"
                }
            },
            "notification-url": "https://packagist.org/downloads/",
            "license": [
                "MIT"
            ],
            "authors": [
                {
                    "name": "Kyle Spraggs",
                    "email": "theman@spiffyjr.me",
                    "homepage": "http://www.spiffyjr.me/"
                },
                {
                    "name": "Michaël Gallego",
                    "email": "mic.gallego@gmail.com",
                    "homepage": "http://www.michaelgallego.fr"
                },
                {
                    "name": "Jean-Marie Leroux",
                    "email": "jmleroux.pro@gmail.com"
                }
            ],
            "description": "Laminas Framework MVC Module that provides a layer of features of Laminas\\Permissions\\Rbac",
            "homepage": "http://www.github.com/Laminas-Commons/LmcRbacMvc",
            "keywords": [
                "laminas",
                "module",
                "permissions",
                "rbac"
            ],
            "support": {
                "issues": "https://github.com/LM-Commons/LmcRbacMvc/issues",
                "source": "https://github.com/LM-Commons/LmcRbacMvc/tree/v3.3.0"
            },
            "time": "2021-06-26T02:08:06+00:00"
        },
        {
            "name": "matthiasmullie/minify",
            "version": "1.3.66",
            "source": {
                "type": "git",
                "url": "https://github.com/matthiasmullie/minify.git",
                "reference": "45fd3b0f1dfa2c965857c6d4a470bea52adc31a6"
            },
            "dist": {
                "type": "zip",
                "url": "https://api.github.com/repos/matthiasmullie/minify/zipball/45fd3b0f1dfa2c965857c6d4a470bea52adc31a6",
                "reference": "45fd3b0f1dfa2c965857c6d4a470bea52adc31a6",
                "shasum": ""
            },
            "require": {
                "ext-pcre": "*",
                "matthiasmullie/path-converter": "~1.1",
                "php": ">=5.3.0"
            },
            "require-dev": {
                "friendsofphp/php-cs-fixer": "~2.0",
                "matthiasmullie/scrapbook": "dev-master",
                "phpunit/phpunit": ">=4.8"
            },
            "suggest": {
                "psr/cache-implementation": "Cache implementation to use with Minify::cache"
            },
            "bin": [
                "bin/minifycss",
                "bin/minifyjs"
            ],
            "type": "library",
            "autoload": {
                "psr-4": {
                    "MatthiasMullie\\Minify\\": "src/"
                }
            },
            "notification-url": "https://packagist.org/downloads/",
            "license": [
                "MIT"
            ],
            "authors": [
                {
                    "name": "Matthias Mullie",
                    "email": "minify@mullie.eu",
                    "homepage": "http://www.mullie.eu",
                    "role": "Developer"
                }
            ],
            "description": "CSS & JavaScript minifier, in PHP. Removes whitespace, strips comments, combines files (incl. @import statements and small assets in CSS files), and optimizes/shortens a few common programming patterns.",
            "homepage": "http://www.minifier.org",
            "keywords": [
                "JS",
                "css",
                "javascript",
                "minifier",
                "minify"
            ],
            "support": {
                "issues": "https://github.com/matthiasmullie/minify/issues",
                "source": "https://github.com/matthiasmullie/minify/tree/1.3.66"
            },
            "funding": [
                {
                    "url": "https://github.com/[user1",
                    "type": "github"
                },
                {
                    "url": "https://github.com/matthiasmullie] # Replace with up to 4 GitHub Sponsors-enabled usernames e.g.",
                    "type": "github"
                },
                {
                    "url": "https://github.com/user2",
                    "type": "github"
                }
            ],
            "time": "2021-01-06T15:18:10+00:00"
        },
        {
            "name": "matthiasmullie/path-converter",
            "version": "1.1.3",
            "source": {
                "type": "git",
                "url": "https://github.com/matthiasmullie/path-converter.git",
                "reference": "e7d13b2c7e2f2268e1424aaed02085518afa02d9"
            },
            "dist": {
                "type": "zip",
                "url": "https://api.github.com/repos/matthiasmullie/path-converter/zipball/e7d13b2c7e2f2268e1424aaed02085518afa02d9",
                "reference": "e7d13b2c7e2f2268e1424aaed02085518afa02d9",
                "shasum": ""
            },
            "require": {
                "ext-pcre": "*",
                "php": ">=5.3.0"
            },
            "require-dev": {
                "phpunit/phpunit": "~4.8"
            },
            "type": "library",
            "autoload": {
                "psr-4": {
                    "MatthiasMullie\\PathConverter\\": "src/"
                }
            },
            "notification-url": "https://packagist.org/downloads/",
            "license": [
                "MIT"
            ],
            "authors": [
                {
                    "name": "Matthias Mullie",
                    "email": "pathconverter@mullie.eu",
                    "homepage": "http://www.mullie.eu",
                    "role": "Developer"
                }
            ],
            "description": "Relative path converter",
            "homepage": "http://github.com/matthiasmullie/path-converter",
            "keywords": [
                "converter",
                "path",
                "paths",
                "relative"
            ],
            "support": {
                "issues": "https://github.com/matthiasmullie/path-converter/issues",
                "source": "https://github.com/matthiasmullie/path-converter/tree/1.1.3"
            },
            "time": "2019-02-05T23:41:09+00:00"
        },
        {
            "name": "nikic/php-parser",
            "version": "v4.13.2",
            "source": {
                "type": "git",
                "url": "https://github.com/nikic/PHP-Parser.git",
                "reference": "210577fe3cf7badcc5814d99455df46564f3c077"
            },
            "dist": {
                "type": "zip",
                "url": "https://api.github.com/repos/nikic/PHP-Parser/zipball/210577fe3cf7badcc5814d99455df46564f3c077",
                "reference": "210577fe3cf7badcc5814d99455df46564f3c077",
                "shasum": ""
            },
            "require": {
                "ext-tokenizer": "*",
                "php": ">=7.0"
            },
            "require-dev": {
                "ircmaxell/php-yacc": "^0.0.7",
                "phpunit/phpunit": "^6.5 || ^7.0 || ^8.0 || ^9.0"
            },
            "bin": [
                "bin/php-parse"
            ],
            "type": "library",
            "extra": {
                "branch-alias": {
                    "dev-master": "4.9-dev"
                }
            },
            "autoload": {
                "psr-4": {
                    "PhpParser\\": "lib/PhpParser"
                }
            },
            "notification-url": "https://packagist.org/downloads/",
            "license": [
                "BSD-3-Clause"
            ],
            "authors": [
                {
                    "name": "Nikita Popov"
                }
            ],
            "description": "A PHP parser written in PHP",
            "keywords": [
                "parser",
                "php"
            ],
            "support": {
                "issues": "https://github.com/nikic/PHP-Parser/issues",
                "source": "https://github.com/nikic/PHP-Parser/tree/v4.13.2"
            },
            "time": "2021-11-30T19:35:32+00:00"
        },
        {
            "name": "ocramius/proxy-manager",
            "version": "2.2.3",
            "source": {
                "type": "git",
                "url": "https://github.com/Ocramius/ProxyManager.git",
                "reference": "4d154742e31c35137d5374c998e8f86b54db2e2f"
            },
            "dist": {
                "type": "zip",
                "url": "https://api.github.com/repos/Ocramius/ProxyManager/zipball/4d154742e31c35137d5374c998e8f86b54db2e2f",
                "reference": "4d154742e31c35137d5374c998e8f86b54db2e2f",
                "shasum": ""
            },
            "require": {
                "ocramius/package-versions": "^1.1.3",
                "php": "^7.2.0",
                "zendframework/zend-code": "^3.3.0"
            },
            "require-dev": {
                "couscous/couscous": "^1.6.1",
                "ext-phar": "*",
                "humbug/humbug": "1.0.0-RC.0@RC",
                "nikic/php-parser": "^3.1.1",
                "padraic/phpunit-accelerator": "dev-master@DEV",
                "phpbench/phpbench": "^0.12.2",
                "phpstan/phpstan": "dev-master#856eb10a81c1d27c701a83f167dc870fd8f4236a as 0.9.999",
                "phpstan/phpstan-phpunit": "dev-master#5629c0a1f4a9c417cb1077cf6693ad9753895761",
                "phpunit/phpunit": "^6.4.3",
                "squizlabs/php_codesniffer": "^2.9.1"
            },
            "suggest": {
                "ocramius/generated-hydrator": "To have very fast object to array to object conversion for ghost objects",
                "zendframework/zend-json": "To have the JsonRpc adapter (Remote Object feature)",
                "zendframework/zend-soap": "To have the Soap adapter (Remote Object feature)",
                "zendframework/zend-xmlrpc": "To have the XmlRpc adapter (Remote Object feature)"
            },
            "type": "library",
            "extra": {
                "branch-alias": {
                    "dev-master": "3.0.x-dev"
                }
            },
            "autoload": {
                "psr-0": {
                    "ProxyManager\\": "src"
                }
            },
            "notification-url": "https://packagist.org/downloads/",
            "license": [
                "MIT"
            ],
            "authors": [
                {
                    "name": "Marco Pivetta",
                    "email": "ocramius@gmail.com",
                    "homepage": "http://ocramius.github.io/"
                }
            ],
            "description": "A library providing utilities to generate, instantiate and generally operate with Object Proxies",
            "homepage": "https://github.com/Ocramius/ProxyManager",
            "keywords": [
                "aop",
                "lazy loading",
                "proxy",
                "proxy pattern",
                "service proxies"
            ],
            "support": {
                "issues": "https://github.com/Ocramius/ProxyManager/issues",
                "source": "https://github.com/Ocramius/ProxyManager/tree/2.2.x"
            },
            "time": "2019-08-10T08:37:15+00:00"
        },
        {
            "name": "pear/archive_tar",
            "version": "1.4.14",
            "source": {
                "type": "git",
                "url": "https://github.com/pear/Archive_Tar.git",
                "reference": "4d761c5334c790e45ef3245f0864b8955c562caa"
            },
            "dist": {
                "type": "zip",
                "url": "https://api.github.com/repos/pear/Archive_Tar/zipball/4d761c5334c790e45ef3245f0864b8955c562caa",
                "reference": "4d761c5334c790e45ef3245f0864b8955c562caa",
                "shasum": ""
            },
            "require": {
                "pear/pear-core-minimal": "^1.10.0alpha2",
                "php": ">=5.2.0"
            },
            "require-dev": {
                "phpunit/phpunit": "*"
            },
            "suggest": {
                "ext-bz2": "Bz2 compression support.",
                "ext-xz": "Lzma2 compression support.",
                "ext-zlib": "Gzip compression support."
            },
            "type": "library",
            "extra": {
                "branch-alias": {
                    "dev-master": "1.4.x-dev"
                }
            },
            "autoload": {
                "psr-0": {
                    "Archive_Tar": ""
                }
            },
            "notification-url": "https://packagist.org/downloads/",
            "include-path": [
                "./"
            ],
            "license": [
                "BSD-3-Clause"
            ],
            "authors": [
                {
                    "name": "Vincent Blavet",
                    "email": "vincent@phpconcept.net"
                },
                {
                    "name": "Greg Beaver",
                    "email": "greg@chiaraquartet.net"
                },
                {
                    "name": "Michiel Rook",
                    "email": "mrook@php.net"
                }
            ],
            "description": "Tar file management class with compression support (gzip, bzip2, lzma2)",
            "homepage": "https://github.com/pear/Archive_Tar",
            "keywords": [
                "archive",
                "tar"
            ],
            "support": {
                "issues": "http://pear.php.net/bugs/search.php?cmd=display&package_name[]=Archive_Tar",
                "source": "https://github.com/pear/Archive_Tar"
            },
            "funding": [
                {
                    "url": "https://github.com/mrook",
                    "type": "github"
                },
                {
                    "url": "https://www.patreon.com/michielrook",
                    "type": "patreon"
                }
            ],
            "time": "2021-07-20T13:53:39+00:00"
        },
        {
            "name": "pear/console_getopt",
            "version": "v1.4.3",
            "source": {
                "type": "git",
                "url": "https://github.com/pear/Console_Getopt.git",
                "reference": "a41f8d3e668987609178c7c4a9fe48fecac53fa0"
            },
            "dist": {
                "type": "zip",
                "url": "https://api.github.com/repos/pear/Console_Getopt/zipball/a41f8d3e668987609178c7c4a9fe48fecac53fa0",
                "reference": "a41f8d3e668987609178c7c4a9fe48fecac53fa0",
                "shasum": ""
            },
            "type": "library",
            "autoload": {
                "psr-0": {
                    "Console": "./"
                }
            },
            "notification-url": "https://packagist.org/downloads/",
            "include-path": [
                "./"
            ],
            "license": [
                "BSD-2-Clause"
            ],
            "authors": [
                {
                    "name": "Andrei Zmievski",
                    "email": "andrei@php.net",
                    "role": "Lead"
                },
                {
                    "name": "Stig Bakken",
                    "email": "stig@php.net",
                    "role": "Developer"
                },
                {
                    "name": "Greg Beaver",
                    "email": "cellog@php.net",
                    "role": "Helper"
                }
            ],
            "description": "More info available on: http://pear.php.net/package/Console_Getopt",
            "support": {
                "issues": "http://pear.php.net/bugs/search.php?cmd=display&package_name[]=Console_Getopt",
                "source": "https://github.com/pear/Console_Getopt"
            },
            "time": "2019-11-20T18:27:48+00:00"
        },
        {
            "name": "pear/http_request2",
            "version": "v2.5.0",
            "source": {
                "type": "git",
                "url": "https://github.com/pear/HTTP_Request2.git",
                "reference": "8c52c1343a709110b4080118bd99f53dcd2b052f"
            },
            "dist": {
                "type": "zip",
                "url": "https://api.github.com/repos/pear/HTTP_Request2/zipball/8c52c1343a709110b4080118bd99f53dcd2b052f",
                "reference": "8c52c1343a709110b4080118bd99f53dcd2b052f",
                "shasum": ""
            },
            "require": {
                "pear/net_url2": "^2.2.0",
                "pear/pear_exception": "^1.0.0",
                "php": ">=5.6.0"
            },
            "require-dev": {
                "yoast/phpunit-polyfills": "^1.0.0"
            },
            "suggest": {
                "ext-curl": "Allows using cURL as a request backend.",
                "ext-fileinfo": "Adds support for looking up mime-types using finfo.",
                "ext-openssl": "Allows handling SSL requests when not using cURL.",
                "ext-zlib": "Allows handling gzip compressed responses."
            },
            "type": "library",
            "autoload": {
                "psr-0": {
                    "HTTP_Request2": ""
                }
            },
            "notification-url": "https://packagist.org/downloads/",
            "license": [
                "BSD-3-Clause"
            ],
            "authors": [
                {
                    "name": "Alexey Borzov",
                    "email": "avb@php.net"
                }
            ],
            "description": "Provides an easy way to perform HTTP requests.",
            "homepage": "https://pear.php.net/package/HTTP_Request2",
            "keywords": [
                "PEAR",
                "curl",
                "http",
                "request"
            ],
            "support": {
                "docs": "https://pear.php.net/manual/en/package.http.http-request2.php",
                "issues": "https://github.com/pear/HTTP_Request2/issues",
                "source": "https://github.com/pear/HTTP_Request2"
            },
            "time": "2021-07-12T14:10:17+00:00"
        },
        {
            "name": "pear/net_url2",
            "version": "v2.2.2",
            "source": {
                "type": "git",
                "url": "https://github.com/pear/Net_URL2.git",
                "reference": "07fd055820dbf466ee3990abe96d0e40a8791f9d"
            },
            "dist": {
                "type": "zip",
                "url": "https://api.github.com/repos/pear/Net_URL2/zipball/07fd055820dbf466ee3990abe96d0e40a8791f9d",
                "reference": "07fd055820dbf466ee3990abe96d0e40a8791f9d",
                "shasum": ""
            },
            "require": {
                "php": ">=5.1.4"
            },
            "require-dev": {
                "phpunit/phpunit": ">=3.3.0"
            },
            "type": "library",
            "extra": {
                "branch-alias": {
                    "dev-master": "2.2.x-dev"
                }
            },
            "autoload": {
                "classmap": [
                    "Net/URL2.php"
                ]
            },
            "notification-url": "https://packagist.org/downloads/",
            "include-path": [
                "./"
            ],
            "license": [
                "BSD-3-Clause"
            ],
            "authors": [
                {
                    "name": "David Coallier",
                    "email": "davidc@php.net"
                },
                {
                    "name": "Tom Klingenberg",
                    "email": "tkli@php.net"
                },
                {
                    "name": "Christian Schmidt",
                    "email": "chmidt@php.net"
                }
            ],
            "description": "Class for parsing and handling URL. Provides parsing of URLs into their constituent parts (scheme, host, path etc.), URL generation, and resolving of relative URLs.",
            "homepage": "https://github.com/pear/Net_URL2",
            "keywords": [
                "PEAR",
                "net",
                "networking",
                "rfc3986",
                "uri",
                "url"
            ],
            "support": {
                "issues": "https://pear.php.net/bugs/search.php?cmd=display&package_name[]=Net_URL2",
                "source": "https://github.com/pear/Net_URL2"
            },
            "time": "2017-08-25T06:16:11+00:00"
        },
        {
            "name": "pear/pear-core-minimal",
            "version": "v1.10.11",
            "source": {
                "type": "git",
                "url": "https://github.com/pear/pear-core-minimal.git",
                "reference": "68d0d32ada737153b7e93b8d3c710ebe70ac867d"
            },
            "dist": {
                "type": "zip",
                "url": "https://api.github.com/repos/pear/pear-core-minimal/zipball/68d0d32ada737153b7e93b8d3c710ebe70ac867d",
                "reference": "68d0d32ada737153b7e93b8d3c710ebe70ac867d",
                "shasum": ""
            },
            "require": {
                "pear/console_getopt": "~1.4",
                "pear/pear_exception": "~1.0"
            },
            "replace": {
                "rsky/pear-core-min": "self.version"
            },
            "type": "library",
            "autoload": {
                "psr-0": {
                    "": "src/"
                }
            },
            "notification-url": "https://packagist.org/downloads/",
            "include-path": [
                "src/"
            ],
            "license": [
                "BSD-3-Clause"
            ],
            "authors": [
                {
                    "name": "Christian Weiske",
                    "email": "cweiske@php.net",
                    "role": "Lead"
                }
            ],
            "description": "Minimal set of PEAR core files to be used as composer dependency",
            "support": {
                "issues": "http://pear.php.net/bugs/search.php?cmd=display&package_name[]=PEAR",
                "source": "https://github.com/pear/pear-core-minimal"
            },
            "time": "2021-08-10T22:31:03+00:00"
        },
        {
            "name": "pear/pear_exception",
            "version": "v1.0.2",
            "source": {
                "type": "git",
                "url": "https://github.com/pear/PEAR_Exception.git",
                "reference": "b14fbe2ddb0b9f94f5b24cf08783d599f776fff0"
            },
            "dist": {
                "type": "zip",
                "url": "https://api.github.com/repos/pear/PEAR_Exception/zipball/b14fbe2ddb0b9f94f5b24cf08783d599f776fff0",
                "reference": "b14fbe2ddb0b9f94f5b24cf08783d599f776fff0",
                "shasum": ""
            },
            "require": {
                "php": ">=5.2.0"
            },
            "require-dev": {
                "phpunit/phpunit": "<9"
            },
            "type": "class",
            "extra": {
                "branch-alias": {
                    "dev-master": "1.0.x-dev"
                }
            },
            "autoload": {
                "classmap": [
                    "PEAR/"
                ]
            },
            "notification-url": "https://packagist.org/downloads/",
            "include-path": [
                "."
            ],
            "license": [
                "BSD-2-Clause"
            ],
            "authors": [
                {
                    "name": "Helgi Thormar",
                    "email": "dufuz@php.net"
                },
                {
                    "name": "Greg Beaver",
                    "email": "cellog@php.net"
                }
            ],
            "description": "The PEAR Exception base class.",
            "homepage": "https://github.com/pear/PEAR_Exception",
            "keywords": [
                "exception"
            ],
            "support": {
                "issues": "http://pear.php.net/bugs/search.php?cmd=display&package_name[]=PEAR_Exception",
                "source": "https://github.com/pear/PEAR_Exception"
            },
            "time": "2021-03-21T15:43:46+00:00"
        },
        {
            "name": "phing/phing",
            "version": "2.17.0",
            "source": {
                "type": "git",
                "url": "https://github.com/phingofficial/phing.git",
                "reference": "c0a3bce822c088d60b30a577c25debb42325d0f8"
            },
            "dist": {
                "type": "zip",
                "url": "https://api.github.com/repos/phingofficial/phing/zipball/c0a3bce822c088d60b30a577c25debb42325d0f8",
                "reference": "c0a3bce822c088d60b30a577c25debb42325d0f8",
                "shasum": ""
            },
            "require": {
                "php": ">=5.2.0"
            },
            "require-dev": {
                "ext-pdo_sqlite": "*",
                "mikey179/vfsstream": "^1.6",
                "pdepend/pdepend": "2.x",
                "pear/archive_tar": "1.4.x",
                "pear/http_request2": "dev-trunk",
                "pear/net_growl": "dev-trunk",
                "pear/pear-core-minimal": "1.10.1",
                "pear/versioncontrol_git": "@dev",
                "pear/versioncontrol_svn": "~0.5",
                "phpdocumentor/phpdocumentor": "2.x",
                "phploc/phploc": "~2.0.6",
                "phpmd/phpmd": "~2.2",
                "phpunit/phpunit": ">=3.7",
                "sebastian/git": "~1.0",
                "sebastian/phpcpd": "2.x",
                "siad007/versioncontrol_hg": "^1.0",
                "simpletest/simpletest": "^1.1",
                "squizlabs/php_codesniffer": "~2.2",
                "symfony/yaml": "^2.8 || ^3.1 || ^4.0"
            },
            "suggest": {
                "pdepend/pdepend": "PHP version of JDepend",
                "pear/archive_tar": "Tar file management class",
                "pear/versioncontrol_git": "A library that provides OO interface to handle Git repository",
                "pear/versioncontrol_svn": "A simple OO-style interface for Subversion, the free/open-source version control system",
                "phpdocumentor/phpdocumentor": "Documentation Generator for PHP",
                "phploc/phploc": "A tool for quickly measuring the size of a PHP project",
                "phpmd/phpmd": "PHP version of PMD tool",
                "phpunit/php-code-coverage": "Library that provides collection, processing, and rendering functionality for PHP code coverage information",
                "phpunit/phpunit": "The PHP Unit Testing Framework",
                "sebastian/phpcpd": "Copy/Paste Detector (CPD) for PHP code",
                "siad007/versioncontrol_hg": "A library for interfacing with Mercurial repositories.",
                "tedivm/jshrink": "Javascript Minifier built in PHP"
            },
            "bin": [
                "bin/phing"
            ],
            "type": "library",
            "extra": {
                "branch-alias": {
                    "dev-master": "2.16.x-dev"
                }
            },
            "autoload": {
                "classmap": [
                    "classes/phing/"
                ]
            },
            "notification-url": "https://packagist.org/downloads/",
            "include-path": [
                "classes"
            ],
            "license": [
                "LGPL-3.0-only"
            ],
            "authors": [
                {
                    "name": "Michiel Rook",
                    "email": "mrook@php.net"
                },
                {
                    "name": "Phing Community",
                    "homepage": "https://www.phing.info/trac/wiki/Development/Contributors"
                }
            ],
            "description": "PHing Is Not GNU make; it's a PHP project build system or build tool based on Apache Ant.",
            "homepage": "https://www.phing.info/",
            "keywords": [
                "build",
                "phing",
                "task",
                "tool"
            ],
            "support": {
                "irc": "irc://irc.freenode.net/phing",
                "issues": "https://www.phing.info/trac/report",
                "source": "https://github.com/phingofficial/phing/tree/2.17.0"
            },
            "funding": [
                {
                    "url": "https://github.com/mrook",
                    "type": "github"
                },
                {
                    "url": "https://github.com/siad007",
                    "type": "github"
                },
                {
                    "url": "https://www.patreon.com/michielrook",
                    "type": "patreon"
                }
            ],
            "time": "2021-08-31T13:33:01+00:00"
        },
        {
            "name": "ppito/laminas-whoops",
            "version": "2.2.0",
            "source": {
                "type": "git",
                "url": "https://github.com/Ppito/laminas-whoops.git",
                "reference": "1507b42caeefc56511ab591ebd87c6700d111409"
            },
            "dist": {
                "type": "zip",
                "url": "https://api.github.com/repos/Ppito/laminas-whoops/zipball/1507b42caeefc56511ab591ebd87c6700d111409",
                "reference": "1507b42caeefc56511ab591ebd87c6700d111409",
                "shasum": ""
            },
            "require": {
                "filp/whoops": "^2.7",
                "laminas/laminas-eventmanager": "^3.2",
                "laminas/laminas-mvc": "^3.1",
                "laminas/laminas-servicemanager": "^3.4",
                "php": "^7.3 || ^8.0"
            },
            "type": "module",
            "autoload": {
                "psr-4": {
                    "WhoopsErrorHandler\\": "src/"
                }
            },
            "notification-url": "https://packagist.org/downloads/",
            "license": [
                "MIT"
            ],
            "authors": [
                {
                    "name": "Mickael TONNELIER",
                    "role": "Developer"
                }
            ],
            "description": "Laminas-Whoops, integrated whoops in Laminas Framework",
            "homepage": "https://github.com/ppito/laminas-whoops",
            "keywords": [
                "laminas",
                "php error",
                "whoops"
            ],
            "support": {
                "issues": "https://github.com/Ppito/laminas-whoops/issues",
                "source": "https://github.com/Ppito/laminas-whoops/tree/2.2.0"
            },
            "time": "2021-06-16T16:50:48+00:00"
        },
        {
            "name": "psr/cache",
            "version": "1.0.1",
            "source": {
                "type": "git",
                "url": "https://github.com/php-fig/cache.git",
                "reference": "d11b50ad223250cf17b86e38383413f5a6764bf8"
            },
            "dist": {
                "type": "zip",
                "url": "https://api.github.com/repos/php-fig/cache/zipball/d11b50ad223250cf17b86e38383413f5a6764bf8",
                "reference": "d11b50ad223250cf17b86e38383413f5a6764bf8",
                "shasum": ""
            },
            "require": {
                "php": ">=5.3.0"
            },
            "type": "library",
            "extra": {
                "branch-alias": {
                    "dev-master": "1.0.x-dev"
                }
            },
            "autoload": {
                "psr-4": {
                    "Psr\\Cache\\": "src/"
                }
            },
            "notification-url": "https://packagist.org/downloads/",
            "license": [
                "MIT"
            ],
            "authors": [
                {
                    "name": "PHP-FIG",
                    "homepage": "http://www.php-fig.org/"
                }
            ],
            "description": "Common interface for caching libraries",
            "keywords": [
                "cache",
                "psr",
                "psr-6"
            ],
            "support": {
                "source": "https://github.com/php-fig/cache/tree/master"
            },
            "time": "2016-08-06T20:24:11+00:00"
        },
        {
            "name": "psr/container",
            "version": "1.1.1",
            "source": {
                "type": "git",
                "url": "https://github.com/php-fig/container.git",
                "reference": "8622567409010282b7aeebe4bb841fe98b58dcaf"
            },
            "dist": {
                "type": "zip",
                "url": "https://api.github.com/repos/php-fig/container/zipball/8622567409010282b7aeebe4bb841fe98b58dcaf",
                "reference": "8622567409010282b7aeebe4bb841fe98b58dcaf",
                "shasum": ""
            },
            "require": {
                "php": ">=7.2.0"
            },
            "type": "library",
            "autoload": {
                "psr-4": {
                    "Psr\\Container\\": "src/"
                }
            },
            "notification-url": "https://packagist.org/downloads/",
            "license": [
                "MIT"
            ],
            "authors": [
                {
                    "name": "PHP-FIG",
                    "homepage": "https://www.php-fig.org/"
                }
            ],
            "description": "Common Container Interface (PHP FIG PSR-11)",
            "homepage": "https://github.com/php-fig/container",
            "keywords": [
                "PSR-11",
                "container",
                "container-interface",
                "container-interop",
                "psr"
            ],
            "support": {
                "issues": "https://github.com/php-fig/container/issues",
                "source": "https://github.com/php-fig/container/tree/1.1.1"
            },
            "time": "2021-03-05T17:36:06+00:00"
        },
        {
            "name": "psr/log",
            "version": "1.1.4",
            "source": {
                "type": "git",
                "url": "https://github.com/php-fig/log.git",
                "reference": "d49695b909c3b7628b6289db5479a1c204601f11"
            },
            "dist": {
                "type": "zip",
                "url": "https://api.github.com/repos/php-fig/log/zipball/d49695b909c3b7628b6289db5479a1c204601f11",
                "reference": "d49695b909c3b7628b6289db5479a1c204601f11",
                "shasum": ""
            },
            "require": {
                "php": ">=5.3.0"
            },
            "type": "library",
            "extra": {
                "branch-alias": {
                    "dev-master": "1.1.x-dev"
                }
            },
            "autoload": {
                "psr-4": {
                    "Psr\\Log\\": "Psr/Log/"
                }
            },
            "notification-url": "https://packagist.org/downloads/",
            "license": [
                "MIT"
            ],
            "authors": [
                {
                    "name": "PHP-FIG",
                    "homepage": "https://www.php-fig.org/"
                }
            ],
            "description": "Common interface for logging libraries",
            "homepage": "https://github.com/php-fig/log",
            "keywords": [
                "log",
                "psr",
                "psr-3"
            ],
            "support": {
                "source": "https://github.com/php-fig/log/tree/1.1.4"
            },
            "time": "2021-05-03T11:20:27+00:00"
        },
        {
            "name": "psr/simple-cache",
            "version": "1.0.1",
            "source": {
                "type": "git",
                "url": "https://github.com/php-fig/simple-cache.git",
                "reference": "408d5eafb83c57f6365a3ca330ff23aa4a5fa39b"
            },
            "dist": {
                "type": "zip",
                "url": "https://api.github.com/repos/php-fig/simple-cache/zipball/408d5eafb83c57f6365a3ca330ff23aa4a5fa39b",
                "reference": "408d5eafb83c57f6365a3ca330ff23aa4a5fa39b",
                "shasum": ""
            },
            "require": {
                "php": ">=5.3.0"
            },
            "type": "library",
            "extra": {
                "branch-alias": {
                    "dev-master": "1.0.x-dev"
                }
            },
            "autoload": {
                "psr-4": {
                    "Psr\\SimpleCache\\": "src/"
                }
            },
            "notification-url": "https://packagist.org/downloads/",
            "license": [
                "MIT"
            ],
            "authors": [
                {
                    "name": "PHP-FIG",
                    "homepage": "http://www.php-fig.org/"
                }
            ],
            "description": "Common interfaces for simple caching",
            "keywords": [
                "cache",
                "caching",
                "psr",
                "psr-16",
                "simple-cache"
            ],
            "support": {
                "source": "https://github.com/php-fig/simple-cache/tree/master"
            },
            "time": "2017-10-23T01:57:42+00:00"
        },
        {
            "name": "scssphp/scssphp",
            "version": "v1.6.0",
            "source": {
                "type": "git",
                "url": "https://github.com/scssphp/scssphp.git",
                "reference": "b83594e2323c5d6e80785df3f91b9d1d32aad530"
            },
            "dist": {
                "type": "zip",
                "url": "https://api.github.com/repos/scssphp/scssphp/zipball/b83594e2323c5d6e80785df3f91b9d1d32aad530",
                "reference": "b83594e2323c5d6e80785df3f91b9d1d32aad530",
                "shasum": ""
            },
            "require": {
                "ext-ctype": "*",
                "ext-json": "*",
                "php": ">=5.6.0"
            },
            "require-dev": {
                "bamarni/composer-bin-plugin": "^1.4",
                "phpunit/phpunit": "^5.7 || ^6.5 || ^7.5 || ^8.3 || ^9.4",
                "sass/sass-spec": "*",
                "squizlabs/php_codesniffer": "~3.5",
                "symfony/phpunit-bridge": "^5.1",
                "twbs/bootstrap": "~5.0",
                "twbs/bootstrap4": "4.6.0",
                "zurb/foundation": "~6.5"
            },
            "suggest": {
                "ext-iconv": "Can be used as fallback when ext-mbstring is not available",
                "ext-mbstring": "For best performance, mbstring should be installed as it is faster than ext-iconv"
            },
            "bin": [
                "bin/pscss"
            ],
            "type": "library",
            "autoload": {
                "psr-4": {
                    "ScssPhp\\ScssPhp\\": "src/"
                }
            },
            "notification-url": "https://packagist.org/downloads/",
            "license": [
                "MIT"
            ],
            "authors": [
                {
                    "name": "Anthon Pang",
                    "email": "apang@softwaredevelopment.ca",
                    "homepage": "https://github.com/robocoder"
                },
                {
                    "name": "Cédric Morin",
                    "email": "cedric@yterium.com",
                    "homepage": "https://github.com/Cerdic"
                }
            ],
            "description": "scssphp is a compiler for SCSS written in PHP.",
            "homepage": "http://scssphp.github.io/scssphp/",
            "keywords": [
                "css",
                "less",
                "sass",
                "scss",
                "stylesheet"
            ],
            "support": {
                "issues": "https://github.com/scssphp/scssphp/issues",
                "source": "https://github.com/scssphp/scssphp/tree/v1.6.0"
            },
            "time": "2021-07-02T16:28:10+00:00"
        },
        {
            "name": "serialssolutions/summon",
            "version": "v1.3.1",
            "source": {
                "type": "git",
                "url": "https://github.com/summon/Summon.php.git",
                "reference": "78ef74123c7c15fe3ddc92c9c1368c5dae9e590d"
            },
            "dist": {
                "type": "zip",
                "url": "https://api.github.com/repos/summon/Summon.php/zipball/78ef74123c7c15fe3ddc92c9c1368c5dae9e590d",
                "reference": "78ef74123c7c15fe3ddc92c9c1368c5dae9e590d",
                "shasum": ""
            },
            "type": "library",
            "autoload": {
                "psr-0": {
                    "SerialsSolutions": ""
                }
            },
            "notification-url": "https://packagist.org/downloads/",
            "license": [
                "GPL-2.0"
            ],
            "authors": [
                {
                    "name": "Demian Katz",
                    "email": "demian.katz@villanova.edu"
                }
            ],
            "description": "Library for interacting with Serials Solutions' Summon API.",
            "support": {
                "issues": "https://github.com/summon/Summon.php/issues",
                "source": "https://github.com/summon/Summon.php/tree/v1.3.1"
            },
            "time": "2021-04-20T15:37:50+00:00"
        },
        {
            "name": "slm/locale",
            "version": "v0.5.0",
            "source": {
                "type": "git",
                "url": "https://github.com/basz/SlmLocale.git",
                "reference": "7357acd8db5c3cec57198e3b301cf8dfd1ae7814"
            },
            "dist": {
                "type": "zip",
                "url": "https://api.github.com/repos/basz/SlmLocale/zipball/7357acd8db5c3cec57198e3b301cf8dfd1ae7814",
                "reference": "7357acd8db5c3cec57198e3b301cf8dfd1ae7814",
                "shasum": ""
            },
            "require": {
                "ext-intl": "*",
                "laminas/laminas-eventmanager": "^3.1",
                "laminas/laminas-http": "^2.7",
                "laminas/laminas-modulemanager": "^2.8.2",
                "laminas/laminas-router": "^3.0",
                "laminas/laminas-servicemanager": "^3.2",
                "laminas/laminas-stdlib": "^3.2.1",
                "laminas/laminas-view": "^2.9.0",
                "php": "^7.2"
            },
            "require-dev": {
                "friendsofphp/php-cs-fixer": "^2.16.1",
                "laminas/laminas-console": "^2.6",
                "laminas/laminas-mvc": "^3.1",
                "laminas/laminas-mvc-console": "^1.1.9",
                "phpunit/phpunit": "^8.5.1",
                "satooshi/php-coveralls": "^1.1.0"
            },
            "suggest": {
                "laminas/laminas-mvc": "For using the router in the UriPath strategy"
            },
            "type": "library",
            "autoload": {
                "psr-4": {
                    "SlmLocale\\": "src/SlmLocale/"
                }
            },
            "notification-url": "https://packagist.org/downloads/",
            "license": [
                "BSD-3-Clause"
            ],
            "authors": [
                {
                    "name": "Jurian Sluiman",
                    "email": "jurian@juriansluiman.nl",
                    "homepage": "http://juriansluiman.nl"
                }
            ],
            "description": "Automatic detection of locales for Laminas",
            "homepage": "https://github.com/juriansluiman/SlmLocale",
            "keywords": [
                "Zend Framework",
                "i18n",
                "laminas",
                "locale",
                "zf"
            ],
            "support": {
                "issues": "https://github.com/basz/SlmLocale/issues",
                "source": "https://github.com/basz/SlmLocale/tree/v0.5.0"
            },
            "time": "2020-09-09T06:16:25+00:00"
        },
        {
            "name": "swagger-api/swagger-ui",
            "version": "v3.52.0",
            "source": {
                "type": "git",
                "url": "https://github.com/swagger-api/swagger-ui.git",
                "reference": "b1ccd1f03a77cfd88b76c1cf3e07b6af7f9bbd7b"
            },
            "dist": {
                "type": "zip",
                "url": "https://api.github.com/repos/swagger-api/swagger-ui/zipball/b1ccd1f03a77cfd88b76c1cf3e07b6af7f9bbd7b",
                "reference": "b1ccd1f03a77cfd88b76c1cf3e07b6af7f9bbd7b",
                "shasum": ""
            },
            "type": "library",
            "notification-url": "https://packagist.org/downloads/",
            "license": [
                "Apache-2.0"
            ],
            "authors": [
                {
                    "name": "Anna Bodnia",
                    "email": "anna.bodnia@gmail.com"
                },
                {
                    "name": "Buu Nguyen",
                    "email": "buunguyen@gmail.com"
                },
                {
                    "name": "Josh Ponelat",
                    "email": "jponelat@gmail.com"
                },
                {
                    "name": "Kyle Shockey",
                    "email": "kyleshockey1@gmail.com"
                },
                {
                    "name": "Robert Barnwell",
                    "email": "robert@robertismy.name"
                },
                {
                    "name": "Sahar Jafari",
                    "email": "shr.jafari@gmail.com"
                }
            ],
            "description": " Swagger UI is a collection of HTML, Javascript, and CSS assets that dynamically generate beautiful documentation from a Swagger-compliant API.",
            "homepage": "http://swagger.io",
            "keywords": [
                "api",
                "documentation",
                "openapi",
                "specification",
                "swagger",
                "ui"
            ],
            "support": {
                "issues": "https://github.com/swagger-api/swagger-ui/issues",
                "source": "https://github.com/swagger-api/swagger-ui/tree/v3.52.0"
            },
            "time": "2021-08-09T15:14:18+00:00"
        },
        {
            "name": "symfony/console",
            "version": "v5.3.6",
            "source": {
                "type": "git",
                "url": "https://github.com/symfony/console.git",
                "reference": "51b71afd6d2dc8f5063199357b9880cea8d8bfe2"
            },
            "dist": {
                "type": "zip",
                "url": "https://api.github.com/repos/symfony/console/zipball/51b71afd6d2dc8f5063199357b9880cea8d8bfe2",
                "reference": "51b71afd6d2dc8f5063199357b9880cea8d8bfe2",
                "shasum": ""
            },
            "require": {
                "php": ">=7.2.5",
                "symfony/deprecation-contracts": "^2.1",
                "symfony/polyfill-mbstring": "~1.0",
                "symfony/polyfill-php73": "^1.8",
                "symfony/polyfill-php80": "^1.16",
                "symfony/service-contracts": "^1.1|^2",
                "symfony/string": "^5.1"
            },
            "conflict": {
                "psr/log": ">=3",
                "symfony/dependency-injection": "<4.4",
                "symfony/dotenv": "<5.1",
                "symfony/event-dispatcher": "<4.4",
                "symfony/lock": "<4.4",
                "symfony/process": "<4.4"
            },
            "provide": {
                "psr/log-implementation": "1.0|2.0"
            },
            "require-dev": {
                "psr/log": "^1|^2",
                "symfony/config": "^4.4|^5.0",
                "symfony/dependency-injection": "^4.4|^5.0",
                "symfony/event-dispatcher": "^4.4|^5.0",
                "symfony/lock": "^4.4|^5.0",
                "symfony/process": "^4.4|^5.0",
                "symfony/var-dumper": "^4.4|^5.0"
            },
            "suggest": {
                "psr/log": "For using the console logger",
                "symfony/event-dispatcher": "",
                "symfony/lock": "",
                "symfony/process": ""
            },
            "type": "library",
            "autoload": {
                "psr-4": {
                    "Symfony\\Component\\Console\\": ""
                },
                "exclude-from-classmap": [
                    "/Tests/"
                ]
            },
            "notification-url": "https://packagist.org/downloads/",
            "license": [
                "MIT"
            ],
            "authors": [
                {
                    "name": "Fabien Potencier",
                    "email": "fabien@symfony.com"
                },
                {
                    "name": "Symfony Community",
                    "homepage": "https://symfony.com/contributors"
                }
            ],
            "description": "Eases the creation of beautiful and testable command line interfaces",
            "homepage": "https://symfony.com",
            "keywords": [
                "cli",
                "command line",
                "console",
                "terminal"
            ],
            "support": {
                "source": "https://github.com/symfony/console/tree/v5.3.6"
            },
            "funding": [
                {
                    "url": "https://symfony.com/sponsor",
                    "type": "custom"
                },
                {
                    "url": "https://github.com/fabpot",
                    "type": "github"
                },
                {
                    "url": "https://tidelift.com/funding/github/packagist/symfony/symfony",
                    "type": "tidelift"
                }
            ],
            "time": "2021-07-27T19:10:22+00:00"
        },
        {
            "name": "symfony/deprecation-contracts",
            "version": "v2.5.0",
            "source": {
                "type": "git",
                "url": "https://github.com/symfony/deprecation-contracts.git",
                "reference": "6f981ee24cf69ee7ce9736146d1c57c2780598a8"
            },
            "dist": {
                "type": "zip",
                "url": "https://api.github.com/repos/symfony/deprecation-contracts/zipball/6f981ee24cf69ee7ce9736146d1c57c2780598a8",
                "reference": "6f981ee24cf69ee7ce9736146d1c57c2780598a8",
                "shasum": ""
            },
            "require": {
                "php": ">=7.1"
            },
            "type": "library",
            "extra": {
                "branch-alias": {
                    "dev-main": "2.5-dev"
                },
                "thanks": {
                    "name": "symfony/contracts",
                    "url": "https://github.com/symfony/contracts"
                }
            },
            "autoload": {
                "files": [
                    "function.php"
                ]
            },
            "notification-url": "https://packagist.org/downloads/",
            "license": [
                "MIT"
            ],
            "authors": [
                {
                    "name": "Nicolas Grekas",
                    "email": "p@tchwork.com"
                },
                {
                    "name": "Symfony Community",
                    "homepage": "https://symfony.com/contributors"
                }
            ],
            "description": "A generic function and convention to trigger deprecation notices",
            "homepage": "https://symfony.com",
            "support": {
                "source": "https://github.com/symfony/deprecation-contracts/tree/v2.5.0"
            },
            "funding": [
                {
                    "url": "https://symfony.com/sponsor",
                    "type": "custom"
                },
                {
                    "url": "https://github.com/fabpot",
                    "type": "github"
                },
                {
                    "url": "https://tidelift.com/funding/github/packagist/symfony/symfony",
                    "type": "tidelift"
                }
            ],
            "time": "2021-07-12T14:48:14+00:00"
        },
        {
            "name": "symfony/polyfill-ctype",
            "version": "v1.24.0",
            "source": {
                "type": "git",
                "url": "https://github.com/symfony/polyfill-ctype.git",
                "reference": "30885182c981ab175d4d034db0f6f469898070ab"
            },
            "dist": {
                "type": "zip",
                "url": "https://api.github.com/repos/symfony/polyfill-ctype/zipball/30885182c981ab175d4d034db0f6f469898070ab",
                "reference": "30885182c981ab175d4d034db0f6f469898070ab",
                "shasum": ""
            },
            "require": {
                "php": ">=7.1"
            },
            "provide": {
                "ext-ctype": "*"
            },
            "suggest": {
                "ext-ctype": "For best performance"
            },
            "type": "library",
            "extra": {
                "branch-alias": {
                    "dev-main": "1.23-dev"
                },
                "thanks": {
                    "name": "symfony/polyfill",
                    "url": "https://github.com/symfony/polyfill"
                }
            },
            "autoload": {
                "psr-4": {
                    "Symfony\\Polyfill\\Ctype\\": ""
                },
                "files": [
                    "bootstrap.php"
                ]
            },
            "notification-url": "https://packagist.org/downloads/",
            "license": [
                "MIT"
            ],
            "authors": [
                {
                    "name": "Gert de Pagter",
                    "email": "BackEndTea@gmail.com"
                },
                {
                    "name": "Symfony Community",
                    "homepage": "https://symfony.com/contributors"
                }
            ],
            "description": "Symfony polyfill for ctype functions",
            "homepage": "https://symfony.com",
            "keywords": [
                "compatibility",
                "ctype",
                "polyfill",
                "portable"
            ],
            "support": {
                "source": "https://github.com/symfony/polyfill-ctype/tree/v1.24.0"
            },
            "funding": [
                {
                    "url": "https://symfony.com/sponsor",
                    "type": "custom"
                },
                {
                    "url": "https://github.com/fabpot",
                    "type": "github"
                },
                {
                    "url": "https://tidelift.com/funding/github/packagist/symfony/symfony",
                    "type": "tidelift"
                }
            ],
            "time": "2021-10-20T20:35:02+00:00"
        },
        {
            "name": "symfony/polyfill-intl-grapheme",
            "version": "v1.24.0",
            "source": {
                "type": "git",
                "url": "https://github.com/symfony/polyfill-intl-grapheme.git",
                "reference": "81b86b50cf841a64252b439e738e97f4a34e2783"
            },
            "dist": {
                "type": "zip",
                "url": "https://api.github.com/repos/symfony/polyfill-intl-grapheme/zipball/81b86b50cf841a64252b439e738e97f4a34e2783",
                "reference": "81b86b50cf841a64252b439e738e97f4a34e2783",
                "shasum": ""
            },
            "require": {
                "php": ">=7.1"
            },
            "suggest": {
                "ext-intl": "For best performance"
            },
            "type": "library",
            "extra": {
                "branch-alias": {
                    "dev-main": "1.23-dev"
                },
                "thanks": {
                    "name": "symfony/polyfill",
                    "url": "https://github.com/symfony/polyfill"
                }
            },
            "autoload": {
                "psr-4": {
                    "Symfony\\Polyfill\\Intl\\Grapheme\\": ""
                },
                "files": [
                    "bootstrap.php"
                ]
            },
            "notification-url": "https://packagist.org/downloads/",
            "license": [
                "MIT"
            ],
            "authors": [
                {
                    "name": "Nicolas Grekas",
                    "email": "p@tchwork.com"
                },
                {
                    "name": "Symfony Community",
                    "homepage": "https://symfony.com/contributors"
                }
            ],
            "description": "Symfony polyfill for intl's grapheme_* functions",
            "homepage": "https://symfony.com",
            "keywords": [
                "compatibility",
                "grapheme",
                "intl",
                "polyfill",
                "portable",
                "shim"
            ],
            "support": {
                "source": "https://github.com/symfony/polyfill-intl-grapheme/tree/v1.24.0"
            },
            "funding": [
                {
                    "url": "https://symfony.com/sponsor",
                    "type": "custom"
                },
                {
                    "url": "https://github.com/fabpot",
                    "type": "github"
                },
                {
                    "url": "https://tidelift.com/funding/github/packagist/symfony/symfony",
                    "type": "tidelift"
                }
            ],
            "time": "2021-11-23T21:10:46+00:00"
        },
        {
            "name": "symfony/polyfill-intl-normalizer",
            "version": "v1.24.0",
            "source": {
                "type": "git",
                "url": "https://github.com/symfony/polyfill-intl-normalizer.git",
                "reference": "8590a5f561694770bdcd3f9b5c69dde6945028e8"
            },
            "dist": {
                "type": "zip",
                "url": "https://api.github.com/repos/symfony/polyfill-intl-normalizer/zipball/8590a5f561694770bdcd3f9b5c69dde6945028e8",
                "reference": "8590a5f561694770bdcd3f9b5c69dde6945028e8",
                "shasum": ""
            },
            "require": {
                "php": ">=7.1"
            },
            "suggest": {
                "ext-intl": "For best performance"
            },
            "type": "library",
            "extra": {
                "branch-alias": {
                    "dev-main": "1.23-dev"
                },
                "thanks": {
                    "name": "symfony/polyfill",
                    "url": "https://github.com/symfony/polyfill"
                }
            },
            "autoload": {
                "psr-4": {
                    "Symfony\\Polyfill\\Intl\\Normalizer\\": ""
                },
                "files": [
                    "bootstrap.php"
                ],
                "classmap": [
                    "Resources/stubs"
                ]
            },
            "notification-url": "https://packagist.org/downloads/",
            "license": [
                "MIT"
            ],
            "authors": [
                {
                    "name": "Nicolas Grekas",
                    "email": "p@tchwork.com"
                },
                {
                    "name": "Symfony Community",
                    "homepage": "https://symfony.com/contributors"
                }
            ],
            "description": "Symfony polyfill for intl's Normalizer class and related functions",
            "homepage": "https://symfony.com",
            "keywords": [
                "compatibility",
                "intl",
                "normalizer",
                "polyfill",
                "portable",
                "shim"
            ],
            "support": {
                "source": "https://github.com/symfony/polyfill-intl-normalizer/tree/v1.24.0"
            },
            "funding": [
                {
                    "url": "https://symfony.com/sponsor",
                    "type": "custom"
                },
                {
                    "url": "https://github.com/fabpot",
                    "type": "github"
                },
                {
                    "url": "https://tidelift.com/funding/github/packagist/symfony/symfony",
                    "type": "tidelift"
                }
            ],
            "time": "2021-02-19T12:13:01+00:00"
        },
        {
            "name": "symfony/polyfill-mbstring",
            "version": "v1.24.0",
            "source": {
                "type": "git",
                "url": "https://github.com/symfony/polyfill-mbstring.git",
                "reference": "0abb51d2f102e00a4eefcf46ba7fec406d245825"
            },
            "dist": {
                "type": "zip",
                "url": "https://api.github.com/repos/symfony/polyfill-mbstring/zipball/0abb51d2f102e00a4eefcf46ba7fec406d245825",
                "reference": "0abb51d2f102e00a4eefcf46ba7fec406d245825",
                "shasum": ""
            },
            "require": {
                "php": ">=7.1"
            },
            "provide": {
                "ext-mbstring": "*"
            },
            "suggest": {
                "ext-mbstring": "For best performance"
            },
            "type": "library",
            "extra": {
                "branch-alias": {
                    "dev-main": "1.23-dev"
                },
                "thanks": {
                    "name": "symfony/polyfill",
                    "url": "https://github.com/symfony/polyfill"
                }
            },
            "autoload": {
                "psr-4": {
                    "Symfony\\Polyfill\\Mbstring\\": ""
                },
                "files": [
                    "bootstrap.php"
                ]
            },
            "notification-url": "https://packagist.org/downloads/",
            "license": [
                "MIT"
            ],
            "authors": [
                {
                    "name": "Nicolas Grekas",
                    "email": "p@tchwork.com"
                },
                {
                    "name": "Symfony Community",
                    "homepage": "https://symfony.com/contributors"
                }
            ],
            "description": "Symfony polyfill for the Mbstring extension",
            "homepage": "https://symfony.com",
            "keywords": [
                "compatibility",
                "mbstring",
                "polyfill",
                "portable",
                "shim"
            ],
            "support": {
                "source": "https://github.com/symfony/polyfill-mbstring/tree/v1.24.0"
            },
            "funding": [
                {
                    "url": "https://symfony.com/sponsor",
                    "type": "custom"
                },
                {
                    "url": "https://github.com/fabpot",
                    "type": "github"
                },
                {
                    "url": "https://tidelift.com/funding/github/packagist/symfony/symfony",
                    "type": "tidelift"
                }
            ],
            "time": "2021-11-30T18:21:41+00:00"
        },
        {
            "name": "symfony/polyfill-php72",
            "version": "v1.24.0",
            "source": {
                "type": "git",
                "url": "https://github.com/symfony/polyfill-php72.git",
                "reference": "9a142215a36a3888e30d0a9eeea9766764e96976"
            },
            "dist": {
                "type": "zip",
                "url": "https://api.github.com/repos/symfony/polyfill-php72/zipball/9a142215a36a3888e30d0a9eeea9766764e96976",
                "reference": "9a142215a36a3888e30d0a9eeea9766764e96976",
                "shasum": ""
            },
            "require": {
                "php": ">=7.1"
            },
            "type": "library",
            "extra": {
                "branch-alias": {
                    "dev-main": "1.23-dev"
                },
                "thanks": {
                    "name": "symfony/polyfill",
                    "url": "https://github.com/symfony/polyfill"
                }
            },
            "autoload": {
                "psr-4": {
                    "Symfony\\Polyfill\\Php72\\": ""
                },
                "files": [
                    "bootstrap.php"
                ]
            },
            "notification-url": "https://packagist.org/downloads/",
            "license": [
                "MIT"
            ],
            "authors": [
                {
                    "name": "Nicolas Grekas",
                    "email": "p@tchwork.com"
                },
                {
                    "name": "Symfony Community",
                    "homepage": "https://symfony.com/contributors"
                }
            ],
            "description": "Symfony polyfill backporting some PHP 7.2+ features to lower PHP versions",
            "homepage": "https://symfony.com",
            "keywords": [
                "compatibility",
                "polyfill",
                "portable",
                "shim"
            ],
            "support": {
                "source": "https://github.com/symfony/polyfill-php72/tree/v1.24.0"
            },
            "funding": [
                {
                    "url": "https://symfony.com/sponsor",
                    "type": "custom"
                },
                {
                    "url": "https://github.com/fabpot",
                    "type": "github"
                },
                {
                    "url": "https://tidelift.com/funding/github/packagist/symfony/symfony",
                    "type": "tidelift"
                }
            ],
            "time": "2021-05-27T09:17:38+00:00"
        },
        {
            "name": "symfony/polyfill-php73",
            "version": "v1.24.0",
            "source": {
                "type": "git",
                "url": "https://github.com/symfony/polyfill-php73.git",
                "reference": "cc5db0e22b3cb4111010e48785a97f670b350ca5"
            },
            "dist": {
                "type": "zip",
                "url": "https://api.github.com/repos/symfony/polyfill-php73/zipball/cc5db0e22b3cb4111010e48785a97f670b350ca5",
                "reference": "cc5db0e22b3cb4111010e48785a97f670b350ca5",
                "shasum": ""
            },
            "require": {
                "php": ">=7.1"
            },
            "type": "library",
            "extra": {
                "branch-alias": {
                    "dev-main": "1.23-dev"
                },
                "thanks": {
                    "name": "symfony/polyfill",
                    "url": "https://github.com/symfony/polyfill"
                }
            },
            "autoload": {
                "psr-4": {
                    "Symfony\\Polyfill\\Php73\\": ""
                },
                "files": [
                    "bootstrap.php"
                ],
                "classmap": [
                    "Resources/stubs"
                ]
            },
            "notification-url": "https://packagist.org/downloads/",
            "license": [
                "MIT"
            ],
            "authors": [
                {
                    "name": "Nicolas Grekas",
                    "email": "p@tchwork.com"
                },
                {
                    "name": "Symfony Community",
                    "homepage": "https://symfony.com/contributors"
                }
            ],
            "description": "Symfony polyfill backporting some PHP 7.3+ features to lower PHP versions",
            "homepage": "https://symfony.com",
            "keywords": [
                "compatibility",
                "polyfill",
                "portable",
                "shim"
            ],
            "support": {
                "source": "https://github.com/symfony/polyfill-php73/tree/v1.24.0"
            },
            "funding": [
                {
                    "url": "https://symfony.com/sponsor",
                    "type": "custom"
                },
                {
                    "url": "https://github.com/fabpot",
                    "type": "github"
                },
                {
                    "url": "https://tidelift.com/funding/github/packagist/symfony/symfony",
                    "type": "tidelift"
                }
            ],
            "time": "2021-06-05T21:20:04+00:00"
        },
        {
            "name": "symfony/polyfill-php80",
            "version": "v1.24.0",
            "source": {
                "type": "git",
                "url": "https://github.com/symfony/polyfill-php80.git",
                "reference": "57b712b08eddb97c762a8caa32c84e037892d2e9"
            },
            "dist": {
                "type": "zip",
                "url": "https://api.github.com/repos/symfony/polyfill-php80/zipball/57b712b08eddb97c762a8caa32c84e037892d2e9",
                "reference": "57b712b08eddb97c762a8caa32c84e037892d2e9",
                "shasum": ""
            },
            "require": {
                "php": ">=7.1"
            },
            "type": "library",
            "extra": {
                "branch-alias": {
                    "dev-main": "1.23-dev"
                },
                "thanks": {
                    "name": "symfony/polyfill",
                    "url": "https://github.com/symfony/polyfill"
                }
            },
            "autoload": {
                "psr-4": {
                    "Symfony\\Polyfill\\Php80\\": ""
                },
                "files": [
                    "bootstrap.php"
                ],
                "classmap": [
                    "Resources/stubs"
                ]
            },
            "notification-url": "https://packagist.org/downloads/",
            "license": [
                "MIT"
            ],
            "authors": [
                {
                    "name": "Ion Bazan",
                    "email": "ion.bazan@gmail.com"
                },
                {
                    "name": "Nicolas Grekas",
                    "email": "p@tchwork.com"
                },
                {
                    "name": "Symfony Community",
                    "homepage": "https://symfony.com/contributors"
                }
            ],
            "description": "Symfony polyfill backporting some PHP 8.0+ features to lower PHP versions",
            "homepage": "https://symfony.com",
            "keywords": [
                "compatibility",
                "polyfill",
                "portable",
                "shim"
            ],
            "support": {
                "source": "https://github.com/symfony/polyfill-php80/tree/v1.24.0"
            },
            "funding": [
                {
                    "url": "https://symfony.com/sponsor",
                    "type": "custom"
                },
                {
                    "url": "https://github.com/fabpot",
                    "type": "github"
                },
                {
                    "url": "https://tidelift.com/funding/github/packagist/symfony/symfony",
                    "type": "tidelift"
                }
            ],
            "time": "2021-09-13T13:58:33+00:00"
        },
        {
            "name": "symfony/service-contracts",
            "version": "v2.5.0",
            "source": {
                "type": "git",
                "url": "https://github.com/symfony/service-contracts.git",
                "reference": "1ab11b933cd6bc5464b08e81e2c5b07dec58b0fc"
            },
            "dist": {
                "type": "zip",
                "url": "https://api.github.com/repos/symfony/service-contracts/zipball/1ab11b933cd6bc5464b08e81e2c5b07dec58b0fc",
                "reference": "1ab11b933cd6bc5464b08e81e2c5b07dec58b0fc",
                "shasum": ""
            },
            "require": {
                "php": ">=7.2.5",
                "psr/container": "^1.1",
                "symfony/deprecation-contracts": "^2.1"
            },
            "conflict": {
                "ext-psr": "<1.1|>=2"
            },
            "suggest": {
                "symfony/service-implementation": ""
            },
            "type": "library",
            "extra": {
                "branch-alias": {
                    "dev-main": "2.5-dev"
                },
                "thanks": {
                    "name": "symfony/contracts",
                    "url": "https://github.com/symfony/contracts"
                }
            },
            "autoload": {
                "psr-4": {
                    "Symfony\\Contracts\\Service\\": ""
                }
            },
            "notification-url": "https://packagist.org/downloads/",
            "license": [
                "MIT"
            ],
            "authors": [
                {
                    "name": "Nicolas Grekas",
                    "email": "p@tchwork.com"
                },
                {
                    "name": "Symfony Community",
                    "homepage": "https://symfony.com/contributors"
                }
            ],
            "description": "Generic abstractions related to writing services",
            "homepage": "https://symfony.com",
            "keywords": [
                "abstractions",
                "contracts",
                "decoupling",
                "interfaces",
                "interoperability",
                "standards"
            ],
            "support": {
                "source": "https://github.com/symfony/service-contracts/tree/v2.5.0"
            },
            "funding": [
                {
                    "url": "https://symfony.com/sponsor",
                    "type": "custom"
                },
                {
                    "url": "https://github.com/fabpot",
                    "type": "github"
                },
                {
                    "url": "https://tidelift.com/funding/github/packagist/symfony/symfony",
                    "type": "tidelift"
                }
            ],
            "time": "2021-11-04T16:48:04+00:00"
        },
        {
            "name": "symfony/string",
            "version": "v5.4.2",
            "source": {
                "type": "git",
                "url": "https://github.com/symfony/string.git",
                "reference": "e6a5d5ecf6589c5247d18e0e74e30b11dfd51a3d"
            },
            "dist": {
                "type": "zip",
                "url": "https://api.github.com/repos/symfony/string/zipball/e6a5d5ecf6589c5247d18e0e74e30b11dfd51a3d",
                "reference": "e6a5d5ecf6589c5247d18e0e74e30b11dfd51a3d",
                "shasum": ""
            },
            "require": {
                "php": ">=7.2.5",
                "symfony/polyfill-ctype": "~1.8",
                "symfony/polyfill-intl-grapheme": "~1.0",
                "symfony/polyfill-intl-normalizer": "~1.0",
                "symfony/polyfill-mbstring": "~1.0",
                "symfony/polyfill-php80": "~1.15"
            },
            "conflict": {
                "symfony/translation-contracts": ">=3.0"
            },
            "require-dev": {
                "symfony/error-handler": "^4.4|^5.0|^6.0",
                "symfony/http-client": "^4.4|^5.0|^6.0",
                "symfony/translation-contracts": "^1.1|^2",
                "symfony/var-exporter": "^4.4|^5.0|^6.0"
            },
            "type": "library",
            "autoload": {
                "psr-4": {
                    "Symfony\\Component\\String\\": ""
                },
                "files": [
                    "Resources/functions.php"
                ],
                "exclude-from-classmap": [
                    "/Tests/"
                ]
            },
            "notification-url": "https://packagist.org/downloads/",
            "license": [
                "MIT"
            ],
            "authors": [
                {
                    "name": "Nicolas Grekas",
                    "email": "p@tchwork.com"
                },
                {
                    "name": "Symfony Community",
                    "homepage": "https://symfony.com/contributors"
                }
            ],
            "description": "Provides an object-oriented API to strings and deals with bytes, UTF-8 code points and grapheme clusters in a unified way",
            "homepage": "https://symfony.com",
            "keywords": [
                "grapheme",
                "i18n",
                "string",
                "unicode",
                "utf-8",
                "utf8"
            ],
            "support": {
                "source": "https://github.com/symfony/string/tree/v5.4.2"
            },
            "funding": [
                {
                    "url": "https://symfony.com/sponsor",
                    "type": "custom"
                },
                {
                    "url": "https://github.com/fabpot",
                    "type": "github"
                },
                {
                    "url": "https://tidelift.com/funding/github/packagist/symfony/symfony",
                    "type": "tidelift"
                }
            ],
            "time": "2021-12-16T21:52:00+00:00"
        },
        {
            "name": "symfony/yaml",
            "version": "v5.3.6",
            "source": {
                "type": "git",
                "url": "https://github.com/symfony/yaml.git",
                "reference": "4500fe63dc9c6ffc32d3b1cb0448c329f9c814b7"
            },
            "dist": {
                "type": "zip",
                "url": "https://api.github.com/repos/symfony/yaml/zipball/4500fe63dc9c6ffc32d3b1cb0448c329f9c814b7",
                "reference": "4500fe63dc9c6ffc32d3b1cb0448c329f9c814b7",
                "shasum": ""
            },
            "require": {
                "php": ">=7.2.5",
                "symfony/deprecation-contracts": "^2.1",
                "symfony/polyfill-ctype": "~1.8"
            },
            "conflict": {
                "symfony/console": "<4.4"
            },
            "require-dev": {
                "symfony/console": "^4.4|^5.0"
            },
            "suggest": {
                "symfony/console": "For validating YAML files using the lint command"
            },
            "bin": [
                "Resources/bin/yaml-lint"
            ],
            "type": "library",
            "autoload": {
                "psr-4": {
                    "Symfony\\Component\\Yaml\\": ""
                },
                "exclude-from-classmap": [
                    "/Tests/"
                ]
            },
            "notification-url": "https://packagist.org/downloads/",
            "license": [
                "MIT"
            ],
            "authors": [
                {
                    "name": "Fabien Potencier",
                    "email": "fabien@symfony.com"
                },
                {
                    "name": "Symfony Community",
                    "homepage": "https://symfony.com/contributors"
                }
            ],
            "description": "Loads and dumps YAML files",
            "homepage": "https://symfony.com",
            "support": {
                "source": "https://github.com/symfony/yaml/tree/v5.3.6"
            },
            "funding": [
                {
                    "url": "https://symfony.com/sponsor",
                    "type": "custom"
                },
                {
                    "url": "https://github.com/fabpot",
                    "type": "github"
                },
                {
                    "url": "https://tidelift.com/funding/github/packagist/symfony/symfony",
                    "type": "tidelift"
                }
            ],
            "time": "2021-07-29T06:20:01+00:00"
        },
        {
            "name": "true/punycode",
            "version": "v2.1.1",
            "source": {
                "type": "git",
                "url": "https://github.com/true/php-punycode.git",
                "reference": "a4d0c11a36dd7f4e7cd7096076cab6d3378a071e"
            },
            "dist": {
                "type": "zip",
                "url": "https://api.github.com/repos/true/php-punycode/zipball/a4d0c11a36dd7f4e7cd7096076cab6d3378a071e",
                "reference": "a4d0c11a36dd7f4e7cd7096076cab6d3378a071e",
                "shasum": ""
            },
            "require": {
                "php": ">=5.3.0",
                "symfony/polyfill-mbstring": "^1.3"
            },
            "require-dev": {
                "phpunit/phpunit": "~4.7",
                "squizlabs/php_codesniffer": "~2.0"
            },
            "type": "library",
            "autoload": {
                "psr-4": {
                    "TrueBV\\": "src/"
                }
            },
            "notification-url": "https://packagist.org/downloads/",
            "license": [
                "MIT"
            ],
            "authors": [
                {
                    "name": "Renan Gonçalves",
                    "email": "renan.saddam@gmail.com"
                }
            ],
            "description": "A Bootstring encoding of Unicode for Internationalized Domain Names in Applications (IDNA)",
            "homepage": "https://github.com/true/php-punycode",
            "keywords": [
                "idna",
                "punycode"
            ],
            "support": {
                "issues": "https://github.com/true/php-punycode/issues",
                "source": "https://github.com/true/php-punycode/tree/master"
            },
            "time": "2016-11-16T10:37:54+00:00"
        },
        {
            "name": "vstelmakh/url-highlight",
            "version": "v3.0.0",
            "source": {
                "type": "git",
                "url": "https://github.com/vstelmakh/url-highlight.git",
                "reference": "294fe9bfb36e3cacd6d93b378400ad8becefa10a"
            },
            "dist": {
                "type": "zip",
                "url": "https://api.github.com/repos/vstelmakh/url-highlight/zipball/294fe9bfb36e3cacd6d93b378400ad8becefa10a",
                "reference": "294fe9bfb36e3cacd6d93b378400ad8becefa10a",
                "shasum": ""
            },
            "require": {
                "ext-json": "*",
                "ext-mbstring": "*",
                "php": "^7.1 || ^8",
                "symfony/polyfill-php72": "^1.10"
            },
            "require-dev": {
                "phpbench/phpbench": "^0.16 || ^0.17",
                "phpstan/phpstan": "^0.12",
                "phpunit/phpunit": "^7.5.3 || ^8 || ^9",
                "squizlabs/php_codesniffer": "^3.5",
                "vstelmakh/covelyzer": "^0.1"
            },
            "type": "library",
            "autoload": {
                "psr-4": {
                    "VStelmakh\\UrlHighlight\\": "src/"
                }
            },
            "notification-url": "https://packagist.org/downloads/",
            "license": [
                "MIT"
            ],
            "authors": [
                {
                    "name": "Volodymyr Stelmakh",
                    "homepage": "https://github.com/vstelmakh"
                }
            ],
            "description": "Library to parse urls from string input",
            "homepage": "https://github.com/vstelmakh/url-highlight",
            "keywords": [
                "clickable",
                "extract",
                "html",
                "parser",
                "url"
            ],
            "support": {
                "issues": "https://github.com/vstelmakh/url-highlight/issues",
                "source": "https://github.com/vstelmakh/url-highlight/tree/v3.0.0"
            },
            "time": "2020-11-05T21:10:03+00:00"
        },
        {
            "name": "vufind-org/vufindcode",
            "version": "v1.2",
            "source": {
                "type": "git",
                "url": "https://github.com/vufind-org/vufindcode.git",
                "reference": "df7f4d2188c9f2c654dfee69774b80b9d03b1ab4"
            },
            "dist": {
                "type": "zip",
                "url": "https://api.github.com/repos/vufind-org/vufindcode/zipball/df7f4d2188c9f2c654dfee69774b80b9d03b1ab4",
                "reference": "df7f4d2188c9f2c654dfee69774b80b9d03b1ab4",
                "shasum": ""
            },
            "require": {
                "php": ">=7.0.8"
            },
            "require-dev": {
                "friendsofphp/php-cs-fixer": "2.11.1",
                "pear/http_request2": "2.3.0",
                "phing/phing": "2.16.1",
                "phploc/phploc": "4.0.1",
                "phpmd/phpmd": "2.6.0",
                "phpunit/phpunit": "6.5.8",
                "sebastian/phpcpd": "3.0.1",
                "squizlabs/php_codesniffer": "3.2.3"
            },
            "type": "library",
            "autoload": {
                "psr-0": {
                    "VuFindCode\\": "src/"
                }
            },
            "notification-url": "https://packagist.org/downloads/",
            "license": [
                "GPL-2.0"
            ],
            "authors": [
                {
                    "name": "Demian Katz",
                    "email": "demian.katz@villanova.edu"
                }
            ],
            "description": "Classes for working with EANs, ISBNs and ISMNs (a VuFind support library)",
            "homepage": "https://vufind.org/",
            "support": {
                "issues": "https://vufind.org/jira",
                "source": "https://github.com/vufind-org/vufindcode/tree/v1.2"
            },
            "time": "2019-11-07T14:29:07+00:00"
        },
        {
            "name": "vufind-org/vufinddate",
            "version": "v1.0.0",
            "source": {
                "type": "git",
                "url": "https://github.com/vufind-org/vufinddate.git",
                "reference": "1bec5458b48d96fa8ff87123584042780f4c3c24"
            },
            "dist": {
                "type": "zip",
                "url": "https://api.github.com/repos/vufind-org/vufinddate/zipball/1bec5458b48d96fa8ff87123584042780f4c3c24",
                "reference": "1bec5458b48d96fa8ff87123584042780f4c3c24",
                "shasum": ""
            },
            "require": {
                "php": ">=7.0.8"
            },
            "require-dev": {
                "friendsofphp/php-cs-fixer": "2.11.1",
                "pear/http_request2": "2.3.0",
                "phing/phing": "2.16.1",
                "phploc/phploc": "4.0.1",
                "phpmd/phpmd": "2.6.0",
                "phpunit/phpunit": "6.5.8",
                "sebastian/phpcpd": "3.0.1",
                "squizlabs/php_codesniffer": "3.2.3"
            },
            "type": "library",
            "autoload": {
                "psr-4": {
                    "VuFind\\Date\\": "src/"
                }
            },
            "notification-url": "https://packagist.org/downloads/",
            "license": [
                "GPL-2.0"
            ],
            "authors": [
                {
                    "name": "Demian Katz",
                    "email": "demian.katz@villanova.edu"
                }
            ],
            "description": "Date formatting tools for the VuFind project",
            "homepage": "https://vufind.org/",
            "support": {
                "issues": "https://vufind.org/jira",
                "source": "https://github.com/vufind-org/vufinddate/tree/v1.0.0"
            },
            "time": "2018-05-23T19:59:10+00:00"
        },
        {
            "name": "vufind-org/vufindharvest",
            "version": "v4.1.0",
            "source": {
                "type": "git",
                "url": "https://github.com/vufind-org/vufindharvest.git",
                "reference": "b0b5573ccc7993ed258deda19b8c2ba0a33e6395"
            },
            "dist": {
                "type": "zip",
                "url": "https://api.github.com/repos/vufind-org/vufindharvest/zipball/b0b5573ccc7993ed258deda19b8c2ba0a33e6395",
                "reference": "b0b5573ccc7993ed258deda19b8c2ba0a33e6395",
                "shasum": ""
            },
            "require": {
                "laminas/laminas-http": ">=2.2",
                "php": ">=7.3",
                "symfony/console": "^4.0||^5.0"
            },
            "require-dev": {
                "friendsofphp/php-cs-fixer": "2.19.0",
                "pear/http_request2": "2.4.2",
                "phing/phing": "2.16.4",
                "phploc/phploc": "7.0.2",
                "phpmd/phpmd": "2.10.0",
                "phpstan/phpstan": "0.12.85",
                "phpunit/phpunit": "9.5.4",
                "sebastian/phpcpd": "6.0.3",
                "squizlabs/php_codesniffer": "3.6.0"
            },
            "type": "library",
            "autoload": {
                "psr-4": {
                    "VuFindHarvest\\": "src/"
                }
            },
            "notification-url": "https://packagist.org/downloads/",
            "license": [
                "GPL-2.0"
            ],
            "authors": [
                {
                    "name": "Demian Katz",
                    "email": "demian.katz@villanova.edu",
                    "role": "Maintainer"
                }
            ],
            "description": "VuFind Harvest Tools",
            "homepage": "https://vufind.org/",
            "support": {
                "issues": "https://vufind.org/jira",
                "source": "https://github.com/vufind-org/vufindharvest/tree/v4.1.0"
            },
            "time": "2021-06-07T12:44:37+00:00"
        },
        {
            "name": "vufind-org/vufindhttp",
            "version": "v3.1.0",
            "source": {
                "type": "git",
                "url": "https://github.com/vufind-org/vufindhttp.git",
                "reference": "69aff6bcb84139598bdb42d161b7483caf69b1c2"
            },
            "dist": {
                "type": "zip",
                "url": "https://api.github.com/repos/vufind-org/vufindhttp/zipball/69aff6bcb84139598bdb42d161b7483caf69b1c2",
                "reference": "69aff6bcb84139598bdb42d161b7483caf69b1c2",
                "shasum": ""
            },
            "require": {
                "laminas/laminas-http": ">=2.2",
                "php": ">=7.0.8"
            },
            "require-dev": {
                "friendsofphp/php-cs-fixer": "2.16.1",
                "laminas/laminas-uri": ">=2.2",
                "pear/http_request2": "2.3.0",
                "phing/phing": "2.16.2",
                "phploc/phploc": "4.0.1",
                "phpmd/phpmd": "2.8.1",
                "phpunit/phpunit": "6.5.14",
                "sebastian/phpcpd": "3.0.1",
                "squizlabs/php_codesniffer": "3.5.3"
            },
            "type": "library",
            "autoload": {
                "psr-0": {
                    "VuFindHttp\\": "src/"
                }
            },
            "notification-url": "https://packagist.org/downloads/",
            "license": [
                "GPL-2.0"
            ],
            "authors": [
                {
                    "name": "David Maus",
                    "email": "maus@hab.de",
                    "role": "Developer"
                },
                {
                    "name": "Demian Katz",
                    "email": "demian.katz@villanova.edu",
                    "role": "Maintainer"
                }
            ],
            "description": "VuFind HTTP service library",
            "homepage": "https://vufind.org/",
            "support": {
                "issues": "https://vufind.org/jira",
                "source": "https://github.com/vufind-org/vufindhttp/tree/v3.1.0"
            },
            "time": "2020-07-01T10:47:57+00:00"
        },
        {
            "name": "webfontkit/open-sans",
            "version": "1.0.0",
            "source": {
                "type": "git",
                "url": "https://github.com/webfontkit/open-sans.git",
                "reference": "00ab31e690edfd0d88f9ffbcd998cf298b9687e9"
            },
            "dist": {
                "type": "zip",
                "url": "https://api.github.com/repos/webfontkit/open-sans/zipball/00ab31e690edfd0d88f9ffbcd998cf298b9687e9",
                "reference": "00ab31e690edfd0d88f9ffbcd998cf298b9687e9",
                "shasum": ""
            },
            "type": "library",
            "notification-url": "https://packagist.org/downloads/",
            "license": [
                "Apache-2.0"
            ],
            "description": "Open Sans is a humanist sans serif typeface designed by Steve Matteson, Type Director of Ascender Corp. This version contains the complete 897 character set, which includes the standard ISO Latin 1, Latin CE, Greek and Cyrillic character sets. Open Sans was designed with an upright stress, open forms and a neutral, yet friendly appearance. It was optimized for print, web, and mobile interfaces, and has excellent legibility characteristics in its letterforms.",
            "homepage": "http://www.google.com/fonts/specimen/Open+Sans",
            "support": {
                "issues": "https://github.com/webfontkit/open-sans/issues",
                "source": "https://github.com/webfontkit/open-sans",
                "wiki": "https://github.com/webfontkit/open-sans"
            },
            "time": "2014-08-20T20:43:34+00:00"
        },
        {
            "name": "webimpress/safe-writer",
            "version": "2.2.0",
            "source": {
                "type": "git",
                "url": "https://github.com/webimpress/safe-writer.git",
                "reference": "9d37cc8bee20f7cb2f58f6e23e05097eab5072e6"
            },
            "dist": {
                "type": "zip",
                "url": "https://api.github.com/repos/webimpress/safe-writer/zipball/9d37cc8bee20f7cb2f58f6e23e05097eab5072e6",
                "reference": "9d37cc8bee20f7cb2f58f6e23e05097eab5072e6",
                "shasum": ""
            },
            "require": {
                "php": "^7.3 || ^8.0"
            },
            "require-dev": {
                "phpunit/phpunit": "^9.5.4",
                "vimeo/psalm": "^4.7",
                "webimpress/coding-standard": "^1.2.2"
            },
            "type": "library",
            "extra": {
                "branch-alias": {
                    "dev-master": "2.2.x-dev",
                    "dev-develop": "2.3.x-dev",
                    "dev-release-1.0": "1.0.x-dev"
                }
            },
            "autoload": {
                "psr-4": {
                    "Webimpress\\SafeWriter\\": "src/"
                }
            },
            "notification-url": "https://packagist.org/downloads/",
            "license": [
                "BSD-2-Clause"
            ],
            "description": "Tool to write files safely, to avoid race conditions",
            "keywords": [
                "concurrent write",
                "file writer",
                "race condition",
                "safe writer",
                "webimpress"
            ],
            "support": {
                "issues": "https://github.com/webimpress/safe-writer/issues",
                "source": "https://github.com/webimpress/safe-writer/tree/2.2.0"
            },
            "funding": [
                {
                    "url": "https://github.com/michalbundyra",
                    "type": "github"
                }
            ],
            "time": "2021-04-19T16:34:45+00:00"
        },
        {
            "name": "webmozart/assert",
            "version": "1.10.0",
            "source": {
                "type": "git",
                "url": "https://github.com/webmozarts/assert.git",
                "reference": "6964c76c7804814a842473e0c8fd15bab0f18e25"
            },
            "dist": {
                "type": "zip",
                "url": "https://api.github.com/repos/webmozarts/assert/zipball/6964c76c7804814a842473e0c8fd15bab0f18e25",
                "reference": "6964c76c7804814a842473e0c8fd15bab0f18e25",
                "shasum": ""
            },
            "require": {
                "php": "^7.2 || ^8.0",
                "symfony/polyfill-ctype": "^1.8"
            },
            "conflict": {
                "phpstan/phpstan": "<0.12.20",
                "vimeo/psalm": "<4.6.1 || 4.6.2"
            },
            "require-dev": {
                "phpunit/phpunit": "^8.5.13"
            },
            "type": "library",
            "extra": {
                "branch-alias": {
                    "dev-master": "1.10-dev"
                }
            },
            "autoload": {
                "psr-4": {
                    "Webmozart\\Assert\\": "src/"
                }
            },
            "notification-url": "https://packagist.org/downloads/",
            "license": [
                "MIT"
            ],
            "authors": [
                {
                    "name": "Bernhard Schussek",
                    "email": "bschussek@gmail.com"
                }
            ],
            "description": "Assertions to validate method input/output with nice error messages.",
            "keywords": [
                "assert",
                "check",
                "validate"
            ],
            "support": {
                "issues": "https://github.com/webmozarts/assert/issues",
                "source": "https://github.com/webmozarts/assert/tree/1.10.0"
            },
            "time": "2021-03-09T10:59:23+00:00"
        },
        {
            "name": "wikimedia/composer-merge-plugin",
            "version": "v2.0.1",
            "source": {
                "type": "git",
                "url": "https://github.com/wikimedia/composer-merge-plugin.git",
                "reference": "8ca2ed8ab97c8ebce6b39d9943e9909bb4f18912"
            },
            "dist": {
                "type": "zip",
                "url": "https://api.github.com/repos/wikimedia/composer-merge-plugin/zipball/8ca2ed8ab97c8ebce6b39d9943e9909bb4f18912",
                "reference": "8ca2ed8ab97c8ebce6b39d9943e9909bb4f18912",
                "shasum": ""
            },
            "require": {
                "composer-plugin-api": "^1.1||^2.0",
                "php": ">=7.2.0"
            },
            "require-dev": {
                "composer/composer": "^1.1||^2.0",
                "php-parallel-lint/php-parallel-lint": "~1.1.0",
                "phpunit/phpunit": "^8.5||^9.0",
                "squizlabs/php_codesniffer": "~3.5.4"
            },
            "type": "composer-plugin",
            "extra": {
                "branch-alias": {
                    "dev-master": "2.x-dev"
                },
                "class": "Wikimedia\\Composer\\Merge\\V2\\MergePlugin"
            },
            "autoload": {
                "psr-4": {
                    "Wikimedia\\Composer\\Merge\\V2\\": "src/"
                }
            },
            "notification-url": "https://packagist.org/downloads/",
            "license": [
                "MIT"
            ],
            "authors": [
                {
                    "name": "Bryan Davis",
                    "email": "bd808@wikimedia.org"
                }
            ],
            "description": "Composer plugin to merge multiple composer.json files",
            "support": {
                "issues": "https://github.com/wikimedia/composer-merge-plugin/issues",
                "source": "https://github.com/wikimedia/composer-merge-plugin/tree/v2.0.1"
            },
            "time": "2021-02-24T05:28:06+00:00"
        },
        {
            "name": "wikimedia/less.php",
            "version": "v3.1.0",
            "source": {
                "type": "git",
                "url": "https://github.com/wikimedia/less.php.git",
                "reference": "a486d78b9bd16b72f237fc6093aa56d69ce8bd13"
            },
            "dist": {
                "type": "zip",
                "url": "https://api.github.com/repos/wikimedia/less.php/zipball/a486d78b9bd16b72f237fc6093aa56d69ce8bd13",
                "reference": "a486d78b9bd16b72f237fc6093aa56d69ce8bd13",
                "shasum": ""
            },
            "require": {
                "php": ">=7.2.9"
            },
            "require-dev": {
                "mediawiki/mediawiki-codesniffer": "34.0.0",
                "mediawiki/minus-x": "1.0.0",
                "php-parallel-lint/php-console-highlighter": "0.5.0",
                "php-parallel-lint/php-parallel-lint": "1.2.0",
                "phpunit/phpunit": "^8.5"
            },
            "bin": [
                "bin/lessc"
            ],
            "type": "library",
            "autoload": {
                "psr-0": {
                    "Less": "lib/"
                },
                "classmap": [
                    "lessc.inc.php"
                ]
            },
            "notification-url": "https://packagist.org/downloads/",
            "license": [
                "Apache-2.0"
            ],
            "authors": [
                {
                    "name": "Josh Schmidt",
                    "homepage": "https://github.com/oyejorge"
                },
                {
                    "name": "Matt Agar",
                    "homepage": "https://github.com/agar"
                },
                {
                    "name": "Martin Jantošovič",
                    "homepage": "https://github.com/Mordred"
                }
            ],
            "description": "PHP port of the Javascript version of LESS http://lesscss.org (Originally maintained by Josh Schmidt)",
            "keywords": [
                "css",
                "less",
                "less.js",
                "lesscss",
                "php",
                "stylesheet"
            ],
            "support": {
                "issues": "https://github.com/wikimedia/less.php/issues",
                "source": "https://github.com/wikimedia/less.php/tree/v3.1.0"
            },
            "time": "2020-12-11T19:33:31+00:00"
        },
        {
            "name": "yajra/laravel-pdo-via-oci8",
            "version": "v2.2.0",
            "source": {
                "type": "git",
                "url": "https://github.com/yajra/pdo-via-oci8.git",
                "reference": "93610843b7abe975413288bcc4adb347edefb4b8"
            },
            "dist": {
                "type": "zip",
                "url": "https://api.github.com/repos/yajra/pdo-via-oci8/zipball/93610843b7abe975413288bcc4adb347edefb4b8",
                "reference": "93610843b7abe975413288bcc4adb347edefb4b8",
                "shasum": ""
            },
            "require-dev": {
                "phpunit/phpunit": "^6.4"
            },
            "type": "library",
            "extra": {
                "branch-alias": {
                    "dev-master": "2.0-dev"
                }
            },
            "autoload": {
                "psr-4": {
                    "Yajra\\": "src/"
                }
            },
            "notification-url": "https://packagist.org/downloads/",
            "license": [
                "MIT"
            ],
            "authors": [
                {
                    "name": "Arjay Angeles",
                    "email": "aqangeles@gmail.com"
                }
            ],
            "description": "PDO userspace driver proxying calls to PHP OCI8 driver",
            "support": {
                "issues": "https://github.com/yajra/pdo-via-oci8/issues",
                "source": "https://github.com/yajra/pdo-via-oci8/tree/v2.2.0"
            },
            "time": "2020-12-11T12:29:18+00:00"
        },
        {
            "name": "zfr/rbac",
            "version": "1.2.0",
            "source": {
                "type": "git",
                "url": "https://github.com/zf-fr/rbac.git",
                "reference": "493711bfc2a637fd7c6f23b71b7b55a621c35d9d"
            },
            "dist": {
                "type": "zip",
                "url": "https://api.github.com/repos/zf-fr/rbac/zipball/493711bfc2a637fd7c6f23b71b7b55a621c35d9d",
                "reference": "493711bfc2a637fd7c6f23b71b7b55a621c35d9d",
                "shasum": ""
            },
            "require": {
                "php": ">=5.4"
            },
            "require-dev": {
                "phpunit/phpunit": "~3.7",
                "satooshi/php-coveralls": "~0.6",
                "squizlabs/php_codesniffer": "1.4.*",
                "zendframework/zend-servicemanager": "~2.2"
            },
            "type": "library",
            "autoload": {
                "psr-0": {
                    "Rbac\\": "src/"
                }
            },
            "notification-url": "https://packagist.org/downloads/",
            "license": [
                "MIT"
            ],
            "authors": [
                {
                    "name": "Michaël Gallego",
                    "email": "mic.gallego@gmail.com",
                    "homepage": "http://michaelgallego.fr"
                }
            ],
            "description": "Zend Framework 3 prototype for Zend\\Permissions\\Rbac.",
            "homepage": "https://github.com/zf-fr/rbac",
            "keywords": [
                "rbac",
                "security",
                "zf2",
                "zf3"
            ],
            "support": {
                "issues": "https://github.com/zf-fr/rbac/issues",
                "source": "https://github.com/zf-fr/rbac/tree/master"
            },
            "time": "2014-02-06T14:18:34+00:00"
        }
    ],
    "packages-dev": [
        {
            "name": "behat/mink",
            "version": "v1.9.0",
            "source": {
                "type": "git",
                "url": "https://github.com/minkphp/Mink.git",
                "reference": "e35f4695de8800fc776af34ebf665ad58ebdd996"
            },
            "dist": {
                "type": "zip",
                "url": "https://api.github.com/repos/minkphp/Mink/zipball/e35f4695de8800fc776af34ebf665ad58ebdd996",
                "reference": "e35f4695de8800fc776af34ebf665ad58ebdd996",
                "shasum": ""
            },
            "require": {
                "php": ">=5.4",
                "symfony/css-selector": "^2.7|^3.0|^4.0|^5.0"
            },
            "require-dev": {
                "phpunit/phpunit": "^4.8.36 || ^5.7.27 || ^6.5.14 || ^7.5.20 || ^8.5 || ^9.5",
                "symfony/debug": "^2.7|^3.0|^4.0|^5.0",
                "symfony/phpunit-bridge": "^3.4.38 || ^4.4 || ^5.0.5",
                "yoast/phpunit-polyfills": "^1.0"
            },
            "suggest": {
                "behat/mink-browserkit-driver": "extremely fast headless driver for Symfony\\Kernel-based apps (Sf2, Silex)",
                "behat/mink-goutte-driver": "fast headless driver for any app without JS emulation",
                "behat/mink-selenium2-driver": "slow, but JS-enabled driver for any app (requires Selenium2)",
                "behat/mink-zombie-driver": "fast and JS-enabled headless driver for any app (requires node.js)",
                "dmore/chrome-mink-driver": "fast and JS-enabled driver for any app (requires chromium or google chrome)"
            },
            "type": "library",
            "extra": {
                "branch-alias": {
                    "dev-master": "1.x-dev"
                }
            },
            "autoload": {
                "psr-4": {
                    "Behat\\Mink\\": "src/"
                }
            },
            "notification-url": "https://packagist.org/downloads/",
            "license": [
                "MIT"
            ],
            "authors": [
                {
                    "name": "Konstantin Kudryashov",
                    "email": "ever.zet@gmail.com",
                    "homepage": "http://everzet.com"
                }
            ],
            "description": "Browser controller/emulator abstraction for PHP",
            "homepage": "https://mink.behat.org/",
            "keywords": [
                "browser",
                "testing",
                "web"
            ],
            "support": {
                "issues": "https://github.com/minkphp/Mink/issues",
                "source": "https://github.com/minkphp/Mink/tree/v1.9.0"
            },
            "time": "2021-10-11T11:58:47+00:00"
        },
        {
            "name": "behat/mink-selenium2-driver",
            "version": "v1.5.0",
            "source": {
                "type": "git",
                "url": "https://github.com/minkphp/MinkSelenium2Driver.git",
                "reference": "0dee8cceed7e198bf130b4af0fab0ffab6dab47f"
            },
            "dist": {
                "type": "zip",
                "url": "https://api.github.com/repos/minkphp/MinkSelenium2Driver/zipball/0dee8cceed7e198bf130b4af0fab0ffab6dab47f",
                "reference": "0dee8cceed7e198bf130b4af0fab0ffab6dab47f",
                "shasum": ""
            },
            "require": {
                "behat/mink": "~1.7@dev",
                "instaclick/php-webdriver": "~1.1",
                "php": ">=5.4"
            },
            "require-dev": {
                "mink/driver-testsuite": "dev-master"
            },
            "type": "mink-driver",
            "extra": {
                "branch-alias": {
                    "dev-master": "1.x-dev"
                }
            },
            "autoload": {
                "psr-4": {
                    "Behat\\Mink\\Driver\\": "src/"
                }
            },
            "notification-url": "https://packagist.org/downloads/",
            "license": [
                "MIT"
            ],
            "authors": [
                {
                    "name": "Pete Otaqui",
                    "email": "pete@otaqui.com",
                    "homepage": "https://github.com/pete-otaqui"
                },
                {
                    "name": "Konstantin Kudryashov",
                    "email": "ever.zet@gmail.com",
                    "homepage": "http://everzet.com"
                }
            ],
            "description": "Selenium2 (WebDriver) driver for Mink framework",
            "homepage": "https://mink.behat.org/",
            "keywords": [
                "ajax",
                "browser",
                "javascript",
                "selenium",
                "testing",
                "webdriver"
            ],
            "support": {
                "issues": "https://github.com/minkphp/MinkSelenium2Driver/issues",
                "source": "https://github.com/minkphp/MinkSelenium2Driver/tree/v1.5.0"
            },
            "time": "2021-10-12T16:01:47+00:00"
        },
        {
            "name": "composer/pcre",
            "version": "1.0.1",
            "source": {
                "type": "git",
                "url": "https://github.com/composer/pcre.git",
                "reference": "67a32d7d6f9f560b726ab25a061b38ff3a80c560"
            },
            "dist": {
                "type": "zip",
                "url": "https://api.github.com/repos/composer/pcre/zipball/67a32d7d6f9f560b726ab25a061b38ff3a80c560",
                "reference": "67a32d7d6f9f560b726ab25a061b38ff3a80c560",
                "shasum": ""
            },
            "require": {
                "php": "^5.3.2 || ^7.0 || ^8.0"
            },
            "require-dev": {
                "phpstan/phpstan": "^1.3",
                "phpstan/phpstan-strict-rules": "^1.1",
                "symfony/phpunit-bridge": "^4.2 || ^5"
            },
            "type": "library",
            "extra": {
                "branch-alias": {
                    "dev-main": "1.x-dev"
                }
            },
            "autoload": {
                "psr-4": {
                    "Composer\\Pcre\\": "src"
                }
            },
            "notification-url": "https://packagist.org/downloads/",
            "license": [
                "MIT"
            ],
            "authors": [
                {
                    "name": "Jordi Boggiano",
                    "email": "j.boggiano@seld.be",
                    "homepage": "http://seld.be"
                }
            ],
            "description": "PCRE wrapping library that offers type-safe preg_* replacements.",
            "keywords": [
                "PCRE",
                "preg",
                "regex",
                "regular expression"
            ],
            "support": {
                "issues": "https://github.com/composer/pcre/issues",
                "source": "https://github.com/composer/pcre/tree/1.0.1"
            },
            "funding": [
                {
                    "url": "https://packagist.com",
                    "type": "custom"
                },
                {
                    "url": "https://github.com/composer",
                    "type": "github"
                },
                {
                    "url": "https://tidelift.com/funding/github/packagist/composer/composer",
                    "type": "tidelift"
                }
            ],
            "time": "2022-01-21T20:24:37+00:00"
        },
        {
            "name": "composer/xdebug-handler",
            "version": "2.0.4",
            "source": {
                "type": "git",
                "url": "https://github.com/composer/xdebug-handler.git",
                "reference": "0c1a3925ec58a4ec98e992b9c7d171e9e184be0a"
            },
            "dist": {
                "type": "zip",
                "url": "https://api.github.com/repos/composer/xdebug-handler/zipball/0c1a3925ec58a4ec98e992b9c7d171e9e184be0a",
                "reference": "0c1a3925ec58a4ec98e992b9c7d171e9e184be0a",
                "shasum": ""
            },
            "require": {
                "composer/pcre": "^1",
                "php": "^5.3.2 || ^7.0 || ^8.0",
                "psr/log": "^1 || ^2 || ^3"
            },
            "require-dev": {
                "phpstan/phpstan": "^1.0",
                "phpstan/phpstan-strict-rules": "^1.1",
                "symfony/phpunit-bridge": "^4.2 || ^5.0 || ^6.0"
            },
            "type": "library",
            "autoload": {
                "psr-4": {
                    "Composer\\XdebugHandler\\": "src"
                }
            },
            "notification-url": "https://packagist.org/downloads/",
            "license": [
                "MIT"
            ],
            "authors": [
                {
                    "name": "John Stevenson",
                    "email": "john-stevenson@blueyonder.co.uk"
                }
            ],
            "description": "Restarts a process without Xdebug.",
            "keywords": [
                "Xdebug",
                "performance"
            ],
            "support": {
                "irc": "irc://irc.freenode.org/composer",
                "issues": "https://github.com/composer/xdebug-handler/issues",
                "source": "https://github.com/composer/xdebug-handler/tree/2.0.4"
            },
            "funding": [
                {
                    "url": "https://packagist.com",
                    "type": "custom"
                },
                {
                    "url": "https://github.com/composer",
                    "type": "github"
                },
                {
                    "url": "https://tidelift.com/funding/github/packagist/composer/composer",
                    "type": "tidelift"
                }
            ],
            "time": "2022-01-04T17:06:45+00:00"
        },
        {
            "name": "dmore/chrome-mink-driver",
            "version": "2.8.0",
            "source": {
                "type": "git",
                "url": "https://gitlab.com/DMore/chrome-mink-driver.git",
                "reference": "f85c8f86ca2e9000119c310577a6942683f7e280"
            },
            "dist": {
                "type": "zip",
                "url": "https://gitlab.com/api/v4/projects/DMore%2Fchrome-mink-driver/repository/archive.zip?sha=f85c8f86ca2e9000119c310577a6942683f7e280",
                "reference": "f85c8f86ca2e9000119c310577a6942683f7e280",
                "shasum": ""
            },
            "require": {
                "behat/mink": "^1.7",
                "ext-curl": "*",
                "ext-json": "*",
                "ext-mbstring": "*",
                "textalk/websocket": "^1.2.0"
            },
            "require-dev": {
                "mink/driver-testsuite": "dev-master",
                "phpunit/phpunit": "^5.0.0",
                "squizlabs/php_codesniffer": "^3.5"
            },
            "type": "library",
            "extra": {
                "branch-alias": {
                    "dev-master": "2.0.x-dev"
                }
            },
            "autoload": {
                "psr-4": {
                    "DMore\\ChromeDriver\\": "src/"
                }
            },
            "notification-url": "https://packagist.org/downloads/",
            "license": [
                "MIT"
            ],
            "authors": [
                {
                    "name": "Dorian More",
                    "email": "doriancmore@gmail.com"
                }
            ],
            "description": "Mink driver for controlling chrome without selenium",
            "support": {
                "issues": "https://gitlab.com/api/v4/projects/3255077/issues"
            },
            "time": "2021-04-25T06:49:32+00:00"
        },
        {
            "name": "doctrine/annotations",
            "version": "1.13.2",
            "source": {
                "type": "git",
                "url": "https://github.com/doctrine/annotations.git",
                "reference": "5b668aef16090008790395c02c893b1ba13f7e08"
            },
            "dist": {
                "type": "zip",
                "url": "https://api.github.com/repos/doctrine/annotations/zipball/5b668aef16090008790395c02c893b1ba13f7e08",
                "reference": "5b668aef16090008790395c02c893b1ba13f7e08",
                "shasum": ""
            },
            "require": {
                "doctrine/lexer": "1.*",
                "ext-tokenizer": "*",
                "php": "^7.1 || ^8.0",
                "psr/cache": "^1 || ^2 || ^3"
            },
            "require-dev": {
                "doctrine/cache": "^1.11 || ^2.0",
                "doctrine/coding-standard": "^6.0 || ^8.1",
                "phpstan/phpstan": "^0.12.20",
                "phpunit/phpunit": "^7.5 || ^8.0 || ^9.1.5",
                "symfony/cache": "^4.4 || ^5.2"
            },
            "type": "library",
            "autoload": {
                "psr-4": {
                    "Doctrine\\Common\\Annotations\\": "lib/Doctrine/Common/Annotations"
                }
            },
            "notification-url": "https://packagist.org/downloads/",
            "license": [
                "MIT"
            ],
            "authors": [
                {
                    "name": "Guilherme Blanco",
                    "email": "guilhermeblanco@gmail.com"
                },
                {
                    "name": "Roman Borschel",
                    "email": "roman@code-factory.org"
                },
                {
                    "name": "Benjamin Eberlei",
                    "email": "kontakt@beberlei.de"
                },
                {
                    "name": "Jonathan Wage",
                    "email": "jonwage@gmail.com"
                },
                {
                    "name": "Johannes Schmitt",
                    "email": "schmittjoh@gmail.com"
                }
            ],
            "description": "Docblock Annotations Parser",
            "homepage": "https://www.doctrine-project.org/projects/annotations.html",
            "keywords": [
                "annotations",
                "docblock",
                "parser"
            ],
            "support": {
                "issues": "https://github.com/doctrine/annotations/issues",
                "source": "https://github.com/doctrine/annotations/tree/1.13.2"
            },
            "time": "2021-08-05T19:00:23+00:00"
        },
        {
            "name": "doctrine/instantiator",
            "version": "1.4.0",
            "source": {
                "type": "git",
                "url": "https://github.com/doctrine/instantiator.git",
                "reference": "d56bf6102915de5702778fe20f2de3b2fe570b5b"
            },
            "dist": {
                "type": "zip",
                "url": "https://api.github.com/repos/doctrine/instantiator/zipball/d56bf6102915de5702778fe20f2de3b2fe570b5b",
                "reference": "d56bf6102915de5702778fe20f2de3b2fe570b5b",
                "shasum": ""
            },
            "require": {
                "php": "^7.1 || ^8.0"
            },
            "require-dev": {
                "doctrine/coding-standard": "^8.0",
                "ext-pdo": "*",
                "ext-phar": "*",
                "phpbench/phpbench": "^0.13 || 1.0.0-alpha2",
                "phpstan/phpstan": "^0.12",
                "phpstan/phpstan-phpunit": "^0.12",
                "phpunit/phpunit": "^7.0 || ^8.0 || ^9.0"
            },
            "type": "library",
            "autoload": {
                "psr-4": {
                    "Doctrine\\Instantiator\\": "src/Doctrine/Instantiator/"
                }
            },
            "notification-url": "https://packagist.org/downloads/",
            "license": [
                "MIT"
            ],
            "authors": [
                {
                    "name": "Marco Pivetta",
                    "email": "ocramius@gmail.com",
                    "homepage": "https://ocramius.github.io/"
                }
            ],
            "description": "A small, lightweight utility to instantiate objects in PHP without invoking their constructors",
            "homepage": "https://www.doctrine-project.org/projects/instantiator.html",
            "keywords": [
                "constructor",
                "instantiate"
            ],
            "support": {
                "issues": "https://github.com/doctrine/instantiator/issues",
                "source": "https://github.com/doctrine/instantiator/tree/1.4.0"
            },
            "funding": [
                {
                    "url": "https://www.doctrine-project.org/sponsorship.html",
                    "type": "custom"
                },
                {
                    "url": "https://www.patreon.com/phpdoctrine",
                    "type": "patreon"
                },
                {
                    "url": "https://tidelift.com/funding/github/packagist/doctrine%2Finstantiator",
                    "type": "tidelift"
                }
            ],
            "time": "2020-11-10T18:47:58+00:00"
        },
        {
            "name": "doctrine/lexer",
            "version": "1.2.2",
            "source": {
                "type": "git",
                "url": "https://github.com/doctrine/lexer.git",
                "reference": "9c50f840f257bbb941e6f4a0e94ccf5db5c3f76c"
            },
            "dist": {
                "type": "zip",
                "url": "https://api.github.com/repos/doctrine/lexer/zipball/9c50f840f257bbb941e6f4a0e94ccf5db5c3f76c",
                "reference": "9c50f840f257bbb941e6f4a0e94ccf5db5c3f76c",
                "shasum": ""
            },
            "require": {
                "php": "^7.1 || ^8.0"
            },
            "require-dev": {
                "doctrine/coding-standard": "^9.0",
                "phpstan/phpstan": "1.3",
                "phpunit/phpunit": "^7.5 || ^8.5 || ^9.5",
                "vimeo/psalm": "^4.11"
            },
            "type": "library",
            "autoload": {
                "psr-4": {
                    "Doctrine\\Common\\Lexer\\": "lib/Doctrine/Common/Lexer"
                }
            },
            "notification-url": "https://packagist.org/downloads/",
            "license": [
                "MIT"
            ],
            "authors": [
                {
                    "name": "Guilherme Blanco",
                    "email": "guilhermeblanco@gmail.com"
                },
                {
                    "name": "Roman Borschel",
                    "email": "roman@code-factory.org"
                },
                {
                    "name": "Johannes Schmitt",
                    "email": "schmittjoh@gmail.com"
                }
            ],
            "description": "PHP Doctrine Lexer parser library that can be used in Top-Down, Recursive Descent Parsers.",
            "homepage": "https://www.doctrine-project.org/projects/lexer.html",
            "keywords": [
                "annotations",
                "docblock",
                "lexer",
                "parser",
                "php"
            ],
            "support": {
                "issues": "https://github.com/doctrine/lexer/issues",
                "source": "https://github.com/doctrine/lexer/tree/1.2.2"
            },
            "funding": [
                {
                    "url": "https://www.doctrine-project.org/sponsorship.html",
                    "type": "custom"
                },
                {
                    "url": "https://www.patreon.com/phpdoctrine",
                    "type": "patreon"
                },
                {
                    "url": "https://tidelift.com/funding/github/packagist/doctrine%2Flexer",
                    "type": "tidelift"
                }
            ],
            "time": "2022-01-12T08:27:12+00:00"
        },
        {
            "name": "friendsofphp/php-cs-fixer",
            "version": "v3.4.0",
            "source": {
                "type": "git",
                "url": "https://github.com/FriendsOfPHP/PHP-CS-Fixer.git",
                "reference": "47177af1cfb9dab5d1cc4daf91b7179c2efe7fad"
            },
            "dist": {
                "type": "zip",
                "url": "https://api.github.com/repos/FriendsOfPHP/PHP-CS-Fixer/zipball/47177af1cfb9dab5d1cc4daf91b7179c2efe7fad",
                "reference": "47177af1cfb9dab5d1cc4daf91b7179c2efe7fad",
                "shasum": ""
            },
            "require": {
                "composer/semver": "^3.2",
                "composer/xdebug-handler": "^2.0",
                "doctrine/annotations": "^1.12",
                "ext-json": "*",
                "ext-tokenizer": "*",
                "php": "^7.2.5 || ^8.0",
                "php-cs-fixer/diff": "^2.0",
                "symfony/console": "^4.4.20 || ^5.1.3 || ^6.0",
                "symfony/event-dispatcher": "^4.4.20 || ^5.0 || ^6.0",
                "symfony/filesystem": "^4.4.20 || ^5.0 || ^6.0",
                "symfony/finder": "^4.4.20 || ^5.0 || ^6.0",
                "symfony/options-resolver": "^4.4.20 || ^5.0 || ^6.0",
                "symfony/polyfill-mbstring": "^1.23",
                "symfony/polyfill-php80": "^1.23",
                "symfony/polyfill-php81": "^1.23",
                "symfony/process": "^4.4.20 || ^5.0 || ^6.0",
                "symfony/stopwatch": "^4.4.20 || ^5.0 || ^6.0"
            },
            "require-dev": {
                "justinrainbow/json-schema": "^5.2",
                "keradus/cli-executor": "^1.5",
                "mikey179/vfsstream": "^1.6.8",
                "php-coveralls/php-coveralls": "^2.5.2",
                "php-cs-fixer/accessible-object": "^1.1",
                "php-cs-fixer/phpunit-constraint-isidenticalstring": "^1.2",
                "php-cs-fixer/phpunit-constraint-xmlmatchesxsd": "^1.2.1",
                "phpspec/prophecy": "^1.15",
                "phpspec/prophecy-phpunit": "^1.1 || ^2.0",
                "phpunit/phpunit": "^8.5.21 || ^9.5",
                "phpunitgoodpractices/polyfill": "^1.5",
                "phpunitgoodpractices/traits": "^1.9.1",
                "symfony/phpunit-bridge": "^5.2.4 || ^6.0",
                "symfony/yaml": "^4.4.20 || ^5.0 || ^6.0"
            },
            "suggest": {
                "ext-dom": "For handling output formats in XML",
                "ext-mbstring": "For handling non-UTF8 characters."
            },
            "bin": [
                "php-cs-fixer"
            ],
            "type": "application",
            "autoload": {
                "psr-4": {
                    "PhpCsFixer\\": "src/"
                }
            },
            "notification-url": "https://packagist.org/downloads/",
            "license": [
                "MIT"
            ],
            "authors": [
                {
                    "name": "Fabien Potencier",
                    "email": "fabien@symfony.com"
                },
                {
                    "name": "Dariusz Rumiński",
                    "email": "dariusz.ruminski@gmail.com"
                }
            ],
            "description": "A tool to automatically fix PHP code style",
            "support": {
                "issues": "https://github.com/FriendsOfPHP/PHP-CS-Fixer/issues",
                "source": "https://github.com/FriendsOfPHP/PHP-CS-Fixer/tree/v3.4.0"
            },
            "funding": [
                {
                    "url": "https://github.com/keradus",
                    "type": "github"
                }
            ],
            "time": "2021-12-11T16:25:08+00:00"
        },
        {
            "name": "instaclick/php-webdriver",
            "version": "1.4.10",
            "source": {
                "type": "git",
                "url": "https://github.com/instaclick/php-webdriver.git",
                "reference": "6bc1f44cf23031e68c326cd61e14ec32486f241b"
            },
            "dist": {
                "type": "zip",
                "url": "https://api.github.com/repos/instaclick/php-webdriver/zipball/6bc1f44cf23031e68c326cd61e14ec32486f241b",
                "reference": "6bc1f44cf23031e68c326cd61e14ec32486f241b",
                "shasum": ""
            },
            "require": {
                "ext-curl": "*",
                "php": ">=5.3.2"
            },
            "require-dev": {
                "phpunit/phpunit": "^4.8",
                "satooshi/php-coveralls": "^1.0||^2.0"
            },
            "type": "library",
            "extra": {
                "branch-alias": {
                    "dev-master": "1.4.x-dev"
                }
            },
            "autoload": {
                "psr-0": {
                    "WebDriver": "lib/"
                }
            },
            "notification-url": "https://packagist.org/downloads/",
            "license": [
                "Apache-2.0"
            ],
            "authors": [
                {
                    "name": "Justin Bishop",
                    "email": "jubishop@gmail.com",
                    "role": "Developer"
                },
                {
                    "name": "Anthon Pang",
                    "email": "apang@softwaredevelopment.ca",
                    "role": "Fork Maintainer"
                }
            ],
            "description": "PHP WebDriver for Selenium 2",
            "homepage": "http://instaclick.com/",
            "keywords": [
                "browser",
                "selenium",
                "webdriver",
                "webtest"
            ],
            "support": {
                "issues": "https://github.com/instaclick/php-webdriver/issues",
                "source": "https://github.com/instaclick/php-webdriver/tree/1.4.10"
            },
            "time": "2021-10-14T03:25:34+00:00"
        },
        {
            "name": "myclabs/deep-copy",
            "version": "1.10.2",
            "source": {
                "type": "git",
                "url": "https://github.com/myclabs/DeepCopy.git",
                "reference": "776f831124e9c62e1a2c601ecc52e776d8bb7220"
            },
            "dist": {
                "type": "zip",
                "url": "https://api.github.com/repos/myclabs/DeepCopy/zipball/776f831124e9c62e1a2c601ecc52e776d8bb7220",
                "reference": "776f831124e9c62e1a2c601ecc52e776d8bb7220",
                "shasum": ""
            },
            "require": {
                "php": "^7.1 || ^8.0"
            },
            "replace": {
                "myclabs/deep-copy": "self.version"
            },
            "require-dev": {
                "doctrine/collections": "^1.0",
                "doctrine/common": "^2.6",
                "phpunit/phpunit": "^7.1"
            },
            "type": "library",
            "autoload": {
                "psr-4": {
                    "DeepCopy\\": "src/DeepCopy/"
                },
                "files": [
                    "src/DeepCopy/deep_copy.php"
                ]
            },
            "notification-url": "https://packagist.org/downloads/",
            "license": [
                "MIT"
            ],
            "description": "Create deep copies (clones) of your objects",
            "keywords": [
                "clone",
                "copy",
                "duplicate",
                "object",
                "object graph"
            ],
            "support": {
                "issues": "https://github.com/myclabs/DeepCopy/issues",
                "source": "https://github.com/myclabs/DeepCopy/tree/1.10.2"
            },
            "funding": [
                {
                    "url": "https://tidelift.com/funding/github/packagist/myclabs/deep-copy",
                    "type": "tidelift"
                }
            ],
            "time": "2020-11-13T09:40:50+00:00"
        },
        {
            "name": "pdepend/pdepend",
            "version": "2.10.2",
            "source": {
                "type": "git",
                "url": "https://github.com/pdepend/pdepend.git",
                "reference": "c8c1d2af43fb8c2b5387d50e9c42a9c56de13686"
            },
            "dist": {
                "type": "zip",
                "url": "https://api.github.com/repos/pdepend/pdepend/zipball/c8c1d2af43fb8c2b5387d50e9c42a9c56de13686",
                "reference": "c8c1d2af43fb8c2b5387d50e9c42a9c56de13686",
                "shasum": ""
            },
            "require": {
                "php": ">=5.3.7",
                "symfony/config": "^2.3.0|^3|^4|^5",
                "symfony/dependency-injection": "^2.3.0|^3|^4|^5",
                "symfony/filesystem": "^2.3.0|^3|^4|^5"
            },
            "require-dev": {
                "easy-doc/easy-doc": "0.0.0|^1.2.3",
                "gregwar/rst": "^1.0",
                "phpunit/phpunit": "^4.8.36|^5.7.27",
                "squizlabs/php_codesniffer": "^2.0.0"
            },
            "bin": [
                "src/bin/pdepend"
            ],
            "type": "library",
            "extra": {
                "branch-alias": {
                    "dev-master": "2.x-dev"
                }
            },
            "autoload": {
                "psr-4": {
                    "PDepend\\": "src/main/php/PDepend"
                }
            },
            "notification-url": "https://packagist.org/downloads/",
            "license": [
                "BSD-3-Clause"
            ],
            "description": "Official version of pdepend to be handled with Composer",
            "support": {
                "issues": "https://github.com/pdepend/pdepend/issues",
                "source": "https://github.com/pdepend/pdepend/tree/2.10.2"
            },
            "funding": [
                {
                    "url": "https://tidelift.com/funding/github/packagist/pdepend/pdepend",
                    "type": "tidelift"
                }
            ],
            "time": "2021-11-16T20:05:32+00:00"
        },
        {
            "name": "phar-io/manifest",
            "version": "2.0.3",
            "source": {
                "type": "git",
                "url": "https://github.com/phar-io/manifest.git",
                "reference": "97803eca37d319dfa7826cc2437fc020857acb53"
            },
            "dist": {
                "type": "zip",
                "url": "https://api.github.com/repos/phar-io/manifest/zipball/97803eca37d319dfa7826cc2437fc020857acb53",
                "reference": "97803eca37d319dfa7826cc2437fc020857acb53",
                "shasum": ""
            },
            "require": {
                "ext-dom": "*",
                "ext-phar": "*",
                "ext-xmlwriter": "*",
                "phar-io/version": "^3.0.1",
                "php": "^7.2 || ^8.0"
            },
            "type": "library",
            "extra": {
                "branch-alias": {
                    "dev-master": "2.0.x-dev"
                }
            },
            "autoload": {
                "classmap": [
                    "src/"
                ]
            },
            "notification-url": "https://packagist.org/downloads/",
            "license": [
                "BSD-3-Clause"
            ],
            "authors": [
                {
                    "name": "Arne Blankerts",
                    "email": "arne@blankerts.de",
                    "role": "Developer"
                },
                {
                    "name": "Sebastian Heuer",
                    "email": "sebastian@phpeople.de",
                    "role": "Developer"
                },
                {
                    "name": "Sebastian Bergmann",
                    "email": "sebastian@phpunit.de",
                    "role": "Developer"
                }
            ],
            "description": "Component for reading phar.io manifest information from a PHP Archive (PHAR)",
            "support": {
                "issues": "https://github.com/phar-io/manifest/issues",
                "source": "https://github.com/phar-io/manifest/tree/2.0.3"
            },
            "time": "2021-07-20T11:28:43+00:00"
        },
        {
            "name": "phar-io/version",
            "version": "3.1.0",
            "source": {
                "type": "git",
                "url": "https://github.com/phar-io/version.git",
                "reference": "bae7c545bef187884426f042434e561ab1ddb182"
            },
            "dist": {
                "type": "zip",
                "url": "https://api.github.com/repos/phar-io/version/zipball/bae7c545bef187884426f042434e561ab1ddb182",
                "reference": "bae7c545bef187884426f042434e561ab1ddb182",
                "shasum": ""
            },
            "require": {
                "php": "^7.2 || ^8.0"
            },
            "type": "library",
            "autoload": {
                "classmap": [
                    "src/"
                ]
            },
            "notification-url": "https://packagist.org/downloads/",
            "license": [
                "BSD-3-Clause"
            ],
            "authors": [
                {
                    "name": "Arne Blankerts",
                    "email": "arne@blankerts.de",
                    "role": "Developer"
                },
                {
                    "name": "Sebastian Heuer",
                    "email": "sebastian@phpeople.de",
                    "role": "Developer"
                },
                {
                    "name": "Sebastian Bergmann",
                    "email": "sebastian@phpunit.de",
                    "role": "Developer"
                }
            ],
            "description": "Library for handling version information and constraints",
            "support": {
                "issues": "https://github.com/phar-io/version/issues",
                "source": "https://github.com/phar-io/version/tree/3.1.0"
            },
            "time": "2021-02-23T14:00:09+00:00"
        },
        {
            "name": "php-cs-fixer/diff",
            "version": "v2.0.2",
            "source": {
                "type": "git",
                "url": "https://github.com/PHP-CS-Fixer/diff.git",
                "reference": "29dc0d507e838c4580d018bd8b5cb412474f7ec3"
            },
            "dist": {
                "type": "zip",
                "url": "https://api.github.com/repos/PHP-CS-Fixer/diff/zipball/29dc0d507e838c4580d018bd8b5cb412474f7ec3",
                "reference": "29dc0d507e838c4580d018bd8b5cb412474f7ec3",
                "shasum": ""
            },
            "require": {
                "php": "^5.6 || ^7.0 || ^8.0"
            },
            "require-dev": {
                "phpunit/phpunit": "^5.7.23 || ^6.4.3 || ^7.0",
                "symfony/process": "^3.3"
            },
            "type": "library",
            "autoload": {
                "classmap": [
                    "src/"
                ]
            },
            "notification-url": "https://packagist.org/downloads/",
            "license": [
                "BSD-3-Clause"
            ],
            "authors": [
                {
                    "name": "Sebastian Bergmann",
                    "email": "sebastian@phpunit.de"
                },
                {
                    "name": "Kore Nordmann",
                    "email": "mail@kore-nordmann.de"
                }
            ],
            "description": "sebastian/diff v3 backport support for PHP 5.6+",
            "homepage": "https://github.com/PHP-CS-Fixer",
            "keywords": [
                "diff"
            ],
            "support": {
                "issues": "https://github.com/PHP-CS-Fixer/diff/issues",
                "source": "https://github.com/PHP-CS-Fixer/diff/tree/v2.0.2"
            },
            "time": "2020-10-14T08:32:19+00:00"
        },
        {
            "name": "phpdocumentor/reflection-common",
            "version": "2.2.0",
            "source": {
                "type": "git",
                "url": "https://github.com/phpDocumentor/ReflectionCommon.git",
                "reference": "1d01c49d4ed62f25aa84a747ad35d5a16924662b"
            },
            "dist": {
                "type": "zip",
                "url": "https://api.github.com/repos/phpDocumentor/ReflectionCommon/zipball/1d01c49d4ed62f25aa84a747ad35d5a16924662b",
                "reference": "1d01c49d4ed62f25aa84a747ad35d5a16924662b",
                "shasum": ""
            },
            "require": {
                "php": "^7.2 || ^8.0"
            },
            "type": "library",
            "extra": {
                "branch-alias": {
                    "dev-2.x": "2.x-dev"
                }
            },
            "autoload": {
                "psr-4": {
                    "phpDocumentor\\Reflection\\": "src/"
                }
            },
            "notification-url": "https://packagist.org/downloads/",
            "license": [
                "MIT"
            ],
            "authors": [
                {
                    "name": "Jaap van Otterdijk",
                    "email": "opensource@ijaap.nl"
                }
            ],
            "description": "Common reflection classes used by phpdocumentor to reflect the code structure",
            "homepage": "http://www.phpdoc.org",
            "keywords": [
                "FQSEN",
                "phpDocumentor",
                "phpdoc",
                "reflection",
                "static analysis"
            ],
            "support": {
                "issues": "https://github.com/phpDocumentor/ReflectionCommon/issues",
                "source": "https://github.com/phpDocumentor/ReflectionCommon/tree/2.x"
            },
            "time": "2020-06-27T09:03:43+00:00"
        },
        {
            "name": "phpdocumentor/reflection-docblock",
            "version": "5.3.0",
            "source": {
                "type": "git",
                "url": "https://github.com/phpDocumentor/ReflectionDocBlock.git",
                "reference": "622548b623e81ca6d78b721c5e029f4ce664f170"
            },
            "dist": {
                "type": "zip",
                "url": "https://api.github.com/repos/phpDocumentor/ReflectionDocBlock/zipball/622548b623e81ca6d78b721c5e029f4ce664f170",
                "reference": "622548b623e81ca6d78b721c5e029f4ce664f170",
                "shasum": ""
            },
            "require": {
                "ext-filter": "*",
                "php": "^7.2 || ^8.0",
                "phpdocumentor/reflection-common": "^2.2",
                "phpdocumentor/type-resolver": "^1.3",
                "webmozart/assert": "^1.9.1"
            },
            "require-dev": {
                "mockery/mockery": "~1.3.2",
                "psalm/phar": "^4.8"
            },
            "type": "library",
            "extra": {
                "branch-alias": {
                    "dev-master": "5.x-dev"
                }
            },
            "autoload": {
                "psr-4": {
                    "phpDocumentor\\Reflection\\": "src"
                }
            },
            "notification-url": "https://packagist.org/downloads/",
            "license": [
                "MIT"
            ],
            "authors": [
                {
                    "name": "Mike van Riel",
                    "email": "me@mikevanriel.com"
                },
                {
                    "name": "Jaap van Otterdijk",
                    "email": "account@ijaap.nl"
                }
            ],
            "description": "With this component, a library can provide support for annotations via DocBlocks or otherwise retrieve information that is embedded in a DocBlock.",
            "support": {
                "issues": "https://github.com/phpDocumentor/ReflectionDocBlock/issues",
                "source": "https://github.com/phpDocumentor/ReflectionDocBlock/tree/5.3.0"
            },
            "time": "2021-10-19T17:43:47+00:00"
        },
        {
            "name": "phpdocumentor/type-resolver",
            "version": "1.6.0",
            "source": {
                "type": "git",
                "url": "https://github.com/phpDocumentor/TypeResolver.git",
                "reference": "93ebd0014cab80c4ea9f5e297ea48672f1b87706"
            },
            "dist": {
                "type": "zip",
                "url": "https://api.github.com/repos/phpDocumentor/TypeResolver/zipball/93ebd0014cab80c4ea9f5e297ea48672f1b87706",
                "reference": "93ebd0014cab80c4ea9f5e297ea48672f1b87706",
                "shasum": ""
            },
            "require": {
                "php": "^7.2 || ^8.0",
                "phpdocumentor/reflection-common": "^2.0"
            },
            "require-dev": {
                "ext-tokenizer": "*",
                "psalm/phar": "^4.8"
            },
            "type": "library",
            "extra": {
                "branch-alias": {
                    "dev-1.x": "1.x-dev"
                }
            },
            "autoload": {
                "psr-4": {
                    "phpDocumentor\\Reflection\\": "src"
                }
            },
            "notification-url": "https://packagist.org/downloads/",
            "license": [
                "MIT"
            ],
            "authors": [
                {
                    "name": "Mike van Riel",
                    "email": "me@mikevanriel.com"
                }
            ],
            "description": "A PSR-5 based resolver of Class names, Types and Structural Element Names",
            "support": {
                "issues": "https://github.com/phpDocumentor/TypeResolver/issues",
                "source": "https://github.com/phpDocumentor/TypeResolver/tree/1.6.0"
            },
            "time": "2022-01-04T19:58:01+00:00"
        },
        {
            "name": "phploc/phploc",
            "version": "7.0.2",
            "source": {
                "type": "git",
                "url": "https://github.com/sebastianbergmann/phploc.git",
                "reference": "af0d5fc84f3f7725513ba59cdcbe670ac2a4532a"
            },
            "dist": {
                "type": "zip",
                "url": "https://api.github.com/repos/sebastianbergmann/phploc/zipball/af0d5fc84f3f7725513ba59cdcbe670ac2a4532a",
                "reference": "af0d5fc84f3f7725513ba59cdcbe670ac2a4532a",
                "shasum": ""
            },
            "require": {
                "ext-dom": "*",
                "ext-json": "*",
                "php": ">=7.3",
                "phpunit/php-file-iterator": "^3.0",
                "sebastian/cli-parser": "^1.0",
                "sebastian/version": "^3.0"
            },
            "bin": [
                "phploc"
            ],
            "type": "library",
            "extra": {
                "branch-alias": {
                    "dev-master": "7.0-dev"
                }
            },
            "autoload": {
                "classmap": [
                    "src/"
                ]
            },
            "notification-url": "https://packagist.org/downloads/",
            "license": [
                "BSD-3-Clause"
            ],
            "authors": [
                {
                    "name": "Sebastian Bergmann",
                    "email": "sebastian@phpunit.de",
                    "role": "lead"
                }
            ],
            "description": "A tool for quickly measuring the size of a PHP project.",
            "homepage": "https://github.com/sebastianbergmann/phploc",
            "support": {
                "issues": "https://github.com/sebastianbergmann/phploc/issues",
                "source": "https://github.com/sebastianbergmann/phploc/tree/7.0.2"
            },
            "funding": [
                {
                    "url": "https://github.com/sebastianbergmann",
                    "type": "github"
                }
            ],
            "time": "2020-12-07T05:51:20+00:00"
        },
        {
            "name": "phpmd/phpmd",
            "version": "2.11.1",
            "source": {
                "type": "git",
                "url": "https://github.com/phpmd/phpmd.git",
                "reference": "08b60a2eb7e14c23f46ff8865b510ae08b75d0fd"
            },
            "dist": {
                "type": "zip",
                "url": "https://api.github.com/repos/phpmd/phpmd/zipball/08b60a2eb7e14c23f46ff8865b510ae08b75d0fd",
                "reference": "08b60a2eb7e14c23f46ff8865b510ae08b75d0fd",
                "shasum": ""
            },
            "require": {
                "composer/xdebug-handler": "^1.0 || ^2.0",
                "ext-xml": "*",
                "pdepend/pdepend": "^2.10.2",
                "php": ">=5.3.9"
            },
            "require-dev": {
                "easy-doc/easy-doc": "0.0.0 || ^1.3.2",
                "ext-json": "*",
                "ext-simplexml": "*",
                "gregwar/rst": "^1.0",
                "mikey179/vfsstream": "^1.6.8",
                "phpunit/phpunit": "^4.8.36 || ^5.7.27",
                "squizlabs/php_codesniffer": "^2.0"
            },
            "bin": [
                "src/bin/phpmd"
            ],
            "type": "library",
            "autoload": {
                "psr-0": {
                    "PHPMD\\": "src/main/php"
                }
            },
            "notification-url": "https://packagist.org/downloads/",
            "license": [
                "BSD-3-Clause"
            ],
            "authors": [
                {
                    "name": "Manuel Pichler",
                    "email": "github@manuel-pichler.de",
                    "homepage": "https://github.com/manuelpichler",
                    "role": "Project Founder"
                },
                {
                    "name": "Marc Würth",
                    "email": "ravage@bluewin.ch",
                    "homepage": "https://github.com/ravage84",
                    "role": "Project Maintainer"
                },
                {
                    "name": "Other contributors",
                    "homepage": "https://github.com/phpmd/phpmd/graphs/contributors",
                    "role": "Contributors"
                }
            ],
            "description": "PHPMD is a spin-off project of PHP Depend and aims to be a PHP equivalent of the well known Java tool PMD.",
            "homepage": "https://phpmd.org/",
            "keywords": [
                "mess detection",
                "mess detector",
                "pdepend",
                "phpmd",
                "pmd"
            ],
            "support": {
                "irc": "irc://irc.freenode.org/phpmd",
                "issues": "https://github.com/phpmd/phpmd/issues",
                "source": "https://github.com/phpmd/phpmd/tree/2.11.1"
            },
            "funding": [
                {
                    "url": "https://tidelift.com/funding/github/packagist/phpmd/phpmd",
                    "type": "tidelift"
                }
            ],
            "time": "2021-12-17T11:25:43+00:00"
        },
        {
            "name": "phpspec/prophecy",
            "version": "v1.15.0",
            "source": {
                "type": "git",
                "url": "https://github.com/phpspec/prophecy.git",
                "reference": "bbcd7380b0ebf3961ee21409db7b38bc31d69a13"
            },
            "dist": {
                "type": "zip",
                "url": "https://api.github.com/repos/phpspec/prophecy/zipball/bbcd7380b0ebf3961ee21409db7b38bc31d69a13",
                "reference": "bbcd7380b0ebf3961ee21409db7b38bc31d69a13",
                "shasum": ""
            },
            "require": {
                "doctrine/instantiator": "^1.2",
                "php": "^7.2 || ~8.0, <8.2",
                "phpdocumentor/reflection-docblock": "^5.2",
                "sebastian/comparator": "^3.0 || ^4.0",
                "sebastian/recursion-context": "^3.0 || ^4.0"
            },
            "require-dev": {
                "phpspec/phpspec": "^6.0 || ^7.0",
                "phpunit/phpunit": "^8.0 || ^9.0"
            },
            "type": "library",
            "extra": {
                "branch-alias": {
                    "dev-master": "1.x-dev"
                }
            },
            "autoload": {
                "psr-4": {
                    "Prophecy\\": "src/Prophecy"
                }
            },
            "notification-url": "https://packagist.org/downloads/",
            "license": [
                "MIT"
            ],
            "authors": [
                {
                    "name": "Konstantin Kudryashov",
                    "email": "ever.zet@gmail.com",
                    "homepage": "http://everzet.com"
                },
                {
                    "name": "Marcello Duarte",
                    "email": "marcello.duarte@gmail.com"
                }
            ],
            "description": "Highly opinionated mocking framework for PHP 5.3+",
            "homepage": "https://github.com/phpspec/prophecy",
            "keywords": [
                "Double",
                "Dummy",
                "fake",
                "mock",
                "spy",
                "stub"
            ],
            "support": {
                "issues": "https://github.com/phpspec/prophecy/issues",
                "source": "https://github.com/phpspec/prophecy/tree/v1.15.0"
            },
            "time": "2021-12-08T12:19:24+00:00"
        },
        {
            "name": "phpstan/phpstan",
            "version": "1.2.0",
            "source": {
                "type": "git",
                "url": "https://github.com/phpstan/phpstan.git",
                "reference": "cbe085f9fdead5b6d62e4c022ca52dc9427a10ee"
            },
            "dist": {
                "type": "zip",
                "url": "https://api.github.com/repos/phpstan/phpstan/zipball/cbe085f9fdead5b6d62e4c022ca52dc9427a10ee",
                "reference": "cbe085f9fdead5b6d62e4c022ca52dc9427a10ee",
                "shasum": ""
            },
            "require": {
                "php": "^7.1|^8.0"
            },
            "conflict": {
                "phpstan/phpstan-shim": "*"
            },
            "bin": [
                "phpstan",
                "phpstan.phar"
            ],
            "type": "library",
            "extra": {
                "branch-alias": {
                    "dev-master": "1.2-dev"
                }
            },
            "autoload": {
                "files": [
                    "bootstrap.php"
                ]
            },
            "notification-url": "https://packagist.org/downloads/",
            "license": [
                "MIT"
            ],
            "description": "PHPStan - PHP Static Analysis Tool",
            "support": {
                "issues": "https://github.com/phpstan/phpstan/issues",
                "source": "https://github.com/phpstan/phpstan/tree/1.2.0"
            },
            "funding": [
                {
                    "url": "https://github.com/ondrejmirtes",
                    "type": "github"
                },
                {
                    "url": "https://github.com/phpstan",
                    "type": "github"
                },
                {
                    "url": "https://www.patreon.com/phpstan",
                    "type": "patreon"
                },
                {
                    "url": "https://tidelift.com/funding/github/packagist/phpstan/phpstan",
                    "type": "tidelift"
                }
            ],
            "time": "2021-11-18T14:09:01+00:00"
        },
        {
            "name": "phpunit/php-code-coverage",
            "version": "9.2.10",
            "source": {
                "type": "git",
                "url": "https://github.com/sebastianbergmann/php-code-coverage.git",
                "reference": "d5850aaf931743067f4bfc1ae4cbd06468400687"
            },
            "dist": {
                "type": "zip",
                "url": "https://api.github.com/repos/sebastianbergmann/php-code-coverage/zipball/d5850aaf931743067f4bfc1ae4cbd06468400687",
                "reference": "d5850aaf931743067f4bfc1ae4cbd06468400687",
                "shasum": ""
            },
            "require": {
                "ext-dom": "*",
                "ext-libxml": "*",
                "ext-xmlwriter": "*",
                "nikic/php-parser": "^4.13.0",
                "php": ">=7.3",
                "phpunit/php-file-iterator": "^3.0.3",
                "phpunit/php-text-template": "^2.0.2",
                "sebastian/code-unit-reverse-lookup": "^2.0.2",
                "sebastian/complexity": "^2.0",
                "sebastian/environment": "^5.1.2",
                "sebastian/lines-of-code": "^1.0.3",
                "sebastian/version": "^3.0.1",
                "theseer/tokenizer": "^1.2.0"
            },
            "require-dev": {
                "phpunit/phpunit": "^9.3"
            },
            "suggest": {
                "ext-pcov": "*",
                "ext-xdebug": "*"
            },
            "type": "library",
            "extra": {
                "branch-alias": {
                    "dev-master": "9.2-dev"
                }
            },
            "autoload": {
                "classmap": [
                    "src/"
                ]
            },
            "notification-url": "https://packagist.org/downloads/",
            "license": [
                "BSD-3-Clause"
            ],
            "authors": [
                {
                    "name": "Sebastian Bergmann",
                    "email": "sebastian@phpunit.de",
                    "role": "lead"
                }
            ],
            "description": "Library that provides collection, processing, and rendering functionality for PHP code coverage information.",
            "homepage": "https://github.com/sebastianbergmann/php-code-coverage",
            "keywords": [
                "coverage",
                "testing",
                "xunit"
            ],
            "support": {
                "issues": "https://github.com/sebastianbergmann/php-code-coverage/issues",
                "source": "https://github.com/sebastianbergmann/php-code-coverage/tree/9.2.10"
            },
            "funding": [
                {
                    "url": "https://github.com/sebastianbergmann",
                    "type": "github"
                }
            ],
            "time": "2021-12-05T09:12:13+00:00"
        },
        {
            "name": "phpunit/php-file-iterator",
            "version": "3.0.6",
            "source": {
                "type": "git",
                "url": "https://github.com/sebastianbergmann/php-file-iterator.git",
                "reference": "cf1c2e7c203ac650e352f4cc675a7021e7d1b3cf"
            },
            "dist": {
                "type": "zip",
                "url": "https://api.github.com/repos/sebastianbergmann/php-file-iterator/zipball/cf1c2e7c203ac650e352f4cc675a7021e7d1b3cf",
                "reference": "cf1c2e7c203ac650e352f4cc675a7021e7d1b3cf",
                "shasum": ""
            },
            "require": {
                "php": ">=7.3"
            },
            "require-dev": {
                "phpunit/phpunit": "^9.3"
            },
            "type": "library",
            "extra": {
                "branch-alias": {
                    "dev-master": "3.0-dev"
                }
            },
            "autoload": {
                "classmap": [
                    "src/"
                ]
            },
            "notification-url": "https://packagist.org/downloads/",
            "license": [
                "BSD-3-Clause"
            ],
            "authors": [
                {
                    "name": "Sebastian Bergmann",
                    "email": "sebastian@phpunit.de",
                    "role": "lead"
                }
            ],
            "description": "FilterIterator implementation that filters files based on a list of suffixes.",
            "homepage": "https://github.com/sebastianbergmann/php-file-iterator/",
            "keywords": [
                "filesystem",
                "iterator"
            ],
            "support": {
                "issues": "https://github.com/sebastianbergmann/php-file-iterator/issues",
                "source": "https://github.com/sebastianbergmann/php-file-iterator/tree/3.0.6"
            },
            "funding": [
                {
                    "url": "https://github.com/sebastianbergmann",
                    "type": "github"
                }
            ],
            "time": "2021-12-02T12:48:52+00:00"
        },
        {
            "name": "phpunit/php-invoker",
            "version": "3.1.1",
            "source": {
                "type": "git",
                "url": "https://github.com/sebastianbergmann/php-invoker.git",
                "reference": "5a10147d0aaf65b58940a0b72f71c9ac0423cc67"
            },
            "dist": {
                "type": "zip",
                "url": "https://api.github.com/repos/sebastianbergmann/php-invoker/zipball/5a10147d0aaf65b58940a0b72f71c9ac0423cc67",
                "reference": "5a10147d0aaf65b58940a0b72f71c9ac0423cc67",
                "shasum": ""
            },
            "require": {
                "php": ">=7.3"
            },
            "require-dev": {
                "ext-pcntl": "*",
                "phpunit/phpunit": "^9.3"
            },
            "suggest": {
                "ext-pcntl": "*"
            },
            "type": "library",
            "extra": {
                "branch-alias": {
                    "dev-master": "3.1-dev"
                }
            },
            "autoload": {
                "classmap": [
                    "src/"
                ]
            },
            "notification-url": "https://packagist.org/downloads/",
            "license": [
                "BSD-3-Clause"
            ],
            "authors": [
                {
                    "name": "Sebastian Bergmann",
                    "email": "sebastian@phpunit.de",
                    "role": "lead"
                }
            ],
            "description": "Invoke callables with a timeout",
            "homepage": "https://github.com/sebastianbergmann/php-invoker/",
            "keywords": [
                "process"
            ],
            "support": {
                "issues": "https://github.com/sebastianbergmann/php-invoker/issues",
                "source": "https://github.com/sebastianbergmann/php-invoker/tree/3.1.1"
            },
            "funding": [
                {
                    "url": "https://github.com/sebastianbergmann",
                    "type": "github"
                }
            ],
            "time": "2020-09-28T05:58:55+00:00"
        },
        {
            "name": "phpunit/php-text-template",
            "version": "2.0.4",
            "source": {
                "type": "git",
                "url": "https://github.com/sebastianbergmann/php-text-template.git",
                "reference": "5da5f67fc95621df9ff4c4e5a84d6a8a2acf7c28"
            },
            "dist": {
                "type": "zip",
                "url": "https://api.github.com/repos/sebastianbergmann/php-text-template/zipball/5da5f67fc95621df9ff4c4e5a84d6a8a2acf7c28",
                "reference": "5da5f67fc95621df9ff4c4e5a84d6a8a2acf7c28",
                "shasum": ""
            },
            "require": {
                "php": ">=7.3"
            },
            "require-dev": {
                "phpunit/phpunit": "^9.3"
            },
            "type": "library",
            "extra": {
                "branch-alias": {
                    "dev-master": "2.0-dev"
                }
            },
            "autoload": {
                "classmap": [
                    "src/"
                ]
            },
            "notification-url": "https://packagist.org/downloads/",
            "license": [
                "BSD-3-Clause"
            ],
            "authors": [
                {
                    "name": "Sebastian Bergmann",
                    "email": "sebastian@phpunit.de",
                    "role": "lead"
                }
            ],
            "description": "Simple template engine.",
            "homepage": "https://github.com/sebastianbergmann/php-text-template/",
            "keywords": [
                "template"
            ],
            "support": {
                "issues": "https://github.com/sebastianbergmann/php-text-template/issues",
                "source": "https://github.com/sebastianbergmann/php-text-template/tree/2.0.4"
            },
            "funding": [
                {
                    "url": "https://github.com/sebastianbergmann",
                    "type": "github"
                }
            ],
            "time": "2020-10-26T05:33:50+00:00"
        },
        {
            "name": "phpunit/php-timer",
            "version": "5.0.3",
            "source": {
                "type": "git",
                "url": "https://github.com/sebastianbergmann/php-timer.git",
                "reference": "5a63ce20ed1b5bf577850e2c4e87f4aa902afbd2"
            },
            "dist": {
                "type": "zip",
                "url": "https://api.github.com/repos/sebastianbergmann/php-timer/zipball/5a63ce20ed1b5bf577850e2c4e87f4aa902afbd2",
                "reference": "5a63ce20ed1b5bf577850e2c4e87f4aa902afbd2",
                "shasum": ""
            },
            "require": {
                "php": ">=7.3"
            },
            "require-dev": {
                "phpunit/phpunit": "^9.3"
            },
            "type": "library",
            "extra": {
                "branch-alias": {
                    "dev-master": "5.0-dev"
                }
            },
            "autoload": {
                "classmap": [
                    "src/"
                ]
            },
            "notification-url": "https://packagist.org/downloads/",
            "license": [
                "BSD-3-Clause"
            ],
            "authors": [
                {
                    "name": "Sebastian Bergmann",
                    "email": "sebastian@phpunit.de",
                    "role": "lead"
                }
            ],
            "description": "Utility class for timing",
            "homepage": "https://github.com/sebastianbergmann/php-timer/",
            "keywords": [
                "timer"
            ],
            "support": {
                "issues": "https://github.com/sebastianbergmann/php-timer/issues",
                "source": "https://github.com/sebastianbergmann/php-timer/tree/5.0.3"
            },
            "funding": [
                {
                    "url": "https://github.com/sebastianbergmann",
                    "type": "github"
                }
            ],
            "time": "2020-10-26T13:16:10+00:00"
        },
        {
            "name": "phpunit/phpunit",
            "version": "9.5.10",
            "source": {
                "type": "git",
                "url": "https://github.com/sebastianbergmann/phpunit.git",
                "reference": "c814a05837f2edb0d1471d6e3f4ab3501ca3899a"
            },
            "dist": {
                "type": "zip",
                "url": "https://api.github.com/repos/sebastianbergmann/phpunit/zipball/c814a05837f2edb0d1471d6e3f4ab3501ca3899a",
                "reference": "c814a05837f2edb0d1471d6e3f4ab3501ca3899a",
                "shasum": ""
            },
            "require": {
                "doctrine/instantiator": "^1.3.1",
                "ext-dom": "*",
                "ext-json": "*",
                "ext-libxml": "*",
                "ext-mbstring": "*",
                "ext-xml": "*",
                "ext-xmlwriter": "*",
                "myclabs/deep-copy": "^1.10.1",
                "phar-io/manifest": "^2.0.3",
                "phar-io/version": "^3.0.2",
                "php": ">=7.3",
                "phpspec/prophecy": "^1.12.1",
                "phpunit/php-code-coverage": "^9.2.7",
                "phpunit/php-file-iterator": "^3.0.5",
                "phpunit/php-invoker": "^3.1.1",
                "phpunit/php-text-template": "^2.0.3",
                "phpunit/php-timer": "^5.0.2",
                "sebastian/cli-parser": "^1.0.1",
                "sebastian/code-unit": "^1.0.6",
                "sebastian/comparator": "^4.0.5",
                "sebastian/diff": "^4.0.3",
                "sebastian/environment": "^5.1.3",
                "sebastian/exporter": "^4.0.3",
                "sebastian/global-state": "^5.0.1",
                "sebastian/object-enumerator": "^4.0.3",
                "sebastian/resource-operations": "^3.0.3",
                "sebastian/type": "^2.3.4",
                "sebastian/version": "^3.0.2"
            },
            "require-dev": {
                "ext-pdo": "*",
                "phpspec/prophecy-phpunit": "^2.0.1"
            },
            "suggest": {
                "ext-soap": "*",
                "ext-xdebug": "*"
            },
            "bin": [
                "phpunit"
            ],
            "type": "library",
            "extra": {
                "branch-alias": {
                    "dev-master": "9.5-dev"
                }
            },
            "autoload": {
                "classmap": [
                    "src/"
                ],
                "files": [
                    "src/Framework/Assert/Functions.php"
                ]
            },
            "notification-url": "https://packagist.org/downloads/",
            "license": [
                "BSD-3-Clause"
            ],
            "authors": [
                {
                    "name": "Sebastian Bergmann",
                    "email": "sebastian@phpunit.de",
                    "role": "lead"
                }
            ],
            "description": "The PHP Unit Testing framework.",
            "homepage": "https://phpunit.de/",
            "keywords": [
                "phpunit",
                "testing",
                "xunit"
            ],
            "support": {
                "issues": "https://github.com/sebastianbergmann/phpunit/issues",
                "source": "https://github.com/sebastianbergmann/phpunit/tree/9.5.10"
            },
            "funding": [
                {
                    "url": "https://phpunit.de/donate.html",
                    "type": "custom"
                },
                {
                    "url": "https://github.com/sebastianbergmann",
                    "type": "github"
                }
            ],
            "time": "2021-09-25T07:38:51+00:00"
        },
        {
            "name": "psr/event-dispatcher",
            "version": "1.0.0",
            "source": {
                "type": "git",
                "url": "https://github.com/php-fig/event-dispatcher.git",
                "reference": "dbefd12671e8a14ec7f180cab83036ed26714bb0"
            },
            "dist": {
                "type": "zip",
                "url": "https://api.github.com/repos/php-fig/event-dispatcher/zipball/dbefd12671e8a14ec7f180cab83036ed26714bb0",
                "reference": "dbefd12671e8a14ec7f180cab83036ed26714bb0",
                "shasum": ""
            },
            "require": {
                "php": ">=7.2.0"
            },
            "type": "library",
            "extra": {
                "branch-alias": {
                    "dev-master": "1.0.x-dev"
                }
            },
            "autoload": {
                "psr-4": {
                    "Psr\\EventDispatcher\\": "src/"
                }
            },
            "notification-url": "https://packagist.org/downloads/",
            "license": [
                "MIT"
            ],
            "authors": [
                {
                    "name": "PHP-FIG",
                    "homepage": "http://www.php-fig.org/"
                }
            ],
            "description": "Standard interfaces for event handling.",
            "keywords": [
                "events",
                "psr",
                "psr-14"
            ],
            "support": {
                "issues": "https://github.com/php-fig/event-dispatcher/issues",
                "source": "https://github.com/php-fig/event-dispatcher/tree/1.0.0"
            },
            "time": "2019-01-08T18:20:26+00:00"
        },
        {
            "name": "sebastian/cli-parser",
            "version": "1.0.1",
            "source": {
                "type": "git",
                "url": "https://github.com/sebastianbergmann/cli-parser.git",
                "reference": "442e7c7e687e42adc03470c7b668bc4b2402c0b2"
            },
            "dist": {
                "type": "zip",
                "url": "https://api.github.com/repos/sebastianbergmann/cli-parser/zipball/442e7c7e687e42adc03470c7b668bc4b2402c0b2",
                "reference": "442e7c7e687e42adc03470c7b668bc4b2402c0b2",
                "shasum": ""
            },
            "require": {
                "php": ">=7.3"
            },
            "require-dev": {
                "phpunit/phpunit": "^9.3"
            },
            "type": "library",
            "extra": {
                "branch-alias": {
                    "dev-master": "1.0-dev"
                }
            },
            "autoload": {
                "classmap": [
                    "src/"
                ]
            },
            "notification-url": "https://packagist.org/downloads/",
            "license": [
                "BSD-3-Clause"
            ],
            "authors": [
                {
                    "name": "Sebastian Bergmann",
                    "email": "sebastian@phpunit.de",
                    "role": "lead"
                }
            ],
            "description": "Library for parsing CLI options",
            "homepage": "https://github.com/sebastianbergmann/cli-parser",
            "support": {
                "issues": "https://github.com/sebastianbergmann/cli-parser/issues",
                "source": "https://github.com/sebastianbergmann/cli-parser/tree/1.0.1"
            },
            "funding": [
                {
                    "url": "https://github.com/sebastianbergmann",
                    "type": "github"
                }
            ],
            "time": "2020-09-28T06:08:49+00:00"
        },
        {
            "name": "sebastian/code-unit",
            "version": "1.0.8",
            "source": {
                "type": "git",
                "url": "https://github.com/sebastianbergmann/code-unit.git",
                "reference": "1fc9f64c0927627ef78ba436c9b17d967e68e120"
            },
            "dist": {
                "type": "zip",
                "url": "https://api.github.com/repos/sebastianbergmann/code-unit/zipball/1fc9f64c0927627ef78ba436c9b17d967e68e120",
                "reference": "1fc9f64c0927627ef78ba436c9b17d967e68e120",
                "shasum": ""
            },
            "require": {
                "php": ">=7.3"
            },
            "require-dev": {
                "phpunit/phpunit": "^9.3"
            },
            "type": "library",
            "extra": {
                "branch-alias": {
                    "dev-master": "1.0-dev"
                }
            },
            "autoload": {
                "classmap": [
                    "src/"
                ]
            },
            "notification-url": "https://packagist.org/downloads/",
            "license": [
                "BSD-3-Clause"
            ],
            "authors": [
                {
                    "name": "Sebastian Bergmann",
                    "email": "sebastian@phpunit.de",
                    "role": "lead"
                }
            ],
            "description": "Collection of value objects that represent the PHP code units",
            "homepage": "https://github.com/sebastianbergmann/code-unit",
            "support": {
                "issues": "https://github.com/sebastianbergmann/code-unit/issues",
                "source": "https://github.com/sebastianbergmann/code-unit/tree/1.0.8"
            },
            "funding": [
                {
                    "url": "https://github.com/sebastianbergmann",
                    "type": "github"
                }
            ],
            "time": "2020-10-26T13:08:54+00:00"
        },
        {
            "name": "sebastian/code-unit-reverse-lookup",
            "version": "2.0.3",
            "source": {
                "type": "git",
                "url": "https://github.com/sebastianbergmann/code-unit-reverse-lookup.git",
                "reference": "ac91f01ccec49fb77bdc6fd1e548bc70f7faa3e5"
            },
            "dist": {
                "type": "zip",
                "url": "https://api.github.com/repos/sebastianbergmann/code-unit-reverse-lookup/zipball/ac91f01ccec49fb77bdc6fd1e548bc70f7faa3e5",
                "reference": "ac91f01ccec49fb77bdc6fd1e548bc70f7faa3e5",
                "shasum": ""
            },
            "require": {
                "php": ">=7.3"
            },
            "require-dev": {
                "phpunit/phpunit": "^9.3"
            },
            "type": "library",
            "extra": {
                "branch-alias": {
                    "dev-master": "2.0-dev"
                }
            },
            "autoload": {
                "classmap": [
                    "src/"
                ]
            },
            "notification-url": "https://packagist.org/downloads/",
            "license": [
                "BSD-3-Clause"
            ],
            "authors": [
                {
                    "name": "Sebastian Bergmann",
                    "email": "sebastian@phpunit.de"
                }
            ],
            "description": "Looks up which function or method a line of code belongs to",
            "homepage": "https://github.com/sebastianbergmann/code-unit-reverse-lookup/",
            "support": {
                "issues": "https://github.com/sebastianbergmann/code-unit-reverse-lookup/issues",
                "source": "https://github.com/sebastianbergmann/code-unit-reverse-lookup/tree/2.0.3"
            },
            "funding": [
                {
                    "url": "https://github.com/sebastianbergmann",
                    "type": "github"
                }
            ],
            "time": "2020-09-28T05:30:19+00:00"
        },
        {
            "name": "sebastian/comparator",
            "version": "4.0.6",
            "source": {
                "type": "git",
                "url": "https://github.com/sebastianbergmann/comparator.git",
                "reference": "55f4261989e546dc112258c7a75935a81a7ce382"
            },
            "dist": {
                "type": "zip",
                "url": "https://api.github.com/repos/sebastianbergmann/comparator/zipball/55f4261989e546dc112258c7a75935a81a7ce382",
                "reference": "55f4261989e546dc112258c7a75935a81a7ce382",
                "shasum": ""
            },
            "require": {
                "php": ">=7.3",
                "sebastian/diff": "^4.0",
                "sebastian/exporter": "^4.0"
            },
            "require-dev": {
                "phpunit/phpunit": "^9.3"
            },
            "type": "library",
            "extra": {
                "branch-alias": {
                    "dev-master": "4.0-dev"
                }
            },
            "autoload": {
                "classmap": [
                    "src/"
                ]
            },
            "notification-url": "https://packagist.org/downloads/",
            "license": [
                "BSD-3-Clause"
            ],
            "authors": [
                {
                    "name": "Sebastian Bergmann",
                    "email": "sebastian@phpunit.de"
                },
                {
                    "name": "Jeff Welch",
                    "email": "whatthejeff@gmail.com"
                },
                {
                    "name": "Volker Dusch",
                    "email": "github@wallbash.com"
                },
                {
                    "name": "Bernhard Schussek",
                    "email": "bschussek@2bepublished.at"
                }
            ],
            "description": "Provides the functionality to compare PHP values for equality",
            "homepage": "https://github.com/sebastianbergmann/comparator",
            "keywords": [
                "comparator",
                "compare",
                "equality"
            ],
            "support": {
                "issues": "https://github.com/sebastianbergmann/comparator/issues",
                "source": "https://github.com/sebastianbergmann/comparator/tree/4.0.6"
            },
            "funding": [
                {
                    "url": "https://github.com/sebastianbergmann",
                    "type": "github"
                }
            ],
            "time": "2020-10-26T15:49:45+00:00"
        },
        {
            "name": "sebastian/complexity",
            "version": "2.0.2",
            "source": {
                "type": "git",
                "url": "https://github.com/sebastianbergmann/complexity.git",
                "reference": "739b35e53379900cc9ac327b2147867b8b6efd88"
            },
            "dist": {
                "type": "zip",
                "url": "https://api.github.com/repos/sebastianbergmann/complexity/zipball/739b35e53379900cc9ac327b2147867b8b6efd88",
                "reference": "739b35e53379900cc9ac327b2147867b8b6efd88",
                "shasum": ""
            },
            "require": {
                "nikic/php-parser": "^4.7",
                "php": ">=7.3"
            },
            "require-dev": {
                "phpunit/phpunit": "^9.3"
            },
            "type": "library",
            "extra": {
                "branch-alias": {
                    "dev-master": "2.0-dev"
                }
            },
            "autoload": {
                "classmap": [
                    "src/"
                ]
            },
            "notification-url": "https://packagist.org/downloads/",
            "license": [
                "BSD-3-Clause"
            ],
            "authors": [
                {
                    "name": "Sebastian Bergmann",
                    "email": "sebastian@phpunit.de",
                    "role": "lead"
                }
            ],
            "description": "Library for calculating the complexity of PHP code units",
            "homepage": "https://github.com/sebastianbergmann/complexity",
            "support": {
                "issues": "https://github.com/sebastianbergmann/complexity/issues",
                "source": "https://github.com/sebastianbergmann/complexity/tree/2.0.2"
            },
            "funding": [
                {
                    "url": "https://github.com/sebastianbergmann",
                    "type": "github"
                }
            ],
            "time": "2020-10-26T15:52:27+00:00"
        },
        {
            "name": "sebastian/diff",
            "version": "4.0.4",
            "source": {
                "type": "git",
                "url": "https://github.com/sebastianbergmann/diff.git",
                "reference": "3461e3fccc7cfdfc2720be910d3bd73c69be590d"
            },
            "dist": {
                "type": "zip",
                "url": "https://api.github.com/repos/sebastianbergmann/diff/zipball/3461e3fccc7cfdfc2720be910d3bd73c69be590d",
                "reference": "3461e3fccc7cfdfc2720be910d3bd73c69be590d",
                "shasum": ""
            },
            "require": {
                "php": ">=7.3"
            },
            "require-dev": {
                "phpunit/phpunit": "^9.3",
                "symfony/process": "^4.2 || ^5"
            },
            "type": "library",
            "extra": {
                "branch-alias": {
                    "dev-master": "4.0-dev"
                }
            },
            "autoload": {
                "classmap": [
                    "src/"
                ]
            },
            "notification-url": "https://packagist.org/downloads/",
            "license": [
                "BSD-3-Clause"
            ],
            "authors": [
                {
                    "name": "Sebastian Bergmann",
                    "email": "sebastian@phpunit.de"
                },
                {
                    "name": "Kore Nordmann",
                    "email": "mail@kore-nordmann.de"
                }
            ],
            "description": "Diff implementation",
            "homepage": "https://github.com/sebastianbergmann/diff",
            "keywords": [
                "diff",
                "udiff",
                "unidiff",
                "unified diff"
            ],
            "support": {
                "issues": "https://github.com/sebastianbergmann/diff/issues",
                "source": "https://github.com/sebastianbergmann/diff/tree/4.0.4"
            },
            "funding": [
                {
                    "url": "https://github.com/sebastianbergmann",
                    "type": "github"
                }
            ],
            "time": "2020-10-26T13:10:38+00:00"
        },
        {
            "name": "sebastian/environment",
            "version": "5.1.3",
            "source": {
                "type": "git",
                "url": "https://github.com/sebastianbergmann/environment.git",
                "reference": "388b6ced16caa751030f6a69e588299fa09200ac"
            },
            "dist": {
                "type": "zip",
                "url": "https://api.github.com/repos/sebastianbergmann/environment/zipball/388b6ced16caa751030f6a69e588299fa09200ac",
                "reference": "388b6ced16caa751030f6a69e588299fa09200ac",
                "shasum": ""
            },
            "require": {
                "php": ">=7.3"
            },
            "require-dev": {
                "phpunit/phpunit": "^9.3"
            },
            "suggest": {
                "ext-posix": "*"
            },
            "type": "library",
            "extra": {
                "branch-alias": {
                    "dev-master": "5.1-dev"
                }
            },
            "autoload": {
                "classmap": [
                    "src/"
                ]
            },
            "notification-url": "https://packagist.org/downloads/",
            "license": [
                "BSD-3-Clause"
            ],
            "authors": [
                {
                    "name": "Sebastian Bergmann",
                    "email": "sebastian@phpunit.de"
                }
            ],
            "description": "Provides functionality to handle HHVM/PHP environments",
            "homepage": "http://www.github.com/sebastianbergmann/environment",
            "keywords": [
                "Xdebug",
                "environment",
                "hhvm"
            ],
            "support": {
                "issues": "https://github.com/sebastianbergmann/environment/issues",
                "source": "https://github.com/sebastianbergmann/environment/tree/5.1.3"
            },
            "funding": [
                {
                    "url": "https://github.com/sebastianbergmann",
                    "type": "github"
                }
            ],
            "time": "2020-09-28T05:52:38+00:00"
        },
        {
            "name": "sebastian/exporter",
            "version": "4.0.4",
            "source": {
                "type": "git",
                "url": "https://github.com/sebastianbergmann/exporter.git",
                "reference": "65e8b7db476c5dd267e65eea9cab77584d3cfff9"
            },
            "dist": {
                "type": "zip",
                "url": "https://api.github.com/repos/sebastianbergmann/exporter/zipball/65e8b7db476c5dd267e65eea9cab77584d3cfff9",
                "reference": "65e8b7db476c5dd267e65eea9cab77584d3cfff9",
                "shasum": ""
            },
            "require": {
                "php": ">=7.3",
                "sebastian/recursion-context": "^4.0"
            },
            "require-dev": {
                "ext-mbstring": "*",
                "phpunit/phpunit": "^9.3"
            },
            "type": "library",
            "extra": {
                "branch-alias": {
                    "dev-master": "4.0-dev"
                }
            },
            "autoload": {
                "classmap": [
                    "src/"
                ]
            },
            "notification-url": "https://packagist.org/downloads/",
            "license": [
                "BSD-3-Clause"
            ],
            "authors": [
                {
                    "name": "Sebastian Bergmann",
                    "email": "sebastian@phpunit.de"
                },
                {
                    "name": "Jeff Welch",
                    "email": "whatthejeff@gmail.com"
                },
                {
                    "name": "Volker Dusch",
                    "email": "github@wallbash.com"
                },
                {
                    "name": "Adam Harvey",
                    "email": "aharvey@php.net"
                },
                {
                    "name": "Bernhard Schussek",
                    "email": "bschussek@gmail.com"
                }
            ],
            "description": "Provides the functionality to export PHP variables for visualization",
            "homepage": "https://www.github.com/sebastianbergmann/exporter",
            "keywords": [
                "export",
                "exporter"
            ],
            "support": {
                "issues": "https://github.com/sebastianbergmann/exporter/issues",
                "source": "https://github.com/sebastianbergmann/exporter/tree/4.0.4"
            },
            "funding": [
                {
                    "url": "https://github.com/sebastianbergmann",
                    "type": "github"
                }
            ],
            "time": "2021-11-11T14:18:36+00:00"
        },
        {
            "name": "sebastian/global-state",
            "version": "5.0.3",
            "source": {
                "type": "git",
                "url": "https://github.com/sebastianbergmann/global-state.git",
                "reference": "23bd5951f7ff26f12d4e3242864df3e08dec4e49"
            },
            "dist": {
                "type": "zip",
                "url": "https://api.github.com/repos/sebastianbergmann/global-state/zipball/23bd5951f7ff26f12d4e3242864df3e08dec4e49",
                "reference": "23bd5951f7ff26f12d4e3242864df3e08dec4e49",
                "shasum": ""
            },
            "require": {
                "php": ">=7.3",
                "sebastian/object-reflector": "^2.0",
                "sebastian/recursion-context": "^4.0"
            },
            "require-dev": {
                "ext-dom": "*",
                "phpunit/phpunit": "^9.3"
            },
            "suggest": {
                "ext-uopz": "*"
            },
            "type": "library",
            "extra": {
                "branch-alias": {
                    "dev-master": "5.0-dev"
                }
            },
            "autoload": {
                "classmap": [
                    "src/"
                ]
            },
            "notification-url": "https://packagist.org/downloads/",
            "license": [
                "BSD-3-Clause"
            ],
            "authors": [
                {
                    "name": "Sebastian Bergmann",
                    "email": "sebastian@phpunit.de"
                }
            ],
            "description": "Snapshotting of global state",
            "homepage": "http://www.github.com/sebastianbergmann/global-state",
            "keywords": [
                "global state"
            ],
            "support": {
                "issues": "https://github.com/sebastianbergmann/global-state/issues",
                "source": "https://github.com/sebastianbergmann/global-state/tree/5.0.3"
            },
            "funding": [
                {
                    "url": "https://github.com/sebastianbergmann",
                    "type": "github"
                }
            ],
            "time": "2021-06-11T13:31:12+00:00"
        },
        {
            "name": "sebastian/lines-of-code",
            "version": "1.0.3",
            "source": {
                "type": "git",
                "url": "https://github.com/sebastianbergmann/lines-of-code.git",
                "reference": "c1c2e997aa3146983ed888ad08b15470a2e22ecc"
            },
            "dist": {
                "type": "zip",
                "url": "https://api.github.com/repos/sebastianbergmann/lines-of-code/zipball/c1c2e997aa3146983ed888ad08b15470a2e22ecc",
                "reference": "c1c2e997aa3146983ed888ad08b15470a2e22ecc",
                "shasum": ""
            },
            "require": {
                "nikic/php-parser": "^4.6",
                "php": ">=7.3"
            },
            "require-dev": {
                "phpunit/phpunit": "^9.3"
            },
            "type": "library",
            "extra": {
                "branch-alias": {
                    "dev-master": "1.0-dev"
                }
            },
            "autoload": {
                "classmap": [
                    "src/"
                ]
            },
            "notification-url": "https://packagist.org/downloads/",
            "license": [
                "BSD-3-Clause"
            ],
            "authors": [
                {
                    "name": "Sebastian Bergmann",
                    "email": "sebastian@phpunit.de",
                    "role": "lead"
                }
            ],
            "description": "Library for counting the lines of code in PHP source code",
            "homepage": "https://github.com/sebastianbergmann/lines-of-code",
            "support": {
                "issues": "https://github.com/sebastianbergmann/lines-of-code/issues",
                "source": "https://github.com/sebastianbergmann/lines-of-code/tree/1.0.3"
            },
            "funding": [
                {
                    "url": "https://github.com/sebastianbergmann",
                    "type": "github"
                }
            ],
            "time": "2020-11-28T06:42:11+00:00"
        },
        {
            "name": "sebastian/object-enumerator",
            "version": "4.0.4",
            "source": {
                "type": "git",
                "url": "https://github.com/sebastianbergmann/object-enumerator.git",
                "reference": "5c9eeac41b290a3712d88851518825ad78f45c71"
            },
            "dist": {
                "type": "zip",
                "url": "https://api.github.com/repos/sebastianbergmann/object-enumerator/zipball/5c9eeac41b290a3712d88851518825ad78f45c71",
                "reference": "5c9eeac41b290a3712d88851518825ad78f45c71",
                "shasum": ""
            },
            "require": {
                "php": ">=7.3",
                "sebastian/object-reflector": "^2.0",
                "sebastian/recursion-context": "^4.0"
            },
            "require-dev": {
                "phpunit/phpunit": "^9.3"
            },
            "type": "library",
            "extra": {
                "branch-alias": {
                    "dev-master": "4.0-dev"
                }
            },
            "autoload": {
                "classmap": [
                    "src/"
                ]
            },
            "notification-url": "https://packagist.org/downloads/",
            "license": [
                "BSD-3-Clause"
            ],
            "authors": [
                {
                    "name": "Sebastian Bergmann",
                    "email": "sebastian@phpunit.de"
                }
            ],
            "description": "Traverses array structures and object graphs to enumerate all referenced objects",
            "homepage": "https://github.com/sebastianbergmann/object-enumerator/",
            "support": {
                "issues": "https://github.com/sebastianbergmann/object-enumerator/issues",
                "source": "https://github.com/sebastianbergmann/object-enumerator/tree/4.0.4"
            },
            "funding": [
                {
                    "url": "https://github.com/sebastianbergmann",
                    "type": "github"
                }
            ],
            "time": "2020-10-26T13:12:34+00:00"
        },
        {
            "name": "sebastian/object-reflector",
            "version": "2.0.4",
            "source": {
                "type": "git",
                "url": "https://github.com/sebastianbergmann/object-reflector.git",
                "reference": "b4f479ebdbf63ac605d183ece17d8d7fe49c15c7"
            },
            "dist": {
                "type": "zip",
                "url": "https://api.github.com/repos/sebastianbergmann/object-reflector/zipball/b4f479ebdbf63ac605d183ece17d8d7fe49c15c7",
                "reference": "b4f479ebdbf63ac605d183ece17d8d7fe49c15c7",
                "shasum": ""
            },
            "require": {
                "php": ">=7.3"
            },
            "require-dev": {
                "phpunit/phpunit": "^9.3"
            },
            "type": "library",
            "extra": {
                "branch-alias": {
                    "dev-master": "2.0-dev"
                }
            },
            "autoload": {
                "classmap": [
                    "src/"
                ]
            },
            "notification-url": "https://packagist.org/downloads/",
            "license": [
                "BSD-3-Clause"
            ],
            "authors": [
                {
                    "name": "Sebastian Bergmann",
                    "email": "sebastian@phpunit.de"
                }
            ],
            "description": "Allows reflection of object attributes, including inherited and non-public ones",
            "homepage": "https://github.com/sebastianbergmann/object-reflector/",
            "support": {
                "issues": "https://github.com/sebastianbergmann/object-reflector/issues",
                "source": "https://github.com/sebastianbergmann/object-reflector/tree/2.0.4"
            },
            "funding": [
                {
                    "url": "https://github.com/sebastianbergmann",
                    "type": "github"
                }
            ],
            "time": "2020-10-26T13:14:26+00:00"
        },
        {
            "name": "sebastian/phpcpd",
            "version": "6.0.3",
            "source": {
                "type": "git",
                "url": "https://github.com/sebastianbergmann/phpcpd.git",
                "reference": "f3683aa0db2e8e09287c2bb33a595b2873ea9176"
            },
            "dist": {
                "type": "zip",
                "url": "https://api.github.com/repos/sebastianbergmann/phpcpd/zipball/f3683aa0db2e8e09287c2bb33a595b2873ea9176",
                "reference": "f3683aa0db2e8e09287c2bb33a595b2873ea9176",
                "shasum": ""
            },
            "require": {
                "ext-dom": "*",
                "php": ">=7.3",
                "phpunit/php-file-iterator": "^3.0",
                "phpunit/php-timer": "^5.0",
                "sebastian/cli-parser": "^1.0",
                "sebastian/version": "^3.0"
            },
            "bin": [
                "phpcpd"
            ],
            "type": "library",
            "extra": {
                "branch-alias": {
                    "dev-master": "6.0-dev"
                }
            },
            "autoload": {
                "classmap": [
                    "src/"
                ]
            },
            "notification-url": "https://packagist.org/downloads/",
            "license": [
                "BSD-3-Clause"
            ],
            "authors": [
                {
                    "name": "Sebastian Bergmann",
                    "email": "sebastian@phpunit.de",
                    "role": "lead"
                }
            ],
            "description": "Copy/Paste Detector (CPD) for PHP code.",
            "homepage": "https://github.com/sebastianbergmann/phpcpd",
            "support": {
                "issues": "https://github.com/sebastianbergmann/phpcpd/issues",
                "source": "https://github.com/sebastianbergmann/phpcpd/tree/6.0.3"
            },
            "funding": [
                {
                    "url": "https://github.com/sebastianbergmann",
                    "type": "github"
                }
            ],
            "time": "2020-12-07T05:39:23+00:00"
        },
        {
            "name": "sebastian/recursion-context",
            "version": "4.0.4",
            "source": {
                "type": "git",
                "url": "https://github.com/sebastianbergmann/recursion-context.git",
                "reference": "cd9d8cf3c5804de4341c283ed787f099f5506172"
            },
            "dist": {
                "type": "zip",
                "url": "https://api.github.com/repos/sebastianbergmann/recursion-context/zipball/cd9d8cf3c5804de4341c283ed787f099f5506172",
                "reference": "cd9d8cf3c5804de4341c283ed787f099f5506172",
                "shasum": ""
            },
            "require": {
                "php": ">=7.3"
            },
            "require-dev": {
                "phpunit/phpunit": "^9.3"
            },
            "type": "library",
            "extra": {
                "branch-alias": {
                    "dev-master": "4.0-dev"
                }
            },
            "autoload": {
                "classmap": [
                    "src/"
                ]
            },
            "notification-url": "https://packagist.org/downloads/",
            "license": [
                "BSD-3-Clause"
            ],
            "authors": [
                {
                    "name": "Sebastian Bergmann",
                    "email": "sebastian@phpunit.de"
                },
                {
                    "name": "Jeff Welch",
                    "email": "whatthejeff@gmail.com"
                },
                {
                    "name": "Adam Harvey",
                    "email": "aharvey@php.net"
                }
            ],
            "description": "Provides functionality to recursively process PHP variables",
            "homepage": "http://www.github.com/sebastianbergmann/recursion-context",
            "support": {
                "issues": "https://github.com/sebastianbergmann/recursion-context/issues",
                "source": "https://github.com/sebastianbergmann/recursion-context/tree/4.0.4"
            },
            "funding": [
                {
                    "url": "https://github.com/sebastianbergmann",
                    "type": "github"
                }
            ],
            "time": "2020-10-26T13:17:30+00:00"
        },
        {
            "name": "sebastian/resource-operations",
            "version": "3.0.3",
            "source": {
                "type": "git",
                "url": "https://github.com/sebastianbergmann/resource-operations.git",
                "reference": "0f4443cb3a1d92ce809899753bc0d5d5a8dd19a8"
            },
            "dist": {
                "type": "zip",
                "url": "https://api.github.com/repos/sebastianbergmann/resource-operations/zipball/0f4443cb3a1d92ce809899753bc0d5d5a8dd19a8",
                "reference": "0f4443cb3a1d92ce809899753bc0d5d5a8dd19a8",
                "shasum": ""
            },
            "require": {
                "php": ">=7.3"
            },
            "require-dev": {
                "phpunit/phpunit": "^9.0"
            },
            "type": "library",
            "extra": {
                "branch-alias": {
                    "dev-master": "3.0-dev"
                }
            },
            "autoload": {
                "classmap": [
                    "src/"
                ]
            },
            "notification-url": "https://packagist.org/downloads/",
            "license": [
                "BSD-3-Clause"
            ],
            "authors": [
                {
                    "name": "Sebastian Bergmann",
                    "email": "sebastian@phpunit.de"
                }
            ],
            "description": "Provides a list of PHP built-in functions that operate on resources",
            "homepage": "https://www.github.com/sebastianbergmann/resource-operations",
            "support": {
                "issues": "https://github.com/sebastianbergmann/resource-operations/issues",
                "source": "https://github.com/sebastianbergmann/resource-operations/tree/3.0.3"
            },
            "funding": [
                {
                    "url": "https://github.com/sebastianbergmann",
                    "type": "github"
                }
            ],
            "time": "2020-09-28T06:45:17+00:00"
        },
        {
            "name": "sebastian/type",
            "version": "2.3.4",
            "source": {
                "type": "git",
                "url": "https://github.com/sebastianbergmann/type.git",
                "reference": "b8cd8a1c753c90bc1a0f5372170e3e489136f914"
            },
            "dist": {
                "type": "zip",
                "url": "https://api.github.com/repos/sebastianbergmann/type/zipball/b8cd8a1c753c90bc1a0f5372170e3e489136f914",
                "reference": "b8cd8a1c753c90bc1a0f5372170e3e489136f914",
                "shasum": ""
            },
            "require": {
                "php": ">=7.3"
            },
            "require-dev": {
                "phpunit/phpunit": "^9.3"
            },
            "type": "library",
            "extra": {
                "branch-alias": {
                    "dev-master": "2.3-dev"
                }
            },
            "autoload": {
                "classmap": [
                    "src/"
                ]
            },
            "notification-url": "https://packagist.org/downloads/",
            "license": [
                "BSD-3-Clause"
            ],
            "authors": [
                {
                    "name": "Sebastian Bergmann",
                    "email": "sebastian@phpunit.de",
                    "role": "lead"
                }
            ],
            "description": "Collection of value objects that represent the types of the PHP type system",
            "homepage": "https://github.com/sebastianbergmann/type",
            "support": {
                "issues": "https://github.com/sebastianbergmann/type/issues",
                "source": "https://github.com/sebastianbergmann/type/tree/2.3.4"
            },
            "funding": [
                {
                    "url": "https://github.com/sebastianbergmann",
                    "type": "github"
                }
            ],
            "time": "2021-06-15T12:49:02+00:00"
        },
        {
            "name": "sebastian/version",
            "version": "3.0.2",
            "source": {
                "type": "git",
                "url": "https://github.com/sebastianbergmann/version.git",
                "reference": "c6c1022351a901512170118436c764e473f6de8c"
            },
            "dist": {
                "type": "zip",
                "url": "https://api.github.com/repos/sebastianbergmann/version/zipball/c6c1022351a901512170118436c764e473f6de8c",
                "reference": "c6c1022351a901512170118436c764e473f6de8c",
                "shasum": ""
            },
            "require": {
                "php": ">=7.3"
            },
            "type": "library",
            "extra": {
                "branch-alias": {
                    "dev-master": "3.0-dev"
                }
            },
            "autoload": {
                "classmap": [
                    "src/"
                ]
            },
            "notification-url": "https://packagist.org/downloads/",
            "license": [
                "BSD-3-Clause"
            ],
            "authors": [
                {
                    "name": "Sebastian Bergmann",
                    "email": "sebastian@phpunit.de",
                    "role": "lead"
                }
            ],
            "description": "Library that helps with managing the version number of Git-hosted PHP projects",
            "homepage": "https://github.com/sebastianbergmann/version",
            "support": {
                "issues": "https://github.com/sebastianbergmann/version/issues",
                "source": "https://github.com/sebastianbergmann/version/tree/3.0.2"
            },
            "funding": [
                {
                    "url": "https://github.com/sebastianbergmann",
                    "type": "github"
                }
            ],
            "time": "2020-09-28T06:39:44+00:00"
        },
        {
            "name": "squizlabs/php_codesniffer",
            "version": "3.6.2",
            "source": {
                "type": "git",
                "url": "https://github.com/squizlabs/PHP_CodeSniffer.git",
                "reference": "5e4e71592f69da17871dba6e80dd51bce74a351a"
            },
            "dist": {
                "type": "zip",
                "url": "https://api.github.com/repos/squizlabs/PHP_CodeSniffer/zipball/5e4e71592f69da17871dba6e80dd51bce74a351a",
                "reference": "5e4e71592f69da17871dba6e80dd51bce74a351a",
                "shasum": ""
            },
            "require": {
                "ext-simplexml": "*",
                "ext-tokenizer": "*",
                "ext-xmlwriter": "*",
                "php": ">=5.4.0"
            },
            "require-dev": {
                "phpunit/phpunit": "^4.0 || ^5.0 || ^6.0 || ^7.0"
            },
            "bin": [
                "bin/phpcs",
                "bin/phpcbf"
            ],
            "type": "library",
            "extra": {
                "branch-alias": {
                    "dev-master": "3.x-dev"
                }
            },
            "notification-url": "https://packagist.org/downloads/",
            "license": [
                "BSD-3-Clause"
            ],
            "authors": [
                {
                    "name": "Greg Sherwood",
                    "role": "lead"
                }
            ],
            "description": "PHP_CodeSniffer tokenizes PHP, JavaScript and CSS files and detects violations of a defined set of coding standards.",
            "homepage": "https://github.com/squizlabs/PHP_CodeSniffer",
            "keywords": [
                "phpcs",
                "standards"
            ],
            "support": {
                "issues": "https://github.com/squizlabs/PHP_CodeSniffer/issues",
                "source": "https://github.com/squizlabs/PHP_CodeSniffer",
                "wiki": "https://github.com/squizlabs/PHP_CodeSniffer/wiki"
            },
            "time": "2021-12-12T21:44:58+00:00"
        },
        {
            "name": "symfony/config",
            "version": "v5.4.2",
            "source": {
                "type": "git",
                "url": "https://github.com/symfony/config.git",
                "reference": "2e082dae50da563c639119b7b52347a2a3db4ba5"
            },
            "dist": {
                "type": "zip",
                "url": "https://api.github.com/repos/symfony/config/zipball/2e082dae50da563c639119b7b52347a2a3db4ba5",
                "reference": "2e082dae50da563c639119b7b52347a2a3db4ba5",
                "shasum": ""
            },
            "require": {
                "php": ">=7.2.5",
                "symfony/deprecation-contracts": "^2.1|^3",
                "symfony/filesystem": "^4.4|^5.0|^6.0",
                "symfony/polyfill-ctype": "~1.8",
                "symfony/polyfill-php80": "^1.16",
                "symfony/polyfill-php81": "^1.22"
            },
            "conflict": {
                "symfony/finder": "<4.4"
            },
            "require-dev": {
                "symfony/event-dispatcher": "^4.4|^5.0|^6.0",
                "symfony/finder": "^4.4|^5.0|^6.0",
                "symfony/messenger": "^4.4|^5.0|^6.0",
                "symfony/service-contracts": "^1.1|^2|^3",
                "symfony/yaml": "^4.4|^5.0|^6.0"
            },
            "suggest": {
                "symfony/yaml": "To use the yaml reference dumper"
            },
            "type": "library",
            "autoload": {
                "psr-4": {
                    "Symfony\\Component\\Config\\": ""
                },
                "exclude-from-classmap": [
                    "/Tests/"
                ]
            },
            "notification-url": "https://packagist.org/downloads/",
            "license": [
                "MIT"
            ],
            "authors": [
                {
                    "name": "Fabien Potencier",
                    "email": "fabien@symfony.com"
                },
                {
                    "name": "Symfony Community",
                    "homepage": "https://symfony.com/contributors"
                }
            ],
            "description": "Helps you find, load, combine, autofill and validate configuration values of any kind",
            "homepage": "https://symfony.com",
            "support": {
                "source": "https://github.com/symfony/config/tree/v5.4.2"
            },
            "funding": [
                {
                    "url": "https://symfony.com/sponsor",
                    "type": "custom"
                },
                {
                    "url": "https://github.com/fabpot",
                    "type": "github"
                },
                {
                    "url": "https://tidelift.com/funding/github/packagist/symfony/symfony",
                    "type": "tidelift"
                }
            ],
            "time": "2021-12-15T11:06:13+00:00"
        },
        {
            "name": "symfony/css-selector",
            "version": "v5.4.2",
            "source": {
                "type": "git",
                "url": "https://github.com/symfony/css-selector.git",
                "reference": "cfcbee910e159df402603502fe387e8b677c22fd"
            },
            "dist": {
                "type": "zip",
                "url": "https://api.github.com/repos/symfony/css-selector/zipball/cfcbee910e159df402603502fe387e8b677c22fd",
                "reference": "cfcbee910e159df402603502fe387e8b677c22fd",
                "shasum": ""
            },
            "require": {
                "php": ">=7.2.5",
                "symfony/polyfill-php80": "^1.16"
            },
            "type": "library",
            "autoload": {
                "psr-4": {
                    "Symfony\\Component\\CssSelector\\": ""
                },
                "exclude-from-classmap": [
                    "/Tests/"
                ]
            },
            "notification-url": "https://packagist.org/downloads/",
            "license": [
                "MIT"
            ],
            "authors": [
                {
                    "name": "Fabien Potencier",
                    "email": "fabien@symfony.com"
                },
                {
                    "name": "Jean-François Simon",
                    "email": "jeanfrancois.simon@sensiolabs.com"
                },
                {
                    "name": "Symfony Community",
                    "homepage": "https://symfony.com/contributors"
                }
            ],
            "description": "Converts CSS selectors to XPath expressions",
            "homepage": "https://symfony.com",
            "support": {
                "source": "https://github.com/symfony/css-selector/tree/v5.4.2"
            },
            "funding": [
                {
                    "url": "https://symfony.com/sponsor",
                    "type": "custom"
                },
                {
                    "url": "https://github.com/fabpot",
                    "type": "github"
                },
                {
                    "url": "https://tidelift.com/funding/github/packagist/symfony/symfony",
                    "type": "tidelift"
                }
            ],
            "time": "2021-12-16T21:58:21+00:00"
        },
        {
            "name": "symfony/dependency-injection",
            "version": "v5.4.2",
            "source": {
                "type": "git",
                "url": "https://github.com/symfony/dependency-injection.git",
                "reference": "ba94559be9738d77cd29e24b5d81cf3b89b7d628"
            },
            "dist": {
                "type": "zip",
                "url": "https://api.github.com/repos/symfony/dependency-injection/zipball/ba94559be9738d77cd29e24b5d81cf3b89b7d628",
                "reference": "ba94559be9738d77cd29e24b5d81cf3b89b7d628",
                "shasum": ""
            },
            "require": {
                "php": ">=7.2.5",
                "psr/container": "^1.1.1",
                "symfony/deprecation-contracts": "^2.1|^3",
                "symfony/polyfill-php80": "^1.16",
                "symfony/polyfill-php81": "^1.22",
                "symfony/service-contracts": "^1.1.6|^2"
            },
            "conflict": {
                "ext-psr": "<1.1|>=2",
                "symfony/config": "<5.3",
                "symfony/finder": "<4.4",
                "symfony/proxy-manager-bridge": "<4.4",
                "symfony/yaml": "<4.4"
            },
            "provide": {
                "psr/container-implementation": "1.0",
                "symfony/service-implementation": "1.0|2.0"
            },
            "require-dev": {
                "symfony/config": "^5.3|^6.0",
                "symfony/expression-language": "^4.4|^5.0|^6.0",
                "symfony/yaml": "^4.4|^5.0|^6.0"
            },
            "suggest": {
                "symfony/config": "",
                "symfony/expression-language": "For using expressions in service container configuration",
                "symfony/finder": "For using double-star glob patterns or when GLOB_BRACE portability is required",
                "symfony/proxy-manager-bridge": "Generate service proxies to lazy load them",
                "symfony/yaml": ""
            },
            "type": "library",
            "autoload": {
                "psr-4": {
                    "Symfony\\Component\\DependencyInjection\\": ""
                },
                "exclude-from-classmap": [
                    "/Tests/"
                ]
            },
            "notification-url": "https://packagist.org/downloads/",
            "license": [
                "MIT"
            ],
            "authors": [
                {
                    "name": "Fabien Potencier",
                    "email": "fabien@symfony.com"
                },
                {
                    "name": "Symfony Community",
                    "homepage": "https://symfony.com/contributors"
                }
            ],
            "description": "Allows you to standardize and centralize the way objects are constructed in your application",
            "homepage": "https://symfony.com",
            "support": {
                "source": "https://github.com/symfony/dependency-injection/tree/v5.4.2"
            },
            "funding": [
                {
                    "url": "https://symfony.com/sponsor",
                    "type": "custom"
                },
                {
                    "url": "https://github.com/fabpot",
                    "type": "github"
                },
                {
                    "url": "https://tidelift.com/funding/github/packagist/symfony/symfony",
                    "type": "tidelift"
                }
            ],
            "time": "2021-12-29T10:10:35+00:00"
        },
        {
            "name": "symfony/event-dispatcher",
            "version": "v5.4.0",
            "source": {
                "type": "git",
                "url": "https://github.com/symfony/event-dispatcher.git",
                "reference": "27d39ae126352b9fa3be5e196ccf4617897be3eb"
            },
            "dist": {
                "type": "zip",
                "url": "https://api.github.com/repos/symfony/event-dispatcher/zipball/27d39ae126352b9fa3be5e196ccf4617897be3eb",
                "reference": "27d39ae126352b9fa3be5e196ccf4617897be3eb",
                "shasum": ""
            },
            "require": {
                "php": ">=7.2.5",
                "symfony/deprecation-contracts": "^2.1|^3",
                "symfony/event-dispatcher-contracts": "^2|^3",
                "symfony/polyfill-php80": "^1.16"
            },
            "conflict": {
                "symfony/dependency-injection": "<4.4"
            },
            "provide": {
                "psr/event-dispatcher-implementation": "1.0",
                "symfony/event-dispatcher-implementation": "2.0"
            },
            "require-dev": {
                "psr/log": "^1|^2|^3",
                "symfony/config": "^4.4|^5.0|^6.0",
                "symfony/dependency-injection": "^4.4|^5.0|^6.0",
                "symfony/error-handler": "^4.4|^5.0|^6.0",
                "symfony/expression-language": "^4.4|^5.0|^6.0",
                "symfony/http-foundation": "^4.4|^5.0|^6.0",
                "symfony/service-contracts": "^1.1|^2|^3",
                "symfony/stopwatch": "^4.4|^5.0|^6.0"
            },
            "suggest": {
                "symfony/dependency-injection": "",
                "symfony/http-kernel": ""
            },
            "type": "library",
            "autoload": {
                "psr-4": {
                    "Symfony\\Component\\EventDispatcher\\": ""
                },
                "exclude-from-classmap": [
                    "/Tests/"
                ]
            },
            "notification-url": "https://packagist.org/downloads/",
            "license": [
                "MIT"
            ],
            "authors": [
                {
                    "name": "Fabien Potencier",
                    "email": "fabien@symfony.com"
                },
                {
                    "name": "Symfony Community",
                    "homepage": "https://symfony.com/contributors"
                }
            ],
            "description": "Provides tools that allow your application components to communicate with each other by dispatching events and listening to them",
            "homepage": "https://symfony.com",
            "support": {
                "source": "https://github.com/symfony/event-dispatcher/tree/v5.4.0"
            },
            "funding": [
                {
                    "url": "https://symfony.com/sponsor",
                    "type": "custom"
                },
                {
                    "url": "https://github.com/fabpot",
                    "type": "github"
                },
                {
                    "url": "https://tidelift.com/funding/github/packagist/symfony/symfony",
                    "type": "tidelift"
                }
            ],
            "time": "2021-11-23T10:19:22+00:00"
        },
        {
            "name": "symfony/event-dispatcher-contracts",
            "version": "v2.5.0",
            "source": {
                "type": "git",
                "url": "https://github.com/symfony/event-dispatcher-contracts.git",
                "reference": "66bea3b09be61613cd3b4043a65a8ec48cfa6d2a"
            },
            "dist": {
                "type": "zip",
                "url": "https://api.github.com/repos/symfony/event-dispatcher-contracts/zipball/66bea3b09be61613cd3b4043a65a8ec48cfa6d2a",
                "reference": "66bea3b09be61613cd3b4043a65a8ec48cfa6d2a",
                "shasum": ""
            },
            "require": {
                "php": ">=7.2.5",
                "psr/event-dispatcher": "^1"
            },
            "suggest": {
                "symfony/event-dispatcher-implementation": ""
            },
            "type": "library",
            "extra": {
                "branch-alias": {
                    "dev-main": "2.5-dev"
                },
                "thanks": {
                    "name": "symfony/contracts",
                    "url": "https://github.com/symfony/contracts"
                }
            },
            "autoload": {
                "psr-4": {
                    "Symfony\\Contracts\\EventDispatcher\\": ""
                }
            },
            "notification-url": "https://packagist.org/downloads/",
            "license": [
                "MIT"
            ],
            "authors": [
                {
                    "name": "Nicolas Grekas",
                    "email": "p@tchwork.com"
                },
                {
                    "name": "Symfony Community",
                    "homepage": "https://symfony.com/contributors"
                }
            ],
            "description": "Generic abstractions related to dispatching event",
            "homepage": "https://symfony.com",
            "keywords": [
                "abstractions",
                "contracts",
                "decoupling",
                "interfaces",
                "interoperability",
                "standards"
            ],
            "support": {
                "source": "https://github.com/symfony/event-dispatcher-contracts/tree/v2.5.0"
            },
            "funding": [
                {
                    "url": "https://symfony.com/sponsor",
                    "type": "custom"
                },
                {
                    "url": "https://github.com/fabpot",
                    "type": "github"
                },
                {
                    "url": "https://tidelift.com/funding/github/packagist/symfony/symfony",
                    "type": "tidelift"
                }
            ],
            "time": "2021-07-12T14:48:14+00:00"
        },
        {
            "name": "symfony/filesystem",
            "version": "v5.4.0",
            "source": {
                "type": "git",
                "url": "https://github.com/symfony/filesystem.git",
                "reference": "731f917dc31edcffec2c6a777f3698c33bea8f01"
            },
            "dist": {
                "type": "zip",
                "url": "https://api.github.com/repos/symfony/filesystem/zipball/731f917dc31edcffec2c6a777f3698c33bea8f01",
                "reference": "731f917dc31edcffec2c6a777f3698c33bea8f01",
                "shasum": ""
            },
            "require": {
                "php": ">=7.2.5",
                "symfony/polyfill-ctype": "~1.8",
                "symfony/polyfill-mbstring": "~1.8",
                "symfony/polyfill-php80": "^1.16"
            },
            "type": "library",
            "autoload": {
                "psr-4": {
                    "Symfony\\Component\\Filesystem\\": ""
                },
                "exclude-from-classmap": [
                    "/Tests/"
                ]
            },
            "notification-url": "https://packagist.org/downloads/",
            "license": [
                "MIT"
            ],
            "authors": [
                {
                    "name": "Fabien Potencier",
                    "email": "fabien@symfony.com"
                },
                {
                    "name": "Symfony Community",
                    "homepage": "https://symfony.com/contributors"
                }
            ],
            "description": "Provides basic utilities for the filesystem",
            "homepage": "https://symfony.com",
            "support": {
                "source": "https://github.com/symfony/filesystem/tree/v5.4.0"
            },
            "funding": [
                {
                    "url": "https://symfony.com/sponsor",
                    "type": "custom"
                },
                {
                    "url": "https://github.com/fabpot",
                    "type": "github"
                },
                {
                    "url": "https://tidelift.com/funding/github/packagist/symfony/symfony",
                    "type": "tidelift"
                }
            ],
            "time": "2021-10-28T13:39:27+00:00"
        },
        {
            "name": "symfony/finder",
            "version": "v5.4.2",
            "source": {
                "type": "git",
                "url": "https://github.com/symfony/finder.git",
                "reference": "e77046c252be48c48a40816187ed527703c8f76c"
            },
            "dist": {
                "type": "zip",
                "url": "https://api.github.com/repos/symfony/finder/zipball/e77046c252be48c48a40816187ed527703c8f76c",
                "reference": "e77046c252be48c48a40816187ed527703c8f76c",
                "shasum": ""
            },
            "require": {
                "php": ">=7.2.5",
                "symfony/deprecation-contracts": "^2.1|^3",
                "symfony/polyfill-php80": "^1.16"
            },
            "type": "library",
            "autoload": {
                "psr-4": {
                    "Symfony\\Component\\Finder\\": ""
                },
                "exclude-from-classmap": [
                    "/Tests/"
                ]
            },
            "notification-url": "https://packagist.org/downloads/",
            "license": [
                "MIT"
            ],
            "authors": [
                {
                    "name": "Fabien Potencier",
                    "email": "fabien@symfony.com"
                },
                {
                    "name": "Symfony Community",
                    "homepage": "https://symfony.com/contributors"
                }
            ],
            "description": "Finds files and directories via an intuitive fluent interface",
            "homepage": "https://symfony.com",
            "support": {
                "source": "https://github.com/symfony/finder/tree/v5.4.2"
            },
            "funding": [
                {
                    "url": "https://symfony.com/sponsor",
                    "type": "custom"
                },
                {
                    "url": "https://github.com/fabpot",
                    "type": "github"
                },
                {
                    "url": "https://tidelift.com/funding/github/packagist/symfony/symfony",
                    "type": "tidelift"
                }
            ],
            "time": "2021-12-15T11:06:13+00:00"
        },
        {
            "name": "symfony/options-resolver",
            "version": "v5.4.0",
            "source": {
                "type": "git",
                "url": "https://github.com/symfony/options-resolver.git",
                "reference": "b0fb78576487af19c500aaddb269fd36701d4847"
            },
            "dist": {
                "type": "zip",
                "url": "https://api.github.com/repos/symfony/options-resolver/zipball/b0fb78576487af19c500aaddb269fd36701d4847",
                "reference": "b0fb78576487af19c500aaddb269fd36701d4847",
                "shasum": ""
            },
            "require": {
                "php": ">=7.2.5",
                "symfony/deprecation-contracts": "^2.1|^3",
                "symfony/polyfill-php73": "~1.0",
                "symfony/polyfill-php80": "^1.16"
            },
            "type": "library",
            "autoload": {
                "psr-4": {
                    "Symfony\\Component\\OptionsResolver\\": ""
                },
                "exclude-from-classmap": [
                    "/Tests/"
                ]
            },
            "notification-url": "https://packagist.org/downloads/",
            "license": [
                "MIT"
            ],
            "authors": [
                {
                    "name": "Fabien Potencier",
                    "email": "fabien@symfony.com"
                },
                {
                    "name": "Symfony Community",
                    "homepage": "https://symfony.com/contributors"
                }
            ],
            "description": "Provides an improved replacement for the array_replace PHP function",
            "homepage": "https://symfony.com",
            "keywords": [
                "config",
                "configuration",
                "options"
            ],
            "support": {
                "source": "https://github.com/symfony/options-resolver/tree/v5.4.0"
            },
            "funding": [
                {
                    "url": "https://symfony.com/sponsor",
                    "type": "custom"
                },
                {
                    "url": "https://github.com/fabpot",
                    "type": "github"
                },
                {
                    "url": "https://tidelift.com/funding/github/packagist/symfony/symfony",
                    "type": "tidelift"
                }
            ],
            "time": "2021-11-23T10:19:22+00:00"
        },
        {
            "name": "symfony/polyfill-php81",
            "version": "v1.24.0",
            "source": {
                "type": "git",
                "url": "https://github.com/symfony/polyfill-php81.git",
                "reference": "5de4ba2d41b15f9bd0e19b2ab9674135813ec98f"
            },
            "dist": {
                "type": "zip",
                "url": "https://api.github.com/repos/symfony/polyfill-php81/zipball/5de4ba2d41b15f9bd0e19b2ab9674135813ec98f",
                "reference": "5de4ba2d41b15f9bd0e19b2ab9674135813ec98f",
                "shasum": ""
            },
            "require": {
                "php": ">=7.1"
            },
            "type": "library",
            "extra": {
                "branch-alias": {
                    "dev-main": "1.23-dev"
                },
                "thanks": {
                    "name": "symfony/polyfill",
                    "url": "https://github.com/symfony/polyfill"
                }
            },
            "autoload": {
                "psr-4": {
                    "Symfony\\Polyfill\\Php81\\": ""
                },
                "files": [
                    "bootstrap.php"
                ],
                "classmap": [
                    "Resources/stubs"
                ]
            },
            "notification-url": "https://packagist.org/downloads/",
            "license": [
                "MIT"
            ],
            "authors": [
                {
                    "name": "Nicolas Grekas",
                    "email": "p@tchwork.com"
                },
                {
                    "name": "Symfony Community",
                    "homepage": "https://symfony.com/contributors"
                }
            ],
            "description": "Symfony polyfill backporting some PHP 8.1+ features to lower PHP versions",
            "homepage": "https://symfony.com",
            "keywords": [
                "compatibility",
                "polyfill",
                "portable",
                "shim"
            ],
            "support": {
                "source": "https://github.com/symfony/polyfill-php81/tree/v1.24.0"
            },
            "funding": [
                {
                    "url": "https://symfony.com/sponsor",
                    "type": "custom"
                },
                {
                    "url": "https://github.com/fabpot",
                    "type": "github"
                },
                {
                    "url": "https://tidelift.com/funding/github/packagist/symfony/symfony",
                    "type": "tidelift"
                }
            ],
            "time": "2021-09-13T13:58:11+00:00"
        },
        {
            "name": "symfony/process",
            "version": "v5.4.2",
            "source": {
                "type": "git",
                "url": "https://github.com/symfony/process.git",
                "reference": "2b3ba8722c4aaf3e88011be5e7f48710088fb5e4"
            },
            "dist": {
                "type": "zip",
                "url": "https://api.github.com/repos/symfony/process/zipball/2b3ba8722c4aaf3e88011be5e7f48710088fb5e4",
                "reference": "2b3ba8722c4aaf3e88011be5e7f48710088fb5e4",
                "shasum": ""
            },
            "require": {
                "php": ">=7.2.5",
                "symfony/polyfill-php80": "^1.16"
            },
            "type": "library",
            "autoload": {
                "psr-4": {
                    "Symfony\\Component\\Process\\": ""
                },
                "exclude-from-classmap": [
                    "/Tests/"
                ]
            },
            "notification-url": "https://packagist.org/downloads/",
            "license": [
                "MIT"
            ],
            "authors": [
                {
                    "name": "Fabien Potencier",
                    "email": "fabien@symfony.com"
                },
                {
                    "name": "Symfony Community",
                    "homepage": "https://symfony.com/contributors"
                }
            ],
            "description": "Executes commands in sub-processes",
            "homepage": "https://symfony.com",
            "support": {
                "source": "https://github.com/symfony/process/tree/v5.4.2"
            },
            "funding": [
                {
                    "url": "https://symfony.com/sponsor",
                    "type": "custom"
                },
                {
                    "url": "https://github.com/fabpot",
                    "type": "github"
                },
                {
                    "url": "https://tidelift.com/funding/github/packagist/symfony/symfony",
                    "type": "tidelift"
                }
            ],
            "time": "2021-12-27T21:01:00+00:00"
        },
        {
            "name": "symfony/stopwatch",
            "version": "v5.4.0",
            "source": {
                "type": "git",
                "url": "https://github.com/symfony/stopwatch.git",
                "reference": "208ef96122bfed82a8f3a61458a07113a08bdcfe"
            },
            "dist": {
                "type": "zip",
                "url": "https://api.github.com/repos/symfony/stopwatch/zipball/208ef96122bfed82a8f3a61458a07113a08bdcfe",
                "reference": "208ef96122bfed82a8f3a61458a07113a08bdcfe",
                "shasum": ""
            },
            "require": {
                "php": ">=7.2.5",
                "symfony/service-contracts": "^1|^2|^3"
            },
            "type": "library",
            "autoload": {
                "psr-4": {
                    "Symfony\\Component\\Stopwatch\\": ""
                },
                "exclude-from-classmap": [
                    "/Tests/"
                ]
            },
            "notification-url": "https://packagist.org/downloads/",
            "license": [
                "MIT"
            ],
            "authors": [
                {
                    "name": "Fabien Potencier",
                    "email": "fabien@symfony.com"
                },
                {
                    "name": "Symfony Community",
                    "homepage": "https://symfony.com/contributors"
                }
            ],
            "description": "Provides a way to profile code",
            "homepage": "https://symfony.com",
            "support": {
                "source": "https://github.com/symfony/stopwatch/tree/v5.4.0"
            },
            "funding": [
                {
                    "url": "https://symfony.com/sponsor",
                    "type": "custom"
                },
                {
                    "url": "https://github.com/fabpot",
                    "type": "github"
                },
                {
                    "url": "https://tidelift.com/funding/github/packagist/symfony/symfony",
                    "type": "tidelift"
                }
            ],
            "time": "2021-11-23T10:19:22+00:00"
        },
        {
            "name": "textalk/websocket",
            "version": "1.5.5",
            "source": {
                "type": "git",
                "url": "https://github.com/Textalk/websocket-php.git",
                "reference": "846542f82658132cd36acb7a7e8ce0f03960c295"
            },
            "dist": {
                "type": "zip",
                "url": "https://api.github.com/repos/Textalk/websocket-php/zipball/846542f82658132cd36acb7a7e8ce0f03960c295",
                "reference": "846542f82658132cd36acb7a7e8ce0f03960c295",
                "shasum": ""
            },
            "require": {
                "php": "^7.2 | ^8.0",
                "psr/log": "^1 | ^2 | ^3"
            },
            "require-dev": {
                "php-coveralls/php-coveralls": "^2.0",
                "phpunit/phpunit": "^8.0|^9.0",
                "squizlabs/php_codesniffer": "^3.5"
            },
            "type": "library",
            "autoload": {
                "psr-4": {
                    "WebSocket\\": "lib"
                }
            },
            "notification-url": "https://packagist.org/downloads/",
            "license": [
                "ISC"
            ],
            "authors": [
                {
                    "name": "Fredrik Liljegren"
                },
                {
                    "name": "Sören Jensen",
                    "email": "soren@abicart.se"
                }
            ],
            "description": "WebSocket client and server",
            "support": {
                "issues": "https://github.com/Textalk/websocket-php/issues",
                "source": "https://github.com/Textalk/websocket-php/tree/1.5.5"
            },
            "time": "2021-08-07T10:21:40+00:00"
        },
        {
            "name": "theseer/tokenizer",
            "version": "1.2.1",
            "source": {
                "type": "git",
                "url": "https://github.com/theseer/tokenizer.git",
                "reference": "34a41e998c2183e22995f158c581e7b5e755ab9e"
            },
            "dist": {
                "type": "zip",
                "url": "https://api.github.com/repos/theseer/tokenizer/zipball/34a41e998c2183e22995f158c581e7b5e755ab9e",
                "reference": "34a41e998c2183e22995f158c581e7b5e755ab9e",
                "shasum": ""
            },
            "require": {
                "ext-dom": "*",
                "ext-tokenizer": "*",
                "ext-xmlwriter": "*",
                "php": "^7.2 || ^8.0"
            },
            "type": "library",
            "autoload": {
                "classmap": [
                    "src/"
                ]
            },
            "notification-url": "https://packagist.org/downloads/",
            "license": [
                "BSD-3-Clause"
            ],
            "authors": [
                {
                    "name": "Arne Blankerts",
                    "email": "arne@blankerts.de",
                    "role": "Developer"
                }
            ],
            "description": "A small library for converting tokenized PHP source code into XML and potentially other formats",
            "support": {
                "issues": "https://github.com/theseer/tokenizer/issues",
                "source": "https://github.com/theseer/tokenizer/tree/1.2.1"
            },
            "funding": [
                {
                    "url": "https://github.com/theseer",
                    "type": "github"
                }
            ],
            "time": "2021-07-28T10:34:58+00:00"
        }
    ],
    "aliases": [],
    "minimum-stability": "stable",
    "stability-flags": {
        "ahand/mobileesp": 20
    },
    "prefer-stable": false,
    "prefer-lowest": false,
    "platform": {
        "php": ">=7.3.0"
    },
    "platform-dev": [],
    "platform-overrides": {
        "php": "7.3.0"
    },
    "plugin-api-version": "2.0.0"
}<|MERGE_RESOLUTION|>--- conflicted
+++ resolved
@@ -4,11 +4,7 @@
         "Read more about it at https://getcomposer.org/doc/01-basic-usage.md#installing-dependencies",
         "This file is @generated automatically"
     ],
-<<<<<<< HEAD
-    "content-hash": "9df32fa6a0968d15533df699759acadf",
-=======
-    "content-hash": "fefd4195da68ba239396bad275587d3a",
->>>>>>> 69ba88e1
+    "content-hash": "fbc041e1d158e125b8c2a0b0a51003ed",
     "packages": [
         {
             "name": "ahand/mobileesp",
@@ -11568,5 +11564,5 @@
     "platform-overrides": {
         "php": "7.3.0"
     },
-    "plugin-api-version": "2.0.0"
+    "plugin-api-version": "2.1.0"
 }