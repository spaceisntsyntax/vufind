{
    "_readme": [
        "This file locks the dependencies of your project to a known state",
        "Read more about it at https://getcomposer.org/doc/01-basic-usage.md#composer-lock-the-lock-file",
        "This file is @generated automatically"
    ],
    "content-hash": "017fcba32570fd18e6f1dc81ac082cf1",
    "packages": [
        {
            "name": "aferrandini/phpqrcode",
            "version": "1.0.1",
            "source": {
                "type": "git",
                "url": "https://github.com/aferrandini/PHPQRCode.git",
                "reference": "3c1c0454d43710ab5bbe19a51ad4cb41c22e3d46"
            },
            "dist": {
                "type": "zip",
                "url": "https://api.github.com/repos/aferrandini/PHPQRCode/zipball/3c1c0454d43710ab5bbe19a51ad4cb41c22e3d46",
                "reference": "3c1c0454d43710ab5bbe19a51ad4cb41c22e3d46",
                "shasum": ""
            },
            "require": {
                "php": ">=5.3.0"
            },
            "type": "library",
            "autoload": {
                "psr-0": {
                    "PHPQRCode": "lib/"
                }
            },
            "notification-url": "https://packagist.org/downloads/",
            "license": [
                "MIT"
            ],
            "authors": [
                {
                    "name": "Ariel Ferrandini",
                    "email": "arielferrandini@gmail.com",
                    "homepage": "http://www.ferrandini.com/",
                    "role": "Developer"
                }
            ],
            "description": "PHPQRCode porting and changed for PHP 5.3 compatibility",
            "homepage": "https://github.com/aferrandini/PHPQRCode",
            "keywords": [
                "barcode",
                "php",
                "qrcode"
            ],
            "time": "2013-07-08T09:39:08+00:00"
        },
        {
            "name": "ahand/mobileesp",
            "version": "dev-master",
            "source": {
                "type": "git",
                "url": "https://github.com/ahand/mobileesp.git",
                "reference": "c02055dbe9baee63aab11438f4d7b5d25075d347"
            },
            "dist": {
                "type": "zip",
                "url": "https://api.github.com/repos/ahand/mobileesp/zipball/c02055dbe9baee63aab11438f4d7b5d25075d347",
                "reference": "c02055dbe9baee63aab11438f4d7b5d25075d347",
                "shasum": ""
            },
            "type": "library",
            "autoload": {
                "classmap": [
                    "PHP"
                ]
            },
            "notification-url": "https://packagist.org/downloads/",
            "license": [
                "Apache-2.0"
            ],
            "authors": [
                {
                    "name": "Anthony Hand",
                    "email": "anthony.hand@gmail.com",
                    "role": "Maintainer"
                }
            ],
            "description": "Since 2008, MobileESP provides web site developers an easy-to-use and lightweight API for detecting whether visitors are using a mobile device, and if so, what kind. The APIs provide simple boolean results ('true' or 'false') for identifying individual device categories (such as iPhone, BlackBerry, Android, and Windows Mobile), device capabilities (e.g., J2ME), and broad classes of devices, such as 'iPhone Tier' (iPhone/Android/Tizen) or 'Tablet Tier.' APIs are available in PHP, JavaScript, Java, C#, Ruby Python, and more.",
            "homepage": "http://www.mobileesp.org",
            "keywords": [
                "Mobile-Detect",
                "browser",
                "detect android",
                "detect ipad",
                "detect iphone",
                "detect tablet",
                "mobile",
                "mobile detect",
                "mobile detector",
                "mobile device",
                "mobile esp",
                "mobile redirect",
                "mobile view managing",
                "mobiledetect",
                "responsive web",
                "user agent",
                "useragent"
            ],
            "time": "2017-06-06T22:20:56+00:00"
        },
        {
            "name": "cap60552/php-sip2",
            "version": "v1.0.0",
            "source": {
                "type": "git",
                "url": "https://github.com/cap60552/php-sip2.git",
                "reference": "9904f94e857b7d4d4fd494f2d6634dcaf0d6e2c1"
            },
            "dist": {
                "type": "zip",
                "url": "https://api.github.com/repos/cap60552/php-sip2/zipball/9904f94e857b7d4d4fd494f2d6634dcaf0d6e2c1",
                "reference": "9904f94e857b7d4d4fd494f2d6634dcaf0d6e2c1",
                "shasum": ""
            },
            "type": "library",
            "autoload": {
                "classmap": [
                    "/"
                ]
            },
            "notification-url": "https://packagist.org/downloads/",
            "license": [
                "GPL-3.0"
            ],
            "authors": [
                {
                    "name": "John Wohlers",
                    "email": "john@wohlershome.net",
                    "role": "Maintainer"
                }
            ],
            "description": "PHP class library to facilitate communication with Integrated Library System (ILS) servers via 3M's SIP2.",
            "homepage": "https://github.com/cap60552/php-sip2",
            "time": "2015-11-03T04:42:39+00:00"
        },
        {
            "name": "container-interop/container-interop",
            "version": "1.2.0",
            "source": {
                "type": "git",
                "url": "https://github.com/container-interop/container-interop.git",
                "reference": "79cbf1341c22ec75643d841642dd5d6acd83bdb8"
            },
            "dist": {
                "type": "zip",
                "url": "https://api.github.com/repos/container-interop/container-interop/zipball/79cbf1341c22ec75643d841642dd5d6acd83bdb8",
                "reference": "79cbf1341c22ec75643d841642dd5d6acd83bdb8",
                "shasum": ""
            },
            "require": {
                "psr/container": "^1.0"
            },
            "type": "library",
            "autoload": {
                "psr-4": {
                    "Interop\\Container\\": "src/Interop/Container/"
                }
            },
            "notification-url": "https://packagist.org/downloads/",
            "license": [
                "MIT"
            ],
            "description": "Promoting the interoperability of container objects (DIC, SL, etc.)",
            "homepage": "https://github.com/container-interop/container-interop",
            "time": "2017-02-14T19:40:03+00:00"
        },
        {
            "name": "filp/whoops",
            "version": "2.1.14",
            "source": {
                "type": "git",
                "url": "https://github.com/filp/whoops.git",
                "reference": "c6081b8838686aa04f1e83ba7e91f78b7b2a23e6"
            },
            "dist": {
                "type": "zip",
                "url": "https://api.github.com/repos/filp/whoops/zipball/c6081b8838686aa04f1e83ba7e91f78b7b2a23e6",
                "reference": "c6081b8838686aa04f1e83ba7e91f78b7b2a23e6",
                "shasum": ""
            },
            "require": {
                "php": "^5.5.9 || ^7.0",
                "psr/log": "^1.0.1"
            },
            "require-dev": {
                "mockery/mockery": "0.9.*",
                "phpunit/phpunit": "^4.8.35 || ^5.7",
                "symfony/var-dumper": "^2.6 || ^3.0"
            },
            "suggest": {
                "symfony/var-dumper": "Pretty print complex values better with var-dumper available",
                "whoops/soap": "Formats errors as SOAP responses"
            },
            "type": "library",
            "extra": {
                "branch-alias": {
                    "dev-master": "2.0-dev"
                }
            },
            "autoload": {
                "psr-4": {
                    "Whoops\\": "src/Whoops/"
                }
            },
            "notification-url": "https://packagist.org/downloads/",
            "license": [
                "MIT"
            ],
            "authors": [
                {
                    "name": "Filipe Dobreira",
                    "homepage": "https://github.com/filp",
                    "role": "Developer"
                }
            ],
            "description": "php error handling for cool kids",
            "homepage": "https://filp.github.io/whoops/",
            "keywords": [
                "error",
                "exception",
                "handling",
                "library",
                "throwable",
                "whoops"
            ],
            "time": "2017-11-23T18:22:44+00:00"
        },
        {
            "name": "ghislainf/zf2-whoops",
            "version": "dev-master",
            "source": {
                "type": "git",
                "url": "https://github.com/ghislainf/zf2-whoops.git",
                "reference": "2649cf7caf400409942ddc3f8fe15b89381fc74e"
            },
            "dist": {
                "type": "zip",
                "url": "https://api.github.com/repos/ghislainf/zf2-whoops/zipball/2649cf7caf400409942ddc3f8fe15b89381fc74e",
                "reference": "2649cf7caf400409942ddc3f8fe15b89381fc74e",
                "shasum": ""
            },
            "require": {
                "filp/whoops": "2.*",
                "php": ">=5.3.3",
                "zendframework/zend-config": "*",
                "zendframework/zend-console": "*",
                "zendframework/zend-eventmanager": "*",
                "zendframework/zend-mvc": "*"
            },
            "type": "module",
            "autoload": {
                "psr-0": {
                    "zf2-whoops": "src/"
                },
                "classmap": [
                    "./Module.php"
                ]
            },
            "notification-url": "https://packagist.org/downloads/",
            "license": [
                "MIT"
            ],
            "authors": [
                {
                    "name": "Balázs Németh",
                    "email": "zsilbi@zsilbi.hu"
                },
                {
                    "name": "Ghislain de Fontenay",
                    "homepage": "http://www.ghislainf.me/",
                    "role": "Developer"
                },
                {
                    "name": "Filipe Dobreira",
                    "homepage": "https://github.com/filp"
                },
                {
                    "name": "Andreas Frömer",
                    "homepage": "https://github.com/icanhazstring"
                }
            ],
            "description": "PHP whoops error on ZF2 framework",
            "homepage": "https://github.com/ghislainf/zf2-whoops",
            "time": "2016-06-06T08:41:08+00:00"
        },
        {
            "name": "jasig/phpcas",
            "version": "1.3.5",
            "source": {
                "type": "git",
                "url": "https://github.com/apereo/phpCAS.git",
                "reference": "61c8899c8f91204e8b9135d795461e50fe5c2db0"
            },
            "dist": {
                "type": "zip",
                "url": "https://api.github.com/repos/apereo/phpCAS/zipball/61c8899c8f91204e8b9135d795461e50fe5c2db0",
                "reference": "61c8899c8f91204e8b9135d795461e50fe5c2db0",
                "shasum": ""
            },
            "require": {
                "ext-curl": "*",
                "php": ">=5.4.0"
            },
            "require-dev": {
                "phpunit/phpunit": "~3.7.10"
            },
            "type": "library",
            "extra": {
                "branch-alias": {
                    "dev-master": "1.3.x-dev"
                }
            },
            "autoload": {
                "classmap": [
                    "source/"
                ]
            },
            "notification-url": "https://packagist.org/downloads/",
            "license": [
                "Apache-2.0"
            ],
            "authors": [
                {
                    "name": "Joachim Fritschi",
                    "homepage": "https://wiki.jasig.org/display/~fritschi"
                },
                {
                    "name": "Adam Franco",
                    "homepage": "https://wiki.jasig.org/display/~adamfranco"
                }
            ],
            "description": "Provides a simple API for authenticating users against a CAS server",
            "homepage": "https://wiki.jasig.org/display/CASC/phpCAS",
            "keywords": [
                "cas",
                "jasig"
            ],
            "time": "2017-04-10T19:12:45+00:00"
        },
        {
            "name": "matthiasmullie/minify",
            "version": "1.3.59",
            "source": {
                "type": "git",
                "url": "https://github.com/matthiasmullie/minify.git",
                "reference": "62dac3bce06de66f0d71fe6490cf1c508d3c3ff7"
            },
            "dist": {
                "type": "zip",
                "url": "https://api.github.com/repos/matthiasmullie/minify/zipball/62dac3bce06de66f0d71fe6490cf1c508d3c3ff7",
                "reference": "62dac3bce06de66f0d71fe6490cf1c508d3c3ff7",
                "shasum": ""
            },
            "require": {
                "ext-pcre": "*",
                "matthiasmullie/path-converter": "~1.1",
                "php": ">=5.3.0"
            },
            "require-dev": {
                "friendsofphp/php-cs-fixer": "~2.0",
                "matthiasmullie/scrapbook": "~1.0",
                "phpunit/phpunit": "~4.8"
            },
            "suggest": {
                "psr/cache-implementation": "Cache implementation to use with Minify::cache"
            },
            "bin": [
                "bin/minifycss",
                "bin/minifyjs"
            ],
            "type": "library",
            "autoload": {
                "psr-4": {
                    "MatthiasMullie\\Minify\\": "src/"
                }
            },
            "notification-url": "https://packagist.org/downloads/",
            "license": [
                "MIT"
            ],
            "authors": [
                {
                    "name": "Matthias Mullie",
                    "email": "minify@mullie.eu",
                    "homepage": "http://www.mullie.eu",
                    "role": "Developer"
                }
            ],
            "description": "CSS & JavaScript minifier, in PHP. Removes whitespace, strips comments, combines files (incl. @import statements and small assets in CSS files), and optimizes/shortens a few common programming patterns.",
            "homepage": "http://www.minifier.org",
            "keywords": [
                "JS",
                "css",
                "javascript",
                "minifier",
                "minify"
            ],
            "time": "2018-02-02T12:44:18+00:00"
        },
        {
            "name": "matthiasmullie/path-converter",
            "version": "1.1.1",
            "source": {
                "type": "git",
                "url": "https://github.com/matthiasmullie/path-converter.git",
                "reference": "3082a6838be02b930239a97d38b5c9da4d693aca"
            },
            "dist": {
                "type": "zip",
                "url": "https://api.github.com/repos/matthiasmullie/path-converter/zipball/3082a6838be02b930239a97d38b5c9da4d693aca",
                "reference": "3082a6838be02b930239a97d38b5c9da4d693aca",
                "shasum": ""
            },
            "require": {
                "ext-pcre": "*",
                "php": ">=5.3.0"
            },
            "require-dev": {
                "phpunit/phpunit": "~4.8"
            },
            "type": "library",
            "autoload": {
                "psr-4": {
                    "MatthiasMullie\\PathConverter\\": "src/"
                }
            },
            "notification-url": "https://packagist.org/downloads/",
            "license": [
                "MIT"
            ],
            "authors": [
                {
                    "name": "Matthias Mullie",
                    "email": "pathconverter@mullie.eu",
                    "homepage": "http://www.mullie.eu",
                    "role": "Developer"
                }
            ],
            "description": "Relative path converter",
            "homepage": "http://github.com/matthiasmullie/path-converter",
            "keywords": [
                "converter",
                "path",
                "paths",
                "relative"
            ],
            "time": "2018-02-02T11:30:10+00:00"
        },
        {
            "name": "ocramius/package-versions",
            "version": "1.2.0",
            "source": {
                "type": "git",
                "url": "https://github.com/Ocramius/PackageVersions.git",
                "reference": "ad8a245decad4897cc6b432743913dad0d69753c"
            },
            "dist": {
                "type": "zip",
                "url": "https://api.github.com/repos/Ocramius/PackageVersions/zipball/ad8a245decad4897cc6b432743913dad0d69753c",
                "reference": "ad8a245decad4897cc6b432743913dad0d69753c",
                "shasum": ""
            },
            "require": {
                "composer-plugin-api": "^1.0",
                "php": "~7.0"
            },
            "require-dev": {
                "composer/composer": "^1.3",
                "ext-zip": "*",
                "humbug/humbug": "dev-master",
                "phpunit/phpunit": "^6.4"
            },
            "type": "composer-plugin",
            "extra": {
                "class": "PackageVersions\\Installer",
                "branch-alias": {
                    "dev-master": "2.0.x-dev"
                }
            },
            "autoload": {
                "psr-4": {
                    "PackageVersions\\": "src/PackageVersions"
                }
            },
            "notification-url": "https://packagist.org/downloads/",
            "license": [
                "MIT"
            ],
            "authors": [
                {
                    "name": "Marco Pivetta",
                    "email": "ocramius@gmail.com"
                }
            ],
            "description": "Composer plugin that provides efficient querying for installed package versions (no runtime IO)",
            "time": "2017-11-24T11:07:03+00:00"
        },
        {
            "name": "ocramius/proxy-manager",
            "version": "2.0.4",
            "source": {
                "type": "git",
                "url": "https://github.com/Ocramius/ProxyManager.git",
                "reference": "a55d08229f4f614bf335759ed0cf63378feeb2e6"
            },
            "dist": {
                "type": "zip",
                "url": "https://api.github.com/repos/Ocramius/ProxyManager/zipball/a55d08229f4f614bf335759ed0cf63378feeb2e6",
                "reference": "a55d08229f4f614bf335759ed0cf63378feeb2e6",
                "shasum": ""
            },
            "require": {
                "ocramius/package-versions": "^1.0",
                "php": "7.0.0 - 7.0.5 || ^7.0.7",
                "zendframework/zend-code": "3.0.0 - 3.0.2 || ^3.0.4"
            },
            "require-dev": {
                "couscous/couscous": "^1.4.0",
                "ext-phar": "*",
                "phpbench/phpbench": "^0.11.2",
                "phpunit/phpunit": "^5.4.6",
                "squizlabs/php_codesniffer": "^2.6.0"
            },
            "suggest": {
                "ocramius/generated-hydrator": "To have very fast object to array to object conversion for ghost objects",
                "zendframework/zend-json": "To have the JsonRpc adapter (Remote Object feature)",
                "zendframework/zend-soap": "To have the Soap adapter (Remote Object feature)",
                "zendframework/zend-xmlrpc": "To have the XmlRpc adapter (Remote Object feature)"
            },
            "type": "library",
            "extra": {
                "branch-alias": {
                    "dev-master": "3.0.x-dev"
                }
            },
            "autoload": {
                "psr-0": {
                    "ProxyManager\\": "src"
                }
            },
            "notification-url": "https://packagist.org/downloads/",
            "license": [
                "MIT"
            ],
            "authors": [
                {
                    "name": "Marco Pivetta",
                    "email": "ocramius@gmail.com",
                    "homepage": "http://ocramius.github.io/"
                }
            ],
            "description": "A library providing utilities to generate, instantiate and generally operate with Object Proxies",
            "homepage": "https://github.com/Ocramius/ProxyManager",
            "keywords": [
                "aop",
                "lazy loading",
                "proxy",
                "proxy pattern",
                "service proxies"
            ],
            "time": "2016-11-04T15:53:15+00:00"
        },
        {
            "name": "oyejorge/less.php",
            "version": "v1.7.0.14",
            "source": {
                "type": "git",
                "url": "https://github.com/oyejorge/less.php.git",
                "reference": "42925c5a01a07d67ca7e82dfc8fb31814d557bc9"
            },
            "dist": {
                "type": "zip",
                "url": "https://api.github.com/repos/oyejorge/less.php/zipball/42925c5a01a07d67ca7e82dfc8fb31814d557bc9",
                "reference": "42925c5a01a07d67ca7e82dfc8fb31814d557bc9",
                "shasum": ""
            },
            "require": {
                "php": ">=5.3"
            },
            "require-dev": {
                "phpunit/phpunit": "~4.8.24"
            },
            "bin": [
                "bin/lessc"
            ],
            "type": "library",
            "autoload": {
                "psr-0": {
                    "Less": "lib/"
                },
                "classmap": [
                    "lessc.inc.php"
                ]
            },
            "notification-url": "https://packagist.org/downloads/",
            "license": [
                "Apache-2.0"
            ],
            "authors": [
                {
                    "name": "Matt Agar",
                    "homepage": "https://github.com/agar"
                },
                {
                    "name": "Martin Jantošovič",
                    "homepage": "https://github.com/Mordred"
                },
                {
                    "name": "Josh Schmidt",
                    "homepage": "https://github.com/oyejorge"
                }
            ],
            "description": "PHP port of the Javascript version of LESS http://lesscss.org (Originally maintained by Josh Schmidt)",
            "homepage": "http://lessphp.gpeasy.com",
            "keywords": [
                "css",
                "less",
                "less.js",
                "lesscss",
                "php",
                "stylesheet"
            ],
            "time": "2017-03-28T22:19:25+00:00"
        },
        {
            "name": "paragonie/random_compat",
            "version": "v2.0.11",
            "source": {
                "type": "git",
                "url": "https://github.com/paragonie/random_compat.git",
                "reference": "5da4d3c796c275c55f057af5a643ae297d96b4d8"
            },
            "dist": {
                "type": "zip",
                "url": "https://api.github.com/repos/paragonie/random_compat/zipball/5da4d3c796c275c55f057af5a643ae297d96b4d8",
                "reference": "5da4d3c796c275c55f057af5a643ae297d96b4d8",
                "shasum": ""
            },
            "require": {
                "php": ">=5.2.0"
            },
            "require-dev": {
                "phpunit/phpunit": "4.*|5.*"
            },
            "suggest": {
                "ext-libsodium": "Provides a modern crypto API that can be used to generate random bytes."
            },
            "type": "library",
            "autoload": {
                "files": [
                    "lib/random.php"
                ]
            },
            "notification-url": "https://packagist.org/downloads/",
            "license": [
                "MIT"
            ],
            "authors": [
                {
                    "name": "Paragon Initiative Enterprises",
                    "email": "security@paragonie.com",
                    "homepage": "https://paragonie.com"
                }
            ],
            "description": "PHP 5.x polyfill for random_bytes() and random_int() from PHP 7",
            "keywords": [
                "csprng",
                "pseudorandom",
                "random"
            ],
            "time": "2017-09-27T21:40:39+00:00"
        },
        {
            "name": "pear/archive_tar",
            "version": "1.4.3",
            "source": {
                "type": "git",
                "url": "https://github.com/pear/Archive_Tar.git",
                "reference": "43455c960da70e655c6bdf8ea2bc8cc1a6034afb"
            },
            "dist": {
                "type": "zip",
                "url": "https://api.github.com/repos/pear/Archive_Tar/zipball/43455c960da70e655c6bdf8ea2bc8cc1a6034afb",
                "reference": "43455c960da70e655c6bdf8ea2bc8cc1a6034afb",
                "shasum": ""
            },
            "require": {
                "pear/pear-core-minimal": "^1.10.0alpha2",
                "php": ">=5.2.0"
            },
            "require-dev": {
                "phpunit/phpunit": "*"
            },
            "suggest": {
                "ext-bz2": "bz2 compression support.",
                "ext-xz": "lzma2 compression support.",
                "ext-zlib": "Gzip compression support."
            },
            "type": "library",
            "extra": {
                "branch-alias": {
                    "dev-master": "1.4.x-dev"
                }
            },
            "autoload": {
                "psr-0": {
                    "Archive_Tar": ""
                }
            },
            "notification-url": "https://packagist.org/downloads/",
            "include-path": [
                "./"
            ],
            "license": [
                "BSD-3-Clause"
            ],
            "authors": [
                {
                    "name": "Vincent Blavet",
                    "email": "vincent@phpconcept.net"
                },
                {
                    "name": "Greg Beaver",
                    "email": "greg@chiaraquartet.net"
                },
                {
                    "name": "Michiel Rook",
                    "email": "mrook@php.net"
                }
            ],
            "description": "Tar file management class",
            "homepage": "https://github.com/pear/Archive_Tar",
            "keywords": [
                "archive",
                "tar"
            ],
            "time": "2017-06-11T17:28:11+00:00"
        },
        {
            "name": "pear/console_getopt",
            "version": "v1.4.1",
            "source": {
                "type": "git",
                "url": "https://github.com/pear/Console_Getopt.git",
                "reference": "82f05cd1aa3edf34e19aa7c8ca312ce13a6a577f"
            },
            "dist": {
                "type": "zip",
                "url": "https://api.github.com/repos/pear/Console_Getopt/zipball/82f05cd1aa3edf34e19aa7c8ca312ce13a6a577f",
                "reference": "82f05cd1aa3edf34e19aa7c8ca312ce13a6a577f",
                "shasum": ""
            },
            "type": "library",
            "autoload": {
                "psr-0": {
                    "Console": "./"
                }
            },
            "notification-url": "https://packagist.org/downloads/",
            "include-path": [
                "./"
            ],
            "license": [
                "BSD-2-Clause"
            ],
            "authors": [
                {
                    "name": "Greg Beaver",
                    "email": "cellog@php.net",
                    "role": "Helper"
                },
                {
                    "name": "Andrei Zmievski",
                    "email": "andrei@php.net",
                    "role": "Lead"
                },
                {
                    "name": "Stig Bakken",
                    "email": "stig@php.net",
                    "role": "Developer"
                }
            ],
            "description": "More info available on: http://pear.php.net/package/Console_Getopt",
            "time": "2015-07-20T20:28:12+00:00"
        },
        {
            "name": "pear/file_marc",
            "version": "1.2.0",
            "source": {
                "type": "git",
                "url": "https://github.com/pear/File_MARC.git",
                "reference": "84b7f633c9261245bf6b16d7fbe87fe503551c9a"
            },
            "dist": {
                "type": "zip",
                "url": "https://api.github.com/repos/pear/File_MARC/zipball/84b7f633c9261245bf6b16d7fbe87fe503551c9a",
                "reference": "84b7f633c9261245bf6b16d7fbe87fe503551c9a",
                "shasum": ""
            },
            "require": {
                "pear/pear_exception": "1.*"
            },
            "require-dev": {
                "phpunit/phpunit": "*"
            },
            "suggest": {
                "pear/validate_ispn": "Install optionally via your project's composer.json"
            },
            "type": "library",
            "autoload": {
                "psr-0": {
                    "File": "./"
                }
            },
            "notification-url": "https://packagist.org/downloads/",
            "include-path": [
                "./"
            ],
            "license": [
                "LGPL-2.1"
            ],
            "authors": [
                {
                    "name": "Dan Scott",
                    "email": "dbs@php.net",
                    "homepage": "https://coffeecode.net",
                    "role": "Lead"
                }
            ],
            "description": "Supports the MAchine Readable Cataloging (MARC) file format documented at http://loc.gov/marc/",
            "time": "2017-12-04T10:30:19+00:00"
        },
        {
            "name": "pear/http_request2",
            "version": "v2.3.0",
            "source": {
                "type": "git",
                "url": "https://github.com/pear/HTTP_Request2.git",
                "reference": "3599cf0fe455a4e281da464f6510bfc5c2ce54c4"
            },
            "dist": {
                "type": "zip",
                "url": "https://api.github.com/repos/pear/HTTP_Request2/zipball/3599cf0fe455a4e281da464f6510bfc5c2ce54c4",
                "reference": "3599cf0fe455a4e281da464f6510bfc5c2ce54c4",
                "shasum": ""
            },
            "require": {
                "pear/net_url2": "^2.2.0",
                "pear/pear_exception": "^1.0.0",
                "php": ">=5.2.0"
            },
            "suggest": {
                "ext-fileinfo": "Adds support for looking up mime-types using finfo.",
                "ext-zlib": "Allows handling gzip compressed responses.",
                "lib-curl": "Allows using cURL as a request backend.",
                "lib-openssl": "Allows handling SSL requests when not using cURL."
            },
            "type": "library",
            "extra": {
                "branch-alias": {
                    "dev-trunk": "2.2-dev"
                }
            },
            "autoload": {
                "psr-0": {
                    "HTTP_Request2": ""
                }
            },
            "notification-url": "https://packagist.org/downloads/",
            "include-path": [
                "./"
            ],
            "license": [
                "BSD-3-Clause"
            ],
            "authors": [
                {
                    "name": "Alexey Borzov",
                    "email": "avb@php.net"
                }
            ],
            "description": "Provides an easy way to perform HTTP requests.",
            "homepage": "http://pear.php.net/package/HTTP_Request2",
            "keywords": [
                "PEAR",
                "curl",
                "http",
                "request"
            ],
            "time": "2016-02-13T20:20:39+00:00"
        },
        {
            "name": "pear/net_url2",
            "version": "v2.2.2",
            "source": {
                "type": "git",
                "url": "https://github.com/pear/Net_URL2.git",
                "reference": "07fd055820dbf466ee3990abe96d0e40a8791f9d"
            },
            "dist": {
                "type": "zip",
                "url": "https://api.github.com/repos/pear/Net_URL2/zipball/07fd055820dbf466ee3990abe96d0e40a8791f9d",
                "reference": "07fd055820dbf466ee3990abe96d0e40a8791f9d",
                "shasum": ""
            },
            "require": {
                "php": ">=5.1.4"
            },
            "require-dev": {
                "phpunit/phpunit": ">=3.3.0"
            },
            "type": "library",
            "extra": {
                "branch-alias": {
                    "dev-master": "2.2.x-dev"
                }
            },
            "autoload": {
                "classmap": [
                    "Net/URL2.php"
                ]
            },
            "notification-url": "https://packagist.org/downloads/",
            "include-path": [
                "./"
            ],
            "license": [
                "BSD-3-Clause"
            ],
            "authors": [
                {
                    "name": "David Coallier",
                    "email": "davidc@php.net"
                },
                {
                    "name": "Tom Klingenberg",
                    "email": "tkli@php.net"
                },
                {
                    "name": "Christian Schmidt",
                    "email": "chmidt@php.net"
                }
            ],
            "description": "Class for parsing and handling URL. Provides parsing of URLs into their constituent parts (scheme, host, path etc.), URL generation, and resolving of relative URLs.",
            "homepage": "https://github.com/pear/Net_URL2",
            "keywords": [
                "PEAR",
                "net",
                "networking",
                "rfc3986",
                "uri",
                "url"
            ],
            "time": "2017-08-25T06:16:11+00:00"
        },
        {
            "name": "pear/pear-core-minimal",
            "version": "v1.10.3",
            "source": {
                "type": "git",
                "url": "https://github.com/pear/pear-core-minimal.git",
                "reference": "070f0b600b2caca2501e2c9b7e553016e4b0d115"
            },
            "dist": {
                "type": "zip",
                "url": "https://api.github.com/repos/pear/pear-core-minimal/zipball/070f0b600b2caca2501e2c9b7e553016e4b0d115",
                "reference": "070f0b600b2caca2501e2c9b7e553016e4b0d115",
                "shasum": ""
            },
            "require": {
                "pear/console_getopt": "~1.4",
                "pear/pear_exception": "~1.0"
            },
            "replace": {
                "rsky/pear-core-min": "self.version"
            },
            "type": "library",
            "autoload": {
                "psr-0": {
                    "": "src/"
                }
            },
            "notification-url": "https://packagist.org/downloads/",
            "include-path": [
                "src/"
            ],
            "license": [
                "BSD-3-Clause"
            ],
            "authors": [
                {
                    "name": "Christian Weiske",
                    "email": "cweiske@php.net",
                    "role": "Lead"
                }
            ],
            "description": "Minimal set of PEAR core files to be used as composer dependency",
            "time": "2017-02-28T16:46:11+00:00"
        },
        {
            "name": "pear/pear_exception",
            "version": "v1.0.0",
            "source": {
                "type": "git",
                "url": "https://github.com/pear/PEAR_Exception.git",
                "reference": "8c18719fdae000b690e3912be401c76e406dd13b"
            },
            "dist": {
                "type": "zip",
                "url": "https://api.github.com/repos/pear/PEAR_Exception/zipball/8c18719fdae000b690e3912be401c76e406dd13b",
                "reference": "8c18719fdae000b690e3912be401c76e406dd13b",
                "shasum": ""
            },
            "require": {
                "php": ">=4.4.0"
            },
            "require-dev": {
                "phpunit/phpunit": "*"
            },
            "type": "class",
            "extra": {
                "branch-alias": {
                    "dev-master": "1.0.x-dev"
                }
            },
            "autoload": {
                "psr-0": {
                    "PEAR": ""
                }
            },
            "notification-url": "https://packagist.org/downloads/",
            "include-path": [
                "."
            ],
            "license": [
                "BSD-2-Clause"
            ],
            "authors": [
                {
                    "name": "Helgi Thormar",
                    "email": "dufuz@php.net"
                },
                {
                    "name": "Greg Beaver",
                    "email": "cellog@php.net"
                }
            ],
            "description": "The PEAR Exception base class.",
            "homepage": "https://github.com/pear/PEAR_Exception",
            "keywords": [
                "exception"
            ],
            "time": "2015-02-10T20:07:52+00:00"
        },
        {
            "name": "pear/validate",
            "version": "v0.8.5",
            "source": {
                "type": "git",
                "url": "https://github.com/pear/Validate.git",
                "reference": "d055541ee2d7165329d5e5b8e91907d7fae1cff2"
            },
            "dist": {
                "type": "zip",
                "url": "https://api.github.com/repos/pear/Validate/zipball/d055541ee2d7165329d5e5b8e91907d7fae1cff2",
                "reference": "d055541ee2d7165329d5e5b8e91907d7fae1cff2",
                "shasum": ""
            },
            "suggest": {
                "pear/date": "Install optionally via your project's composer.json"
            },
            "type": "library",
            "autoload": {
                "psr-0": {
                    "Validate": "./"
                }
            },
            "notification-url": "https://packagist.org/downloads/",
            "include-path": [
                "./"
            ],
            "license": [
                "New BSD"
            ],
            "authors": [
                {
                    "name": "Pierre-Alain Joye",
                    "email": "pierre.php@gmail.com",
                    "role": "Lead"
                },
                {
                    "name": "Thomas V.V.Cox",
                    "email": "cox@php.net",
                    "role": "Lead"
                },
                {
                    "name": "Helgi Þormar Þorbjörnsson",
                    "email": "dufuz@php.net",
                    "role": "Lead"
                },
                {
                    "name": "Amir Mohammad Saied",
                    "email": "amirsaied@gmail.com",
                    "role": "Lead"
                },
                {
                    "name": "David Coallier",
                    "email": "david@echolibre.com",
                    "role": "Lead"
                },
                {
                    "name": "bertrand Gugger",
                    "email": "bertrand@toggg.com",
                    "role": "Lead"
                },
                {
                    "name": "Stefan Neufeind",
                    "email": "pear.neufeind@speedpartner.de",
                    "role": "Developer"
                }
            ],
            "description": "Validate numbers, email, strings, dates, URIs and more",
            "homepage": "http://pear.php.net/package/Validate",
            "time": "2015-02-20T09:16:13+00:00"
        },
        {
            "name": "pear/validate_ispn",
            "version": "dev-master",
            "source": {
                "type": "git",
                "url": "https://github.com/pear/Validate_ISPN.git",
                "reference": "9ea9312a0841b5d745742c737772aeffa6d06e96"
            },
            "dist": {
                "type": "zip",
                "url": "https://api.github.com/repos/pear/Validate_ISPN/zipball/9ea9312a0841b5d745742c737772aeffa6d06e96",
                "reference": "9ea9312a0841b5d745742c737772aeffa6d06e96",
                "shasum": ""
            },
            "require": {
                "pear/validate": "*"
            },
            "require-dev": {
                "phpunit/phpunit": "*"
            },
            "type": "library",
            "autoload": {
                "psr-0": {
                    "Validate": "./"
                }
            },
            "notification-url": "https://packagist.org/downloads/",
            "include-path": [
                "./"
            ],
            "license": [
                "BSD-2-Clause"
            ],
            "authors": [
                {
                    "name": "Helgi Þormar",
                    "email": "dufuz@php.net",
                    "role": "Lead"
                },
                {
                    "name": "Piotr Klaban",
                    "email": "makler@man.torun.pl",
                    "role": "Lead"
                }
            ],
            "description": "More info available on: http://pear.php.net/package/Validate_ISPN",
            "time": "2015-04-14T04:17:31+00:00"
        },
        {
            "name": "phing/phing",
            "version": "2.16.1",
            "source": {
                "type": "git",
                "url": "https://github.com/phingofficial/phing.git",
                "reference": "cbe0f969e434e269af91b4160b86fe899c6e07c7"
            },
            "dist": {
                "type": "zip",
                "url": "https://api.github.com/repos/phingofficial/phing/zipball/cbe0f969e434e269af91b4160b86fe899c6e07c7",
                "reference": "cbe0f969e434e269af91b4160b86fe899c6e07c7",
                "shasum": ""
            },
            "require": {
                "php": ">=5.2.0",
                "symfony/yaml": "^3.1 || ^4.0"
            },
            "require-dev": {
                "ext-pdo_sqlite": "*",
                "mikey179/vfsstream": "^1.6",
                "pdepend/pdepend": "2.x",
                "pear/archive_tar": "1.4.x",
                "pear/http_request2": "dev-trunk",
                "pear/net_growl": "dev-trunk",
                "pear/pear-core-minimal": "1.10.1",
                "pear/versioncontrol_git": "@dev",
                "pear/versioncontrol_svn": "~0.5",
                "phpdocumentor/phpdocumentor": "2.x",
                "phploc/phploc": "~2.0.6",
                "phpmd/phpmd": "~2.2",
                "phpunit/phpunit": ">=3.7",
                "sebastian/git": "~1.0",
                "sebastian/phpcpd": "2.x",
                "siad007/versioncontrol_hg": "^1.0",
                "simpletest/simpletest": "^1.1",
                "squizlabs/php_codesniffer": "~2.2"
            },
            "suggest": {
                "pdepend/pdepend": "PHP version of JDepend",
                "pear/archive_tar": "Tar file management class",
                "pear/versioncontrol_git": "A library that provides OO interface to handle Git repository",
                "pear/versioncontrol_svn": "A simple OO-style interface for Subversion, the free/open-source version control system",
                "phpdocumentor/phpdocumentor": "Documentation Generator for PHP",
                "phploc/phploc": "A tool for quickly measuring the size of a PHP project",
                "phpmd/phpmd": "PHP version of PMD tool",
                "phpunit/php-code-coverage": "Library that provides collection, processing, and rendering functionality for PHP code coverage information",
                "phpunit/phpunit": "The PHP Unit Testing Framework",
                "sebastian/phpcpd": "Copy/Paste Detector (CPD) for PHP code",
                "siad007/versioncontrol_hg": "A library for interfacing with Mercurial repositories.",
                "tedivm/jshrink": "Javascript Minifier built in PHP"
            },
            "bin": [
                "bin/phing"
            ],
            "type": "library",
            "extra": {
                "branch-alias": {
                    "dev-master": "2.16.x-dev"
                }
            },
            "autoload": {
                "classmap": [
                    "classes/phing/"
                ]
            },
            "notification-url": "https://packagist.org/downloads/",
            "include-path": [
                "classes"
            ],
            "license": [
                "LGPL-3.0"
            ],
            "authors": [
                {
                    "name": "Michiel Rook",
                    "email": "mrook@php.net"
                },
                {
                    "name": "Phing Community",
                    "homepage": "https://www.phing.info/trac/wiki/Development/Contributors"
                }
            ],
            "description": "PHing Is Not GNU make; it's a PHP project build system or build tool based on Apache Ant.",
            "homepage": "https://www.phing.info/",
            "keywords": [
                "build",
                "phing",
                "task",
                "tool"
            ],
            "time": "2018-01-25T13:18:09+00:00"
        },
        {
            "name": "psr/container",
            "version": "1.0.0",
            "source": {
                "type": "git",
                "url": "https://github.com/php-fig/container.git",
                "reference": "b7ce3b176482dbbc1245ebf52b181af44c2cf55f"
            },
            "dist": {
                "type": "zip",
                "url": "https://api.github.com/repos/php-fig/container/zipball/b7ce3b176482dbbc1245ebf52b181af44c2cf55f",
                "reference": "b7ce3b176482dbbc1245ebf52b181af44c2cf55f",
                "shasum": ""
            },
            "require": {
                "php": ">=5.3.0"
            },
            "type": "library",
            "extra": {
                "branch-alias": {
                    "dev-master": "1.0.x-dev"
                }
            },
            "autoload": {
                "psr-4": {
                    "Psr\\Container\\": "src/"
                }
            },
            "notification-url": "https://packagist.org/downloads/",
            "license": [
                "MIT"
            ],
            "authors": [
                {
                    "name": "PHP-FIG",
                    "homepage": "http://www.php-fig.org/"
                }
            ],
            "description": "Common Container Interface (PHP FIG PSR-11)",
            "homepage": "https://github.com/php-fig/container",
            "keywords": [
                "PSR-11",
                "container",
                "container-interface",
                "container-interop",
                "psr"
            ],
            "time": "2017-02-14T16:28:37+00:00"
        },
        {
            "name": "psr/log",
            "version": "1.0.2",
            "source": {
                "type": "git",
                "url": "https://github.com/php-fig/log.git",
                "reference": "4ebe3a8bf773a19edfe0a84b6585ba3d401b724d"
            },
            "dist": {
                "type": "zip",
                "url": "https://api.github.com/repos/php-fig/log/zipball/4ebe3a8bf773a19edfe0a84b6585ba3d401b724d",
                "reference": "4ebe3a8bf773a19edfe0a84b6585ba3d401b724d",
                "shasum": ""
            },
            "require": {
                "php": ">=5.3.0"
            },
            "type": "library",
            "extra": {
                "branch-alias": {
                    "dev-master": "1.0.x-dev"
                }
            },
            "autoload": {
                "psr-4": {
                    "Psr\\Log\\": "Psr/Log/"
                }
            },
            "notification-url": "https://packagist.org/downloads/",
            "license": [
                "MIT"
            ],
            "authors": [
                {
                    "name": "PHP-FIG",
                    "homepage": "http://www.php-fig.org/"
                }
            ],
            "description": "Common interface for logging libraries",
            "homepage": "https://github.com/php-fig/log",
            "keywords": [
                "log",
                "psr",
                "psr-3"
            ],
            "time": "2016-10-10T12:19:37+00:00"
        },
        {
            "name": "serialssolutions/summon",
            "version": "v1.1.0",
            "source": {
                "type": "git",
                "url": "https://github.com/summon/Summon.php.git",
                "reference": "170beb3b0505f2047613b101213379537e651ea2"
            },
            "dist": {
                "type": "zip",
                "url": "https://api.github.com/repos/summon/Summon.php/zipball/170beb3b0505f2047613b101213379537e651ea2",
                "reference": "170beb3b0505f2047613b101213379537e651ea2",
                "shasum": ""
            },
            "type": "library",
            "autoload": {
                "psr-0": {
                    "SerialsSolutions": ""
                }
            },
            "notification-url": "https://packagist.org/downloads/",
            "license": [
                "GPL-2.0"
            ],
            "authors": [
                {
                    "name": "Demian Katz",
                    "email": "demian.katz@villanova.edu"
                }
            ],
            "description": "Library for interacting with Serials Solutions' Summon API.",
            "time": "2017-05-17T20:36:35+00:00"
        },
        {
            "name": "swagger-api/swagger-ui",
            "version": "v2.2.10",
            "source": {
                "type": "git",
                "url": "https://github.com/swagger-api/swagger-ui.git",
                "reference": "64dc3060b3700b12e466f8d67b7d7ec3574b015f"
            },
            "dist": {
                "type": "zip",
                "url": "https://api.github.com/repos/swagger-api/swagger-ui/zipball/64dc3060b3700b12e466f8d67b7d7ec3574b015f",
                "reference": "64dc3060b3700b12e466f8d67b7d7ec3574b015f",
                "shasum": ""
            },
            "type": "library",
            "notification-url": "https://packagist.org/downloads/",
            "license": [
                "Apache-2.0"
            ],
            "authors": [
                {
                    "name": "Tony Tam",
                    "email": "fehguy@gmail.com"
                },
                {
                    "name": "Mohsen Azimi",
                    "email": "me@azimi.me"
                }
            ],
            "description": "Swagger UI is a dependency-free collection of HTML, JavaScript, and CSS assets that dynamically generate beautiful documentation from a Swagger-compliant API",
            "homepage": "http://swagger.io",
            "keywords": [
                "api",
                "documentation",
                "openapi",
                "specification",
                "swagger",
                "ui"
            ],
            "time": "2017-01-05T08:57:09+00:00"
        },
        {
            "name": "symfony/yaml",
            "version": "v3.4.4",
            "source": {
                "type": "git",
                "url": "https://github.com/symfony/yaml.git",
                "reference": "eab73b6c21d27ae4cd037c417618dfd4befb0bfe"
            },
            "dist": {
                "type": "zip",
                "url": "https://api.github.com/repos/symfony/yaml/zipball/eab73b6c21d27ae4cd037c417618dfd4befb0bfe",
                "reference": "eab73b6c21d27ae4cd037c417618dfd4befb0bfe",
                "shasum": ""
            },
            "require": {
                "php": "^5.5.9|>=7.0.8"
            },
            "conflict": {
                "symfony/console": "<3.4"
            },
            "require-dev": {
                "symfony/console": "~3.4|~4.0"
            },
            "suggest": {
                "symfony/console": "For validating YAML files using the lint command"
            },
            "type": "library",
            "extra": {
                "branch-alias": {
                    "dev-master": "3.4-dev"
                }
            },
            "autoload": {
                "psr-4": {
                    "Symfony\\Component\\Yaml\\": ""
                },
                "exclude-from-classmap": [
                    "/Tests/"
                ]
            },
            "notification-url": "https://packagist.org/downloads/",
            "license": [
                "MIT"
            ],
            "authors": [
                {
                    "name": "Fabien Potencier",
                    "email": "fabien@symfony.com"
                },
                {
                    "name": "Symfony Community",
                    "homepage": "https://symfony.com/contributors"
                }
            ],
            "description": "Symfony Yaml Component",
            "homepage": "https://symfony.com",
            "time": "2018-01-21T19:05:02+00:00"
        },
        {
            "name": "vufind-org/vufindcode",
            "version": "v1.0.3",
            "source": {
                "type": "git",
                "url": "https://github.com/vufind-org/vufindcode.git",
                "reference": "f50091c35f50865b926bac549e671347c4d4389d"
            },
            "dist": {
                "type": "zip",
                "url": "https://api.github.com/repos/vufind-org/vufindcode/zipball/f50091c35f50865b926bac549e671347c4d4389d",
                "reference": "f50091c35f50865b926bac549e671347c4d4389d",
                "shasum": ""
            },
            "require": {
                "php": ">=5.3.0"
            },
            "require-dev": {
                "friendsofphp/php-cs-fixer": "1.11.3",
                "phploc/phploc": "2.0.6",
                "phpmd/phpmd": "1.5.0",
                "phpunit/phpunit": "4.8.4",
                "sebastian/phpcpd": "1.4.3",
                "squizlabs/php_codesniffer": "2.6.0"
            },
            "type": "library",
            "autoload": {
                "psr-0": {
                    "VuFindCode\\": "src/"
                }
            },
            "notification-url": "https://packagist.org/downloads/",
            "license": [
                "GPL-2.0"
            ],
            "authors": [
                {
                    "name": "Demian Katz",
                    "email": "demian.katz@villanova.edu"
                }
            ],
            "description": "Class for representing ISBNs (a VuFind support library)",
            "homepage": "https://vufind.org/",
            "time": "2016-06-06T19:12:16+00:00"
        },
        {
            "name": "vufind-org/vufindharvest",
            "version": "v2.3.0",
            "source": {
                "type": "git",
                "url": "https://github.com/vufind-org/vufindharvest.git",
                "reference": "c59e0a64b59873120c5cda32cbb8654629a8320e"
            },
            "dist": {
                "type": "zip",
                "url": "https://api.github.com/repos/vufind-org/vufindharvest/zipball/c59e0a64b59873120c5cda32cbb8654629a8320e",
                "reference": "c59e0a64b59873120c5cda32cbb8654629a8320e",
                "shasum": ""
            },
            "require": {
                "php": ">=5.6",
                "zendframework/zend-console": ">=2.2",
                "zendframework/zend-http": ">=2.2"
            },
            "require-dev": {
                "friendsofphp/php-cs-fixer": "1.11.6",
                "phing/phing": "2.16.0",
                "phpdocumentor/phpdocumentor": "2.9.0",
                "phploc/phploc": "3.0.1",
                "phpmd/phpmd": "2.6.0",
                "phpunit/phpunit": "5.7.15",
                "sebastian/phpcpd": "2.0.4",
                "squizlabs/php_codesniffer": "2.8.1"
            },
            "type": "library",
            "autoload": {
                "psr-4": {
                    "VuFindHarvest\\": "src/"
                }
            },
            "notification-url": "https://packagist.org/downloads/",
            "license": [
                "GPL-2.0"
            ],
            "authors": [
                {
                    "name": "Demian Katz",
                    "email": "demian.katz@villanova.edu",
                    "role": "Maintainer"
                }
            ],
            "description": "VuFind Harvest Tools",
            "homepage": "https://vufind.org/",
            "time": "2017-04-06T18:31:39+00:00"
        },
        {
            "name": "vufind-org/vufindhttp",
            "version": "v2.1.1",
            "source": {
                "type": "git",
                "url": "https://github.com/vufind-org/vufindhttp.git",
                "reference": "b1b7dcd5f2c87a199fd3d6d439898cc7ddd0d7ca"
            },
            "dist": {
                "type": "zip",
                "url": "https://api.github.com/repos/vufind-org/vufindhttp/zipball/b1b7dcd5f2c87a199fd3d6d439898cc7ddd0d7ca",
                "reference": "b1b7dcd5f2c87a199fd3d6d439898cc7ddd0d7ca",
                "shasum": ""
            },
            "require": {
                "php": ">=5.4",
                "zendframework/zend-http": ">=2.2"
            },
            "require-dev": {
                "friendsofphp/php-cs-fixer": "1.11.3",
                "phploc/phploc": "2.0.6",
                "phpmd/phpmd": "1.5.0",
                "phpunit/phpunit": "4.8.4",
                "sebastian/phpcpd": "2.0.0",
                "squizlabs/php_codesniffer": "2.6.0",
                "zendframework/zend-uri": ">=2.2"
            },
            "type": "library",
            "autoload": {
                "psr-0": {
                    "VuFindHttp\\": "src/"
                }
            },
            "notification-url": "https://packagist.org/downloads/",
            "license": [
                "GPL-2.0"
            ],
            "authors": [
                {
                    "name": "David Maus",
                    "email": "maus@hab.de",
                    "role": "Developer"
                },
                {
                    "name": "Demian Katz",
                    "email": "demian.katz@villanova.edu",
                    "role": "Maintainer"
                }
            ],
            "description": "VuFind HTTP service library",
            "homepage": "https://vufind.org/",
            "time": "2016-09-23T12:51:36+00:00"
        },
        {
            "name": "yajra/laravel-pdo-via-oci8",
            "version": "v1.3.6",
            "source": {
                "type": "git",
                "url": "https://github.com/yajra/pdo-via-oci8.git",
                "reference": "b3a86f9f5ecb5b05e497bbbfef13e33ae201a417"
            },
            "dist": {
                "type": "zip",
                "url": "https://api.github.com/repos/yajra/pdo-via-oci8/zipball/b3a86f9f5ecb5b05e497bbbfef13e33ae201a417",
                "reference": "b3a86f9f5ecb5b05e497bbbfef13e33ae201a417",
                "shasum": ""
            },
            "require-dev": {
                "phpunit/phpunit": "^6.4"
            },
            "type": "library",
            "autoload": {
                "psr-4": {
                    "Yajra\\": "src/"
                }
            },
            "notification-url": "https://packagist.org/downloads/",
            "license": [
                "MIT"
            ],
            "authors": [
                {
                    "name": "Arjay Angeles",
                    "email": "aqangeles@gmail.com"
                }
            ],
            "description": "PDO userspace driver proxying calls to PHP OCI8 driver",
            "time": "2018-01-04T07:20:53+00:00"
        },
        {
            "name": "zendframework/zend-cache",
            "version": "2.7.2",
            "source": {
                "type": "git",
                "url": "https://github.com/zendframework/zend-cache.git",
                "reference": "c98331b96d3b9d9b24cf32d02660602edb34d039"
            },
            "dist": {
                "type": "zip",
                "url": "https://api.github.com/repos/zendframework/zend-cache/zipball/c98331b96d3b9d9b24cf32d02660602edb34d039",
                "reference": "c98331b96d3b9d9b24cf32d02660602edb34d039",
                "shasum": ""
            },
            "require": {
                "php": "^5.5 || ^7.0",
                "zendframework/zend-eventmanager": "^2.6.2 || ^3.0",
                "zendframework/zend-servicemanager": "^2.7.5 || ^3.0.3",
                "zendframework/zend-stdlib": "^2.7 || ^3.0"
            },
            "require-dev": {
                "phpbench/phpbench": "^0.10.0",
                "phpunit/phpunit": "^4.8",
                "zendframework/zend-coding-standard": "~1.0.0",
                "zendframework/zend-serializer": "^2.6",
                "zendframework/zend-session": "^2.6.2"
            },
            "suggest": {
                "ext-apc": "APC or compatible extension, to use the APC storage adapter",
                "ext-apcu": "APCU >= 5.1.0, to use the APCu storage adapter",
                "ext-dba": "DBA, to use the DBA storage adapter",
                "ext-memcache": "Memcache >= 2.0.0 to use the Memcache storage adapter",
                "ext-memcached": "Memcached >= 1.0.0 to use the Memcached storage adapter",
                "ext-mongo": "Mongo, to use MongoDb storage adapter",
                "ext-redis": "Redis, to use Redis storage adapter",
                "ext-wincache": "WinCache, to use the WinCache storage adapter",
                "ext-xcache": "XCache, to use the XCache storage adapter",
                "mongofill/mongofill": "Alternative to ext-mongo - a pure PHP implementation designed as a drop in replacement",
                "zendframework/zend-serializer": "Zend\\Serializer component",
                "zendframework/zend-session": "Zend\\Session component"
            },
            "type": "library",
            "extra": {
                "branch-alias": {
                    "dev-master": "2.7-dev",
                    "dev-develop": "2.8-dev"
                },
                "zf": {
                    "component": "Zend\\Cache",
                    "config-provider": "Zend\\Cache\\ConfigProvider"
                }
            },
            "autoload": {
                "psr-4": {
                    "Zend\\Cache\\": "src/"
                }
            },
            "notification-url": "https://packagist.org/downloads/",
            "license": [
                "BSD-3-Clause"
            ],
            "description": "provides a generic way to cache any data",
            "homepage": "https://github.com/zendframework/zend-cache",
            "keywords": [
                "cache",
                "zf2"
            ],
            "time": "2016-12-16T11:35:47+00:00"
        },
        {
            "name": "zendframework/zend-captcha",
            "version": "2.7.1",
            "source": {
                "type": "git",
                "url": "https://github.com/zendframework/zend-captcha.git",
                "reference": "2d56293a5ae3e45e7c8ee7030aa8b305768d8014"
            },
            "dist": {
                "type": "zip",
                "url": "https://api.github.com/repos/zendframework/zend-captcha/zipball/2d56293a5ae3e45e7c8ee7030aa8b305768d8014",
                "reference": "2d56293a5ae3e45e7c8ee7030aa8b305768d8014",
                "shasum": ""
            },
            "require": {
                "php": "^5.6 || ^7.0",
                "zendframework/zend-math": "^2.6 || ^3.0",
                "zendframework/zend-stdlib": "^2.7 || ^3.0"
            },
            "require-dev": {
                "phpunit/phpunit": "~4.8",
                "zendframework/zend-coding-standard": "~1.0.0",
                "zendframework/zend-session": "^2.6",
                "zendframework/zend-text": "^2.6",
                "zendframework/zend-validator": "^2.6",
                "zendframework/zendservice-recaptcha": "^3.0"
            },
            "suggest": {
                "zendframework/zend-i18n-resources": "Translations of captcha messages",
                "zendframework/zend-session": "Zend\\Session component",
                "zendframework/zend-text": "Zend\\Text component",
                "zendframework/zend-validator": "Zend\\Validator component",
                "zendframework/zendservice-recaptcha": "ZendService\\ReCaptcha component"
            },
            "type": "library",
            "extra": {
                "branch-alias": {
                    "dev-master": "2.7-dev",
                    "dev-develop": "2.8-dev"
                }
            },
            "autoload": {
                "psr-4": {
                    "Zend\\Captcha\\": "src/"
                }
            },
            "notification-url": "https://packagist.org/downloads/",
            "license": [
                "BSD-3-Clause"
            ],
            "homepage": "https://github.com/zendframework/zend-captcha",
            "keywords": [
                "captcha",
                "zf2"
            ],
            "time": "2017-02-23T08:09:44+00:00"
        },
        {
            "name": "zendframework/zend-code",
            "version": "3.1.0",
            "source": {
                "type": "git",
                "url": "https://github.com/zendframework/zend-code.git",
                "reference": "2899c17f83a7207f2d7f53ec2f421204d3beea27"
            },
            "dist": {
                "type": "zip",
                "url": "https://api.github.com/repos/zendframework/zend-code/zipball/2899c17f83a7207f2d7f53ec2f421204d3beea27",
                "reference": "2899c17f83a7207f2d7f53ec2f421204d3beea27",
                "shasum": ""
            },
            "require": {
                "php": "^5.6 || 7.0.0 - 7.0.4 || ^7.0.6",
                "zendframework/zend-eventmanager": "^2.6 || ^3.0"
            },
            "require-dev": {
                "doctrine/annotations": "~1.0",
                "ext-phar": "*",
                "phpunit/phpunit": "^4.8.21",
                "squizlabs/php_codesniffer": "^2.5",
                "zendframework/zend-stdlib": "^2.7 || ^3.0"
            },
            "suggest": {
                "doctrine/annotations": "Doctrine\\Common\\Annotations >=1.0 for annotation features",
                "zendframework/zend-stdlib": "Zend\\Stdlib component"
            },
            "type": "library",
            "extra": {
                "branch-alias": {
                    "dev-master": "3.1-dev",
                    "dev-develop": "3.2-dev"
                }
            },
            "autoload": {
                "psr-4": {
                    "Zend\\Code\\": "src/"
                }
            },
            "notification-url": "https://packagist.org/downloads/",
            "license": [
                "BSD-3-Clause"
            ],
            "description": "provides facilities to generate arbitrary code using an object oriented interface",
            "homepage": "https://github.com/zendframework/zend-code",
            "keywords": [
                "code",
                "zf2"
            ],
            "time": "2016-10-24T13:23:32+00:00"
        },
        {
            "name": "zendframework/zend-config",
            "version": "3.1.0",
            "source": {
                "type": "git",
                "url": "https://github.com/zendframework/zend-config.git",
                "reference": "a12e4a592bf66d9629b84960e268f3752e53abe4"
            },
            "dist": {
                "type": "zip",
                "url": "https://api.github.com/repos/zendframework/zend-config/zipball/a12e4a592bf66d9629b84960e268f3752e53abe4",
                "reference": "a12e4a592bf66d9629b84960e268f3752e53abe4",
                "shasum": ""
            },
            "require": {
                "ext-json": "*",
                "php": "^5.6 || ^7.0",
                "psr/container": "^1.0",
                "zendframework/zend-stdlib": "^2.7.7 || ^3.1"
            },
            "conflict": {
                "container-interop/container-interop": "<1.2.0"
            },
            "require-dev": {
                "malukenho/docheader": "^0.1.5",
                "phpunit/phpunit": "^5.7 || ^6.0",
                "zendframework/zend-coding-standard": "~1.0.0",
                "zendframework/zend-filter": "^2.7.1",
                "zendframework/zend-i18n": "^2.7.3",
                "zendframework/zend-servicemanager": "^2.7.8 || ^3.2.1"
            },
            "suggest": {
                "zendframework/zend-filter": "^2.7.1; install if you want to use the Filter processor",
                "zendframework/zend-i18n": "^2.7.3; install if you want to use the Translator processor",
                "zendframework/zend-servicemanager": "^2.7.8 || ^3.2.1; if you need an extensible plugin manager for use with the Config Factory"
            },
            "type": "library",
            "extra": {
                "branch-alias": {
                    "dev-master": "3.1-dev",
                    "dev-develop": "3.2-dev"
                }
            },
            "autoload": {
                "psr-4": {
                    "Zend\\Config\\": "src/"
                }
            },
            "notification-url": "https://packagist.org/downloads/",
            "license": [
                "BSD-3-Clause"
            ],
            "description": "provides a nested object property based user interface for accessing this configuration data within application code",
            "homepage": "https://github.com/zendframework/zend-config",
            "keywords": [
                "config",
                "zf2"
            ],
            "time": "2017-02-22T14:31:10+00:00"
        },
        {
            "name": "zendframework/zend-console",
            "version": "2.7.0",
            "source": {
                "type": "git",
                "url": "https://github.com/zendframework/zend-console.git",
                "reference": "e8aa08da83de3d265256c40ba45cd649115f0e18"
            },
            "dist": {
                "type": "zip",
                "url": "https://api.github.com/repos/zendframework/zend-console/zipball/e8aa08da83de3d265256c40ba45cd649115f0e18",
                "reference": "e8aa08da83de3d265256c40ba45cd649115f0e18",
                "shasum": ""
            },
            "require": {
                "php": "^5.6 || ^7.0",
                "zendframework/zend-stdlib": "^2.7.7 || ^3.1"
            },
            "require-dev": {
                "phpunit/phpunit": "^5.7.23 || ^6.4.3",
                "zendframework/zend-coding-standard": "~1.0.0",
                "zendframework/zend-filter": "^2.7.2",
                "zendframework/zend-json": "^2.6 || ^3.0",
                "zendframework/zend-validator": "^2.10.1"
            },
            "suggest": {
                "zendframework/zend-filter": "To support DefaultRouteMatcher usage",
                "zendframework/zend-validator": "To support DefaultRouteMatcher usage"
            },
            "type": "library",
            "extra": {
                "branch-alias": {
                    "dev-master": "2.7.x-dev",
                    "dev-develop": "2.8.x-dev"
                }
            },
            "autoload": {
                "psr-4": {
                    "Zend\\Console\\": "src/"
                }
            },
            "notification-url": "https://packagist.org/downloads/",
            "license": [
                "BSD-3-Clause"
            ],
            "description": "Build console applications using getopt syntax or routing, complete with prompts",
            "keywords": [
                "ZendFramework",
                "console",
                "zf"
            ],
            "time": "2018-01-25T19:08:04+00:00"
        },
        {
            "name": "zendframework/zend-crypt",
            "version": "3.2.1",
            "source": {
                "type": "git",
                "url": "https://github.com/zendframework/zend-crypt.git",
                "reference": "514cef5556bac069e36c2cbded40e529b86bb3f2"
            },
            "dist": {
                "type": "zip",
                "url": "https://api.github.com/repos/zendframework/zend-crypt/zipball/514cef5556bac069e36c2cbded40e529b86bb3f2",
                "reference": "514cef5556bac069e36c2cbded40e529b86bb3f2",
                "shasum": ""
            },
            "require": {
                "container-interop/container-interop": "~1.0",
                "ext-mbstring": "*",
                "php": "^5.6 || ^7.0",
                "zendframework/zend-math": "^3.0",
                "zendframework/zend-stdlib": "^2.7 || ^3.0"
            },
            "require-dev": {
                "phpunit/phpunit": "^5.6.7",
                "squizlabs/php_codesniffer": "^2.3.1"
            },
            "suggest": {
                "ext-openssl": "Required for most features of Zend\\Crypt"
            },
            "type": "library",
            "extra": {
                "branch-alias": {
                    "dev-master": "3.1-dev",
                    "dev-develop": "3.2-dev"
                }
            },
            "autoload": {
                "psr-4": {
                    "Zend\\Crypt\\": "src/"
                }
            },
            "notification-url": "https://packagist.org/downloads/",
            "license": [
                "BSD-3-Clause"
            ],
            "homepage": "https://github.com/zendframework/zend-crypt",
            "keywords": [
                "crypt",
                "zf2"
            ],
            "time": "2017-07-17T15:46:00+00:00"
        },
        {
            "name": "zendframework/zend-db",
            "version": "2.9.2",
            "source": {
                "type": "git",
                "url": "https://github.com/zendframework/zend-db.git",
                "reference": "1651abb1b33fc8fbd2d78ff9e2abb526cc2cf666"
            },
            "dist": {
                "type": "zip",
                "url": "https://api.github.com/repos/zendframework/zend-db/zipball/1651abb1b33fc8fbd2d78ff9e2abb526cc2cf666",
                "reference": "1651abb1b33fc8fbd2d78ff9e2abb526cc2cf666",
                "shasum": ""
            },
            "require": {
                "php": "^5.6 || ^7.0",
                "zendframework/zend-stdlib": "^2.7 || ^3.0"
            },
            "require-dev": {
                "phpunit/phpunit": "^5.7.25 || ^6.4.4",
                "zendframework/zend-coding-standard": "~1.0.0",
                "zendframework/zend-eventmanager": "^2.6.2 || ^3.0",
                "zendframework/zend-hydrator": "^1.1 || ^2.1",
                "zendframework/zend-servicemanager": "^2.7.5 || ^3.0.3"
            },
            "suggest": {
                "zendframework/zend-eventmanager": "Zend\\EventManager component",
                "zendframework/zend-hydrator": "Zend\\Hydrator component for using HydratingResultSets",
                "zendframework/zend-servicemanager": "Zend\\ServiceManager component"
            },
            "type": "library",
            "extra": {
                "branch-alias": {
                    "dev-master": "2.9-dev",
                    "dev-develop": "2.10-dev"
                },
                "zf": {
                    "component": "Zend\\Db",
                    "config-provider": "Zend\\Db\\ConfigProvider"
                }
            },
            "autoload": {
                "psr-4": {
                    "Zend\\Db\\": "src/"
                }
            },
            "notification-url": "https://packagist.org/downloads/",
            "license": [
                "BSD-3-Clause"
            ],
            "description": "Database abstraction layer, SQL abstraction, result set abstraction, and RowDataGateway and TableDataGateway implementations",
            "keywords": [
                "ZendFramework",
                "db",
                "zf"
            ],
            "time": "2017-12-11T14:57:52+00:00"
        },
        {
            "name": "zendframework/zend-dom",
            "version": "2.6.0",
            "source": {
                "type": "git",
                "url": "https://github.com/zendframework/zend-dom.git",
                "reference": "a9e145b2b52fe6de5a7a6b0ddb5c773c2c72d59e"
            },
            "dist": {
                "type": "zip",
                "url": "https://api.github.com/repos/zendframework/zend-dom/zipball/a9e145b2b52fe6de5a7a6b0ddb5c773c2c72d59e",
                "reference": "a9e145b2b52fe6de5a7a6b0ddb5c773c2c72d59e",
                "shasum": ""
            },
            "require": {
                "php": ">=5.5"
            },
            "require-dev": {
                "fabpot/php-cs-fixer": "1.7.*",
                "phpunit/phpunit": "~4.0"
            },
            "type": "library",
            "extra": {
                "branch-alias": {
                    "dev-master": "2.5-dev",
                    "dev-develop": "2.6-dev"
                }
            },
            "autoload": {
                "psr-4": {
                    "Zend\\Dom\\": "src/"
                }
            },
            "notification-url": "https://packagist.org/downloads/",
            "license": [
                "BSD-3-Clause"
            ],
            "description": "provides tools for working with DOM documents and structures",
            "homepage": "https://github.com/zendframework/zend-dom",
            "keywords": [
                "dom",
                "zf2"
            ],
            "time": "2015-10-14T03:37:48+00:00"
        },
        {
            "name": "zendframework/zend-escaper",
            "version": "2.5.2",
            "source": {
                "type": "git",
                "url": "https://github.com/zendframework/zend-escaper.git",
                "reference": "2dcd14b61a72d8b8e27d579c6344e12c26141d4e"
            },
            "dist": {
                "type": "zip",
                "url": "https://api.github.com/repos/zendframework/zend-escaper/zipball/2dcd14b61a72d8b8e27d579c6344e12c26141d4e",
                "reference": "2dcd14b61a72d8b8e27d579c6344e12c26141d4e",
                "shasum": ""
            },
            "require": {
                "php": ">=5.5"
            },
            "require-dev": {
                "fabpot/php-cs-fixer": "1.7.*",
                "phpunit/phpunit": "~4.0"
            },
            "type": "library",
            "extra": {
                "branch-alias": {
                    "dev-master": "2.5-dev",
                    "dev-develop": "2.6-dev"
                }
            },
            "autoload": {
                "psr-4": {
                    "Zend\\Escaper\\": "src/"
                }
            },
            "notification-url": "https://packagist.org/downloads/",
            "license": [
                "BSD-3-Clause"
            ],
            "homepage": "https://github.com/zendframework/zend-escaper",
            "keywords": [
                "escaper",
                "zf2"
            ],
            "time": "2016-06-30T19:48:38+00:00"
        },
        {
            "name": "zendframework/zend-eventmanager",
            "version": "3.2.0",
            "source": {
                "type": "git",
                "url": "https://github.com/zendframework/zend-eventmanager.git",
                "reference": "9d72db10ceb6e42fb92350c0cb54460da61bd79c"
            },
            "dist": {
                "type": "zip",
                "url": "https://api.github.com/repos/zendframework/zend-eventmanager/zipball/9d72db10ceb6e42fb92350c0cb54460da61bd79c",
                "reference": "9d72db10ceb6e42fb92350c0cb54460da61bd79c",
                "shasum": ""
            },
            "require": {
                "php": "^5.6 || ^7.0"
            },
            "require-dev": {
                "athletic/athletic": "^0.1",
                "container-interop/container-interop": "^1.1.0",
                "phpunit/phpunit": "^6.0.7 || ^5.7.14",
                "zendframework/zend-coding-standard": "~1.0.0",
                "zendframework/zend-stdlib": "^2.7.3 || ^3.0"
            },
            "suggest": {
                "container-interop/container-interop": "^1.1.0, to use the lazy listeners feature",
                "zendframework/zend-stdlib": "^2.7.3 || ^3.0, to use the FilterChain feature"
            },
            "type": "library",
            "extra": {
                "branch-alias": {
                    "dev-master": "3.2-dev",
                    "dev-develop": "3.3-dev"
                }
            },
            "autoload": {
                "psr-4": {
                    "Zend\\EventManager\\": "src/"
                }
            },
            "notification-url": "https://packagist.org/downloads/",
            "license": [
                "BSD-3-Clause"
            ],
            "description": "Trigger and listen to events within a PHP application",
            "homepage": "https://github.com/zendframework/zend-eventmanager",
            "keywords": [
                "event",
                "eventmanager",
                "events",
                "zf2"
            ],
            "time": "2017-07-11T19:17:22+00:00"
        },
        {
            "name": "zendframework/zend-feed",
            "version": "2.9.0",
            "source": {
                "type": "git",
                "url": "https://github.com/zendframework/zend-feed.git",
                "reference": "abe88686124d492e0a2a84656f15e5482bfbe030"
            },
            "dist": {
                "type": "zip",
                "url": "https://api.github.com/repos/zendframework/zend-feed/zipball/abe88686124d492e0a2a84656f15e5482bfbe030",
                "reference": "abe88686124d492e0a2a84656f15e5482bfbe030",
                "shasum": ""
            },
            "require": {
                "php": "^5.6 || ^7.0",
                "zendframework/zend-escaper": "^2.5.2",
                "zendframework/zend-stdlib": "^2.7.7 || ^3.1"
            },
            "require-dev": {
                "phpunit/phpunit": "^5.7.23 || ^6.4.3",
                "psr/http-message": "^1.0.1",
                "zendframework/zend-cache": "^2.7.2",
                "zendframework/zend-coding-standard": "~1.0.0",
                "zendframework/zend-db": "^2.8.2",
                "zendframework/zend-http": "^2.7",
                "zendframework/zend-servicemanager": "^2.7.8 || ^3.3",
                "zendframework/zend-validator": "^2.10.1"
            },
            "suggest": {
                "psr/http-message": "PSR-7 ^1.0.1, if you wish to use Zend\\Feed\\Reader\\Http\\Psr7ResponseDecorator",
                "zendframework/zend-cache": "Zend\\Cache component, for optionally caching feeds between requests",
                "zendframework/zend-db": "Zend\\Db component, for use with PubSubHubbub",
                "zendframework/zend-http": "Zend\\Http for PubSubHubbub, and optionally for use with Zend\\Feed\\Reader",
                "zendframework/zend-servicemanager": "Zend\\ServiceManager component, for easily extending ExtensionManager implementations",
                "zendframework/zend-validator": "Zend\\Validator component, for validating email addresses used in Atom feeds and entries when using the Writer subcomponent"
            },
            "type": "library",
            "extra": {
                "branch-alias": {
                    "dev-master": "2.9-dev",
                    "dev-develop": "2.10-dev"
                }
            },
            "autoload": {
                "psr-4": {
                    "Zend\\Feed\\": "src/"
                }
            },
            "notification-url": "https://packagist.org/downloads/",
            "license": [
                "BSD-3-Clause"
            ],
            "description": "provides functionality for consuming RSS and Atom feeds",
            "keywords": [
                "ZendFramework",
                "feed",
                "zf"
            ],
            "time": "2017-12-04T17:59:38+00:00"
        },
        {
            "name": "zendframework/zend-filter",
            "version": "2.7.2",
            "source": {
                "type": "git",
                "url": "https://github.com/zendframework/zend-filter.git",
                "reference": "b8d0ff872f126631bf63a932e33aa2d22d467175"
            },
            "dist": {
                "type": "zip",
                "url": "https://api.github.com/repos/zendframework/zend-filter/zipball/b8d0ff872f126631bf63a932e33aa2d22d467175",
                "reference": "b8d0ff872f126631bf63a932e33aa2d22d467175",
                "shasum": ""
            },
            "require": {
                "php": "^5.5 || ^7.0",
                "zendframework/zend-stdlib": "^2.7 || ^3.0"
            },
            "require-dev": {
                "pear/archive_tar": "^1.4",
                "phpunit/phpunit": "^6.0.10 || ^5.7.17",
                "zendframework/zend-coding-standard": "~1.0.0",
                "zendframework/zend-crypt": "^2.6 || ^3.0",
                "zendframework/zend-servicemanager": "^2.7.5 || ^3.0.3",
                "zendframework/zend-uri": "^2.5"
            },
            "suggest": {
                "zendframework/zend-crypt": "Zend\\Crypt component, for encryption filters",
                "zendframework/zend-i18n": "Zend\\I18n component for filters depending on i18n functionality",
                "zendframework/zend-servicemanager": "Zend\\ServiceManager component, for using the filter chain functionality",
                "zendframework/zend-uri": "Zend\\Uri component, for the UriNormalize filter"
            },
            "type": "library",
            "extra": {
                "branch-alias": {
                    "dev-master": "2.7-dev",
                    "dev-develop": "2.8-dev"
                },
                "zf": {
                    "component": "Zend\\Filter",
                    "config-provider": "Zend\\Filter\\ConfigProvider"
                }
            },
            "autoload": {
                "psr-4": {
                    "Zend\\Filter\\": "src/"
                }
            },
            "notification-url": "https://packagist.org/downloads/",
            "license": [
                "BSD-3-Clause"
            ],
            "description": "provides a set of commonly needed data filters",
            "homepage": "https://github.com/zendframework/zend-filter",
            "keywords": [
                "filter",
                "zf2"
            ],
            "time": "2017-05-17T20:56:17+00:00"
        },
        {
            "name": "zendframework/zend-http",
            "version": "2.7.0",
            "source": {
                "type": "git",
                "url": "https://github.com/zendframework/zend-http.git",
                "reference": "78aa510c0ea64bfb2aa234f50c4f232c9531acfa"
            },
            "dist": {
                "type": "zip",
                "url": "https://api.github.com/repos/zendframework/zend-http/zipball/78aa510c0ea64bfb2aa234f50c4f232c9531acfa",
                "reference": "78aa510c0ea64bfb2aa234f50c4f232c9531acfa",
                "shasum": ""
            },
            "require": {
                "php": "^5.6 || ^7.0",
                "zendframework/zend-loader": "^2.5.1",
                "zendframework/zend-stdlib": "^3.1 || ^2.7.7",
                "zendframework/zend-uri": "^2.5.2",
                "zendframework/zend-validator": "^2.10.1"
            },
            "require-dev": {
                "phpunit/phpunit": "^6.4.1 || ^5.7.15",
                "zendframework/zend-coding-standard": "~1.0.0",
                "zendframework/zend-config": "^3.1 || ^2.6"
            },
            "type": "library",
            "extra": {
                "branch-alias": {
                    "dev-master": "2.7-dev",
                    "dev-develop": "2.8-dev"
                }
            },
            "autoload": {
                "psr-4": {
                    "Zend\\Http\\": "src/"
                }
            },
            "notification-url": "https://packagist.org/downloads/",
            "license": [
                "BSD-3-Clause"
            ],
            "description": "provides an easy interface for performing Hyper-Text Transfer Protocol (HTTP) requests",
            "homepage": "https://github.com/zendframework/zend-http",
            "keywords": [
                "ZendFramework",
                "http",
                "http client",
                "zend",
                "zf"
            ],
            "time": "2017-10-13T12:06:24+00:00"
        },
        {
            "name": "zendframework/zend-i18n",
            "version": "2.7.4",
            "source": {
                "type": "git",
                "url": "https://github.com/zendframework/zend-i18n.git",
                "reference": "d3431e29cc00c2a1c6704e601d4371dbf24f6a31"
            },
            "dist": {
                "type": "zip",
                "url": "https://api.github.com/repos/zendframework/zend-i18n/zipball/d3431e29cc00c2a1c6704e601d4371dbf24f6a31",
                "reference": "d3431e29cc00c2a1c6704e601d4371dbf24f6a31",
                "shasum": ""
            },
            "require": {
                "php": "^7.0 || ^5.6",
                "zendframework/zend-stdlib": "^2.7 || ^3.0"
            },
            "require-dev": {
                "phpunit/phpunit": "^6.0.8 || ^5.7.15",
                "zendframework/zend-cache": "^2.6.1",
                "zendframework/zend-coding-standard": "~1.0.0",
                "zendframework/zend-config": "^2.6",
                "zendframework/zend-eventmanager": "^2.6.2 || ^3.0",
                "zendframework/zend-filter": "^2.6.1",
                "zendframework/zend-servicemanager": "^2.7.5 || ^3.0.3",
                "zendframework/zend-validator": "^2.6",
                "zendframework/zend-view": "^2.6.3"
            },
            "suggest": {
                "ext-intl": "Required for most features of Zend\\I18n; included in default builds of PHP",
                "zendframework/zend-cache": "Zend\\Cache component",
                "zendframework/zend-config": "Zend\\Config component",
                "zendframework/zend-eventmanager": "You should install this package to use the events in the translator",
                "zendframework/zend-filter": "You should install this package to use the provided filters",
                "zendframework/zend-i18n-resources": "Translation resources",
                "zendframework/zend-servicemanager": "Zend\\ServiceManager component",
                "zendframework/zend-validator": "You should install this package to use the provided validators",
                "zendframework/zend-view": "You should install this package to use the provided view helpers"
            },
            "type": "library",
            "extra": {
                "branch-alias": {
                    "dev-master": "2.7-dev",
                    "dev-develop": "2.8-dev"
                },
                "zf": {
                    "component": "Zend\\I18n",
                    "config-provider": "Zend\\I18n\\ConfigProvider"
                }
            },
            "autoload": {
                "psr-4": {
                    "Zend\\I18n\\": "src/"
                }
            },
            "notification-url": "https://packagist.org/downloads/",
            "license": [
                "BSD-3-Clause"
            ],
            "homepage": "https://github.com/zendframework/zend-i18n",
            "keywords": [
                "i18n",
                "zf2"
            ],
            "time": "2017-05-17T17:00:12+00:00"
        },
        {
            "name": "zendframework/zend-json",
            "version": "3.1.0",
            "source": {
                "type": "git",
                "url": "https://github.com/zendframework/zend-json.git",
                "reference": "4dd940e8e6f32f1d36ea6b0677ea57c540c7c19c"
            },
            "dist": {
                "type": "zip",
                "url": "https://api.github.com/repos/zendframework/zend-json/zipball/4dd940e8e6f32f1d36ea6b0677ea57c540c7c19c",
                "reference": "4dd940e8e6f32f1d36ea6b0677ea57c540c7c19c",
                "shasum": ""
            },
            "require": {
                "php": "^5.6 || ^7.0"
            },
            "require-dev": {
                "phpunit/phpunit": "^5.7.23 || ^6.4.3",
                "zendframework/zend-coding-standard": "~1.0.0",
                "zendframework/zend-stdlib": "^2.7.7 || ^3.1"
            },
            "suggest": {
                "zendframework/zend-json-server": "For implementing JSON-RPC servers",
                "zendframework/zend-xml2json": "For converting XML documents to JSON"
            },
            "type": "library",
            "extra": {
                "branch-alias": {
                    "dev-master": "3.1.x-dev",
                    "dev-develop": "3.2.x-dev"
                }
            },
            "autoload": {
                "psr-4": {
                    "Zend\\Json\\": "src/"
                }
            },
            "notification-url": "https://packagist.org/downloads/",
            "license": [
                "BSD-3-Clause"
            ],
            "description": "provides convenience methods for serializing native PHP to JSON and decoding JSON to native PHP",
            "keywords": [
                "ZendFramework",
                "json",
                "zf"
            ],
            "time": "2018-01-04T17:51:34+00:00"
        },
        {
            "name": "zendframework/zend-loader",
            "version": "2.5.1",
            "source": {
                "type": "git",
                "url": "https://github.com/zendframework/zend-loader.git",
                "reference": "c5fd2f071bde071f4363def7dea8dec7393e135c"
            },
            "dist": {
                "type": "zip",
                "url": "https://api.github.com/repos/zendframework/zend-loader/zipball/c5fd2f071bde071f4363def7dea8dec7393e135c",
                "reference": "c5fd2f071bde071f4363def7dea8dec7393e135c",
                "shasum": ""
            },
            "require": {
                "php": ">=5.3.23"
            },
            "require-dev": {
                "fabpot/php-cs-fixer": "1.7.*",
                "phpunit/phpunit": "~4.0"
            },
            "type": "library",
            "extra": {
                "branch-alias": {
                    "dev-master": "2.5-dev",
                    "dev-develop": "2.6-dev"
                }
            },
            "autoload": {
                "psr-4": {
                    "Zend\\Loader\\": "src/"
                }
            },
            "notification-url": "https://packagist.org/downloads/",
            "license": [
                "BSD-3-Clause"
            ],
            "homepage": "https://github.com/zendframework/zend-loader",
            "keywords": [
                "loader",
                "zf2"
            ],
            "time": "2015-06-03T14:05:47+00:00"
        },
        {
            "name": "zendframework/zend-log",
            "version": "2.9.2",
            "source": {
                "type": "git",
                "url": "https://github.com/zendframework/zend-log.git",
                "reference": "bf7489578d092d6ff7508117d1d920a4764fbd6a"
            },
            "dist": {
                "type": "zip",
                "url": "https://api.github.com/repos/zendframework/zend-log/zipball/bf7489578d092d6ff7508117d1d920a4764fbd6a",
                "reference": "bf7489578d092d6ff7508117d1d920a4764fbd6a",
                "shasum": ""
            },
            "require": {
                "php": "^5.6 || ^7.0",
                "psr/log": "^1.0",
                "zendframework/zend-servicemanager": "^2.7.5 || ^3.0.3",
                "zendframework/zend-stdlib": "^2.7 || ^3.0"
            },
            "provide": {
                "psr/log-implementation": "1.0.0"
            },
            "require-dev": {
                "mikey179/vfsstream": "^1.6",
                "phpunit/phpunit": "^5.7.15 || ^6.0.8",
                "zendframework/zend-coding-standard": "~1.0.0",
                "zendframework/zend-db": "^2.6",
                "zendframework/zend-escaper": "^2.5",
                "zendframework/zend-filter": "^2.5",
                "zendframework/zend-mail": "^2.6.1",
                "zendframework/zend-validator": "^2.6"
            },
            "suggest": {
                "ext-mongo": "mongo extension to use Mongo writer",
                "ext-mongodb": "mongodb extension to use MongoDB writer",
                "zendframework/zend-console": "Zend\\Console component to use the RequestID log processor",
                "zendframework/zend-db": "Zend\\Db component to use the database log writer",
                "zendframework/zend-escaper": "Zend\\Escaper component, for use in the XML log formatter",
                "zendframework/zend-mail": "Zend\\Mail component to use the email log writer",
                "zendframework/zend-validator": "Zend\\Validator component to block invalid log messages"
            },
            "type": "library",
            "extra": {
                "branch-alias": {
                    "dev-master": "2.9-dev",
                    "dev-develop": "2.10-dev"
                },
                "zf": {
                    "component": "Zend\\Log",
                    "config-provider": "Zend\\Log\\ConfigProvider"
                }
            },
            "autoload": {
                "psr-4": {
                    "Zend\\Log\\": "src/"
                }
            },
            "notification-url": "https://packagist.org/downloads/",
            "license": [
                "BSD-3-Clause"
            ],
            "description": "component for general purpose logging",
            "homepage": "https://github.com/zendframework/zend-log",
            "keywords": [
                "log",
                "logging",
                "zf2"
            ],
            "time": "2017-05-17T16:03:26+00:00"
        },
        {
            "name": "zendframework/zend-mail",
            "version": "2.8.0",
            "source": {
                "type": "git",
                "url": "https://github.com/zendframework/zend-mail.git",
                "reference": "248230940ab1453b2a532a8fde76c5a6470d7aad"
            },
            "dist": {
                "type": "zip",
                "url": "https://api.github.com/repos/zendframework/zend-mail/zipball/248230940ab1453b2a532a8fde76c5a6470d7aad",
                "reference": "248230940ab1453b2a532a8fde76c5a6470d7aad",
                "shasum": ""
            },
            "require": {
                "ext-iconv": "*",
                "php": "^7.0 || ^5.6",
                "zendframework/zend-loader": "^2.5",
                "zendframework/zend-mime": "^2.5",
                "zendframework/zend-stdlib": "^2.7 || ^3.0",
                "zendframework/zend-validator": "^2.6"
            },
            "require-dev": {
                "phpunit/phpunit": "^6.0.8 || ^5.7.15",
                "zendframework/zend-coding-standard": "~1.0.0",
                "zendframework/zend-config": "^2.6",
                "zendframework/zend-crypt": "^2.6",
                "zendframework/zend-servicemanager": "^2.7.5 || ^3.0.3"
            },
            "suggest": {
                "ext-intl": "Handle IDN in AddressList hostnames",
                "zendframework/zend-crypt": "Crammd5 support in SMTP Auth",
                "zendframework/zend-servicemanager": "^2.7.5 || ^3.0.3 when using SMTP to deliver messages"
            },
            "type": "library",
            "extra": {
                "branch-alias": {
                    "dev-master": "2.8-dev",
                    "dev-develop": "2.9-dev"
                },
                "zf": {
                    "component": "Zend\\Mail",
                    "config-provider": "Zend\\Mail\\ConfigProvider"
                }
            },
            "autoload": {
                "psr-4": {
                    "Zend\\Mail\\": "src/"
                }
            },
            "notification-url": "https://packagist.org/downloads/",
            "license": [
                "BSD-3-Clause"
            ],
            "description": "provides generalized functionality to compose and send both text and MIME-compliant multipart e-mail messages",
            "homepage": "https://github.com/zendframework/zend-mail",
            "keywords": [
                "mail",
                "zf2"
            ],
            "time": "2017-06-08T20:03:58+00:00"
        },
        {
            "name": "zendframework/zend-math",
            "version": "3.0.0",
            "source": {
                "type": "git",
                "url": "https://github.com/zendframework/zend-math.git",
                "reference": "fda3b4e6c3bb15c35adc6db38b2eacabaa243e65"
            },
            "dist": {
                "type": "zip",
                "url": "https://api.github.com/repos/zendframework/zend-math/zipball/fda3b4e6c3bb15c35adc6db38b2eacabaa243e65",
                "reference": "fda3b4e6c3bb15c35adc6db38b2eacabaa243e65",
                "shasum": ""
            },
            "require": {
                "ext-mbstring": "*",
                "paragonie/random_compat": "^2.0.2",
                "php": "^5.5 || ^7.0"
            },
            "require-dev": {
                "fabpot/php-cs-fixer": "1.7.*",
                "phpunit/phpunit": "~4.0"
            },
            "suggest": {
                "ext-bcmath": "If using the bcmath functionality",
                "ext-gmp": "If using the gmp functionality"
            },
            "type": "library",
            "extra": {
                "branch-alias": {
                    "dev-master": "3.0-dev",
                    "dev-develop": "3.1-dev"
                }
            },
            "autoload": {
                "psr-4": {
                    "Zend\\Math\\": "src/"
                }
            },
            "notification-url": "https://packagist.org/downloads/",
            "license": [
                "BSD-3-Clause"
            ],
            "homepage": "https://github.com/zendframework/zend-math",
            "keywords": [
                "math",
                "zf2"
            ],
            "time": "2016-04-28T17:37:42+00:00"
        },
        {
            "name": "zendframework/zend-mime",
            "version": "2.7.0",
            "source": {
                "type": "git",
                "url": "https://github.com/zendframework/zend-mime.git",
                "reference": "5db38e92f8a6c7c5e25c8afce6e2d0bd49340c5f"
            },
            "dist": {
                "type": "zip",
                "url": "https://api.github.com/repos/zendframework/zend-mime/zipball/5db38e92f8a6c7c5e25c8afce6e2d0bd49340c5f",
                "reference": "5db38e92f8a6c7c5e25c8afce6e2d0bd49340c5f",
                "shasum": ""
            },
            "require": {
                "php": "^5.6 || ^7.0",
                "zendframework/zend-stdlib": "^2.7 || ^3.0"
            },
            "require-dev": {
                "phpunit/phpunit": "^5.7.21 || ^6.3",
                "zendframework/zend-coding-standard": "~1.0.0",
                "zendframework/zend-mail": "^2.6"
            },
            "suggest": {
                "zendframework/zend-mail": "Zend\\Mail component"
            },
            "type": "library",
            "extra": {
                "branch-alias": {
                    "dev-master": "2.7-dev",
                    "dev-develop": "2.8-dev"
                }
            },
            "autoload": {
                "psr-4": {
                    "Zend\\Mime\\": "src/"
                }
            },
            "notification-url": "https://packagist.org/downloads/",
            "license": [
                "BSD-3-Clause"
            ],
            "description": "Create and parse MIME messages and parts",
            "homepage": "https://github.com/zendframework/zend-mime",
            "keywords": [
                "ZendFramework",
                "mime",
                "zf"
            ],
            "time": "2017-11-28T15:02:22+00:00"
        },
        {
            "name": "zendframework/zend-modulemanager",
            "version": "2.8.2",
            "source": {
                "type": "git",
                "url": "https://github.com/zendframework/zend-modulemanager.git",
                "reference": "394df6e12248ac430a312d4693f793ee7120baa6"
            },
            "dist": {
                "type": "zip",
                "url": "https://api.github.com/repos/zendframework/zend-modulemanager/zipball/394df6e12248ac430a312d4693f793ee7120baa6",
                "reference": "394df6e12248ac430a312d4693f793ee7120baa6",
                "shasum": ""
            },
            "require": {
                "php": "^5.6 || ^7.0",
                "zendframework/zend-config": "^3.1 || ^2.6",
                "zendframework/zend-eventmanager": "^3.2 || ^2.6.3",
                "zendframework/zend-stdlib": "^3.1 || ^2.7"
            },
            "require-dev": {
                "phpunit/phpunit": "^6.0.8 || ^5.7.15",
                "zendframework/zend-coding-standard": "~1.0.0",
                "zendframework/zend-console": "^2.6",
                "zendframework/zend-di": "^2.6",
                "zendframework/zend-loader": "^2.5",
                "zendframework/zend-mvc": "^3.0 || ^2.7",
                "zendframework/zend-servicemanager": "^3.0.3 || ^2.7.5"
            },
            "suggest": {
                "zendframework/zend-console": "Zend\\Console component",
                "zendframework/zend-loader": "Zend\\Loader component if you are not using Composer autoloading for your modules",
                "zendframework/zend-mvc": "Zend\\Mvc component",
                "zendframework/zend-servicemanager": "Zend\\ServiceManager component"
            },
            "type": "library",
            "extra": {
                "branch-alias": {
                    "dev-master": "2.7-dev",
                    "dev-develop": "2.8-dev"
                }
            },
            "autoload": {
                "psr-4": {
                    "Zend\\ModuleManager\\": "src/"
                }
            },
            "notification-url": "https://packagist.org/downloads/",
            "license": [
                "BSD-3-Clause"
            ],
            "description": "Modular application system for zend-mvc applications",
            "homepage": "https://github.com/zendframework/zend-modulemanager",
            "keywords": [
                "ZendFramework",
                "modulemanager",
                "zf"
            ],
            "time": "2017-12-02T06:11:18+00:00"
        },
        {
            "name": "zendframework/zend-mvc",
<<<<<<< HEAD
            "version": "3.1.1",
=======
            "version": "2.7.13",
>>>>>>> 9db981d4
            "source": {
                "type": "git",
                "url": "https://github.com/zendframework/zend-mvc.git",
                "reference": "236e7e1e3757e988fa06530c0a3f96a148858ae8"
            },
            "dist": {
                "type": "zip",
                "url": "https://api.github.com/repos/zendframework/zend-mvc/zipball/236e7e1e3757e988fa06530c0a3f96a148858ae8",
                "reference": "236e7e1e3757e988fa06530c0a3f96a148858ae8",
                "shasum": ""
            },
            "require": {
                "container-interop/container-interop": "^1.2",
                "php": "^5.6 || ^7.0",
                "zendframework/zend-eventmanager": "^3.2",
                "zendframework/zend-http": "^2.7",
                "zendframework/zend-modulemanager": "^2.8",
                "zendframework/zend-router": "^3.0.2",
                "zendframework/zend-servicemanager": "^3.3",
                "zendframework/zend-stdlib": "^3.1",
                "zendframework/zend-view": "^2.9"
            },
            "require-dev": {
                "http-interop/http-middleware": "^0.4.1",
                "phpunit/phpunit": "^6.4.4 || ^5.7.14",
                "zendframework/zend-coding-standard": "~1.0.0",
                "zendframework/zend-json": "^2.6.1 || ^3.0",
                "zendframework/zend-psr7bridge": "^1.0",
                "zendframework/zend-stratigility": "^2.0.1"
            },
            "suggest": {
                "http-interop/http-middleware": "^0.4.1 to be used together with zend-stratigility",
                "zendframework/zend-json": "(^2.6.1 || ^3.0) To auto-deserialize JSON body content in AbstractRestfulController extensions, when json_decode is unavailable",
                "zendframework/zend-log": "^2.9.1  To provide log functionality via LogFilterManager, LogFormatterManager, and LogProcessorManager",
                "zendframework/zend-mvc-console": "zend-mvc-console provides the ability to expose zend-mvc as a console application",
                "zendframework/zend-mvc-i18n": "zend-mvc-i18n provides integration with zend-i18n, including a translation bridge and translatable route segments",
                "zendframework/zend-mvc-plugin-fileprg": "To provide Post/Redirect/Get functionality around forms that container file uploads",
                "zendframework/zend-mvc-plugin-flashmessenger": "To provide flash messaging capabilities between requests",
                "zendframework/zend-mvc-plugin-identity": "To access the authenticated identity (per zend-authentication) in controllers",
                "zendframework/zend-mvc-plugin-prg": "To provide Post/Redirect/Get functionality within controllers",
                "zendframework/zend-paginator": "^2.7 To provide pagination functionality via PaginatorPluginManager",
                "zendframework/zend-psr7bridge": "(^0.2) To consume PSR-7 middleware within the MVC workflow",
                "zendframework/zend-servicemanager-di": "zend-servicemanager-di provides utilities for integrating zend-di and zend-servicemanager in your zend-mvc application",
                "zendframework/zend-stratigility": "zend-stratigility is required to use middleware pipes in the MiddlewareListener"
            },
            "type": "library",
            "extra": {
                "branch-alias": {
                    "dev-master": "3.1-dev",
                    "dev-develop": "3.2-dev"
                }
            },
            "autoload": {
                "psr-4": {
                    "Zend\\Mvc\\": "src/"
                }
            },
            "notification-url": "https://packagist.org/downloads/",
            "license": [
                "BSD-3-Clause"
            ],
            "description": "Zend Framework's event-driven MVC layer, including MVC Applications, Controllers, and Plugins",
            "keywords": [
                "ZendFramework",
                "mvc",
                "zf"
            ],
            "time": "2017-11-24T06:32:07+00:00"
        },
        {
            "name": "zendframework/zend-mvc-console",
            "version": "1.1.11",
            "source": {
                "type": "git",
                "url": "https://github.com/zendframework/zend-mvc-console.git",
                "reference": "a9b5559f129c2e6cc3f3f32e54c2daa02b336301"
            },
            "dist": {
                "type": "zip",
                "url": "https://api.github.com/repos/zendframework/zend-mvc-console/zipball/a9b5559f129c2e6cc3f3f32e54c2daa02b336301",
                "reference": "a9b5559f129c2e6cc3f3f32e54c2daa02b336301",
                "shasum": ""
            },
            "require": {
                "container-interop/container-interop": "^1.1",
                "php": "^5.6 || ^7.0",
                "zendframework/zend-console": "^2.6",
                "zendframework/zend-eventmanager": "^2.6.2 || ^3.0",
                "zendframework/zend-modulemanager": "^2.7.1",
                "zendframework/zend-mvc": "^3.0.3",
                "zendframework/zend-router": "^3.0",
                "zendframework/zend-servicemanager": "^2.7.5 || ^3.0.3",
                "zendframework/zend-stdlib": "^2.7.5 || ^3.0",
                "zendframework/zend-text": "^2.6",
                "zendframework/zend-view": "^2.6.3"
            },
            "conflict": {
                "zendframework/zend-mvc": "<3.0.0"
            },
            "require-dev": {
                "phpunit/phpunit": "^4.5",
                "squizlabs/php_codesniffer": "^2.3.1",
                "zendframework/zend-filter": "^2.6.1",
                "zendframework/zend-form": "^2.7"
            },
            "suggest": {
                "zendframework/zend-filter": "^2.6.1, to filter rendered results"
            },
            "type": "library",
            "extra": {
                "branch-alias": {
                    "dev-master": "1.1-dev",
                    "dev-develop": "1.2-dev"
                },
                "zf": {
                    "component": "Zend\\Mvc\\Console"
                }
            },
            "autoload": {
                "psr-4": {
                    "Zend\\Mvc\\Console\\": "src/"
                }
            },
            "notification-url": "https://packagist.org/downloads/",
            "license": [
                "BSD-3-Clause"
            ],
            "homepage": "https://github.com/zendframework/zend-mvc-console",
            "keywords": [
                "console",
                "mvc",
                "zf2"
            ],
            "time": "2016-08-29T19:09:11+00:00"
        },
        {
            "name": "zendframework/zend-mvc-i18n",
            "version": "1.0.0",
            "source": {
                "type": "git",
                "url": "https://github.com/zendframework/zend-mvc-i18n.git",
                "reference": "5a7068160d3884263932c919c2250cb4a4a66501"
            },
            "dist": {
                "type": "zip",
                "url": "https://api.github.com/repos/zendframework/zend-mvc-i18n/zipball/5a7068160d3884263932c919c2250cb4a4a66501",
                "reference": "5a7068160d3884263932c919c2250cb4a4a66501",
                "shasum": ""
            },
            "require": {
                "container-interop/container-interop": "^1.1",
                "php": "^5.6 || ^7.0",
                "zendframework/zend-i18n": "^2.7",
                "zendframework/zend-router": "^3.0",
                "zendframework/zend-servicemanager": "^2.7.5 || ^3.0.3",
                "zendframework/zend-stdlib": "^2.7.6 || ^3.0",
                "zendframework/zend-validator": "^2.6"
            },
            "conflict": {
                "zendframework/zend-mvc": "<3.0.0"
            },
            "require-dev": {
                "phpunit/phpunit": "^4.5",
                "squizlabs/php_codesniffer": "^2.3.1",
                "zendframework/zend-cache": "^2.6.1"
            },
            "suggest": {
                "zendframework/zend-cache": "To enable caching of translation strings"
            },
            "type": "library",
            "extra": {
                "branch-alias": {
                    "dev-master": "1.0-dev"
                },
                "zf": {
                    "component": "Zend\\Mvc\\I18n",
                    "config-provider": "Zend\\Mvc\\I18n\\ConfigProvider"
                }
            },
            "autoload": {
                "psr-4": {
                    "Zend\\Mvc\\I18n\\": "src/"
                }
            },
            "notification-url": "https://packagist.org/downloads/",
            "license": [
                "BSD-3-Clause"
            ],
            "homepage": "https://github.com/zendframework/zend-mvc-i18n",
            "keywords": [
                "i18n",
                "mvc",
                "zf2"
            ],
            "time": "2016-05-31T21:27:06+00:00"
        },
        {
            "name": "zendframework/zend-mvc-plugin-flashmessenger",
            "version": "1.0.0",
            "source": {
                "type": "git",
                "url": "https://github.com/zendframework/zend-mvc-plugin-flashmessenger.git",
                "reference": "712bffa12c955a06d1e4303ab90026486b5b8586"
            },
            "dist": {
                "type": "zip",
                "url": "https://api.github.com/repos/zendframework/zend-mvc-plugin-flashmessenger/zipball/712bffa12c955a06d1e4303ab90026486b5b8586",
                "reference": "712bffa12c955a06d1e4303ab90026486b5b8586",
                "shasum": ""
            },
            "require": {
                "php": "^5.6 || ^7.0",
                "zendframework/zend-mvc": "^3.0",
                "zendframework/zend-session": "^2.6.2",
                "zendframework/zend-stdlib": "^2.7 || ^3.0"
            },
            "conflict": {
                "zendframework/zend-mvc": "<3.0.0"
            },
            "require-dev": {
                "phpunit/phpunit": "^4.5",
                "squizlabs/php_codesniffer": "^2.3.1"
            },
            "type": "library",
            "extra": {
                "branch-alias": {
                    "dev-master": "1.0-dev"
                },
                "zf": {
                    "component": "Zend\\Mvc\\Plugin\\FlashMessenger"
                }
            },
            "autoload": {
                "psr-4": {
                    "Zend\\Mvc\\Plugin\\FlashMessenger\\": "src/"
                }
            },
            "notification-url": "https://packagist.org/downloads/",
            "license": [
                "BSD-3-Clause"
            ],
            "homepage": "https://github.com/zendframework/zend-mvc-plugin-flashmessenger",
            "keywords": [
                "mvc",
                "zf2"
            ],
            "time": "2016-05-31T21:13:07+00:00"
        },
        {
            "name": "zendframework/zend-paginator",
            "version": "2.8.1",
            "source": {
                "type": "git",
                "url": "https://github.com/zendframework/zend-paginator.git",
                "reference": "fd58828c8280a90f133b9e0af2fe1a7885d47206"
            },
            "dist": {
                "type": "zip",
                "url": "https://api.github.com/repos/zendframework/zend-paginator/zipball/fd58828c8280a90f133b9e0af2fe1a7885d47206",
                "reference": "fd58828c8280a90f133b9e0af2fe1a7885d47206",
                "shasum": ""
            },
            "require": {
                "php": "^7.0 || ^5.6",
                "zendframework/zend-stdlib": "^2.7 || ^3.0"
            },
            "require-dev": {
                "phpunit/phpunit": "^6.2.1 || ^5.7.15",
                "zendframework/zend-cache": "^2.6.1",
                "zendframework/zend-coding-standard": "~1.0.0",
                "zendframework/zend-config": "^2.6.0",
                "zendframework/zend-db": "^2.9.2",
                "zendframework/zend-filter": "^2.6.1",
                "zendframework/zend-json": "^2.6.1",
                "zendframework/zend-servicemanager": "^2.7.5 || ^3.0.3",
                "zendframework/zend-view": "^2.6.3"
            },
            "suggest": {
                "zendframework/zend-cache": "Zend\\Cache component to support cache features",
                "zendframework/zend-db": "Zend\\Db component",
                "zendframework/zend-filter": "Zend\\Filter component",
                "zendframework/zend-json": "Zend\\Json component",
                "zendframework/zend-servicemanager": "Zend\\ServiceManager component",
                "zendframework/zend-view": "Zend\\View component"
            },
            "type": "library",
            "extra": {
                "branch-alias": {
                    "dev-master": "2.8-dev",
                    "dev-develop": "2.9-dev"
                },
                "zf": {
                    "component": "Zend\\Paginator",
                    "config-provider": "Zend\\Paginator\\ConfigProvider"
                }
            },
            "autoload": {
                "psr-4": {
                    "Zend\\Paginator\\": "src/"
                }
            },
            "notification-url": "https://packagist.org/downloads/",
            "license": [
                "BSD-3-Clause"
            ],
            "description": "zend-paginator is a flexible component for paginating collections of data and presenting that data to users.",
            "homepage": "https://github.com/zendframework/zend-paginator",
            "keywords": [
                "paginator",
                "zf2"
            ],
            "time": "2018-01-30T15:52:44+00:00"
        },
        {
            "name": "zendframework/zend-router",
            "version": "3.0.2",
            "source": {
                "type": "git",
                "url": "https://github.com/zendframework/zend-router.git",
                "reference": "03763610632a9022aff22a0e8f340852e68392a1"
            },
            "dist": {
                "type": "zip",
                "url": "https://api.github.com/repos/zendframework/zend-router/zipball/03763610632a9022aff22a0e8f340852e68392a1",
                "reference": "03763610632a9022aff22a0e8f340852e68392a1",
                "shasum": ""
            },
            "require": {
                "container-interop/container-interop": "^1.1",
                "php": "^5.5 || ^7.0",
                "zendframework/zend-http": "^2.5",
                "zendframework/zend-servicemanager": "^2.7.5 || ^3.0.3",
                "zendframework/zend-stdlib": "^2.7.5 || ^3.0"
            },
            "conflict": {
                "zendframework/zend-mvc": "<3.0.0"
            },
            "require-dev": {
                "phpunit/phpunit": "^4.5",
                "sebastian/version": "^1.0.4",
                "squizlabs/php_codesniffer": "^2.3",
                "zendframework/zend-i18n": "^2.6"
            },
            "suggest": {
                "zendframework/zend-i18n": "^2.6, if defining translatable HTTP path segments"
            },
            "type": "library",
            "extra": {
                "branch-alias": {
                    "dev-master": "3.0-dev",
                    "dev-develop": "3.1-dev"
                },
                "zf": {
                    "component": "Zend\\Router",
                    "config-provider": "Zend\\Router\\ConfigProvider"
                }
            },
            "autoload": {
                "psr-4": {
                    "Zend\\Router\\": "src/"
                }
            },
            "notification-url": "https://packagist.org/downloads/",
            "license": [
                "BSD-3-Clause"
            ],
            "homepage": "https://github.com/zendframework/zend-router",
            "keywords": [
                "mvc",
                "routing",
                "zf2"
            ],
            "time": "2016-05-31T20:47:48+00:00"
        },
        {
            "name": "zendframework/zend-serializer",
            "version": "2.8.1",
            "source": {
                "type": "git",
                "url": "https://github.com/zendframework/zend-serializer.git",
                "reference": "7ac42b9a47e9cb23895173a3096bc3b3fb7ac580"
            },
            "dist": {
                "type": "zip",
                "url": "https://api.github.com/repos/zendframework/zend-serializer/zipball/7ac42b9a47e9cb23895173a3096bc3b3fb7ac580",
                "reference": "7ac42b9a47e9cb23895173a3096bc3b3fb7ac580",
                "shasum": ""
            },
            "require": {
                "php": "^5.6 || ^7.0",
                "zendframework/zend-json": "^2.5 || ^3.0",
                "zendframework/zend-stdlib": "^2.7 || ^3.0"
            },
            "require-dev": {
                "doctrine/instantiator": "1.0.*",
                "phpunit/phpunit": "^5.5",
                "zendframework/zend-coding-standard": "~1.0.0",
                "zendframework/zend-math": "^2.6",
                "zendframework/zend-servicemanager": "^2.7.5 || ^3.0.3"
            },
            "suggest": {
                "zendframework/zend-math": "(^2.6 || ^3.0) To support Python Pickle serialization",
                "zendframework/zend-servicemanager": "(^2.7.5 || ^3.0.3) To support plugin manager support"
            },
            "type": "library",
            "extra": {
                "branch-alias": {
                    "dev-master": "2.8-dev",
                    "dev-develop": "2.9-dev"
                },
                "zf": {
                    "component": "Zend\\Serializer",
                    "config-provider": "Zend\\Serializer\\ConfigProvider"
                }
            },
            "autoload": {
                "psr-4": {
                    "Zend\\Serializer\\": "src/"
                }
            },
            "notification-url": "https://packagist.org/downloads/",
            "license": [
                "BSD-3-Clause"
            ],
            "description": "provides an adapter based interface to simply generate storable representation of PHP types by different facilities, and recover",
            "homepage": "https://github.com/zendframework/zend-serializer",
            "keywords": [
                "serializer",
                "zf2"
            ],
            "time": "2017-11-20T22:21:04+00:00"
        },
        {
            "name": "zendframework/zend-server",
            "version": "2.7.0",
            "source": {
                "type": "git",
                "url": "https://github.com/zendframework/zend-server.git",
                "reference": "7cb617ca3e9b24579f544a244ee79ae61f480914"
            },
            "dist": {
                "type": "zip",
                "url": "https://api.github.com/repos/zendframework/zend-server/zipball/7cb617ca3e9b24579f544a244ee79ae61f480914",
                "reference": "7cb617ca3e9b24579f544a244ee79ae61f480914",
                "shasum": ""
            },
            "require": {
                "php": "^5.6 || ^7.0",
                "zendframework/zend-code": "^2.5 || ^3.0",
                "zendframework/zend-stdlib": "^2.5 || ^3.0"
            },
            "require-dev": {
                "phpunit/phpunit": "^4.8",
                "squizlabs/php_codesniffer": "^2.3.1"
            },
            "type": "library",
            "extra": {
                "branch-alias": {
                    "dev-master": "2.7-dev",
                    "dev-develop": "2.8-dev"
                }
            },
            "autoload": {
                "psr-4": {
                    "Zend\\Server\\": "src/"
                }
            },
            "notification-url": "https://packagist.org/downloads/",
            "license": [
                "BSD-3-Clause"
            ],
            "homepage": "https://github.com/zendframework/zend-server",
            "keywords": [
                "server",
                "zf2"
            ],
            "time": "2016-06-20T22:27:55+00:00"
        },
        {
            "name": "zendframework/zend-servicemanager",
            "version": "3.3.2",
            "source": {
                "type": "git",
                "url": "https://github.com/zendframework/zend-servicemanager.git",
                "reference": "9f35a104b8d4d3b32da5f4a3b6efc0dd62e5af42"
            },
            "dist": {
                "type": "zip",
                "url": "https://api.github.com/repos/zendframework/zend-servicemanager/zipball/9f35a104b8d4d3b32da5f4a3b6efc0dd62e5af42",
                "reference": "9f35a104b8d4d3b32da5f4a3b6efc0dd62e5af42",
                "shasum": ""
            },
            "require": {
                "container-interop/container-interop": "^1.2",
                "php": "^5.6 || ^7.0",
                "psr/container": "^1.0",
                "zendframework/zend-stdlib": "^3.1"
            },
            "provide": {
                "container-interop/container-interop-implementation": "^1.2",
                "psr/container-implementation": "^1.0"
            },
            "require-dev": {
                "mikey179/vfsstream": "^1.6.5",
                "ocramius/proxy-manager": "^1.0 || ^2.0",
                "phpbench/phpbench": "^0.13.0",
                "phpunit/phpunit": "^5.7.25 || ^6.4.4",
                "zendframework/zend-coding-standard": "~1.0.0"
            },
            "suggest": {
                "ocramius/proxy-manager": "ProxyManager 1.* to handle lazy initialization of services",
                "zendframework/zend-stdlib": "zend-stdlib ^2.5 if you wish to use the MergeReplaceKey or MergeRemoveKey features in Config instances"
            },
            "bin": [
                "bin/generate-deps-for-config-factory",
                "bin/generate-factory-for-class"
            ],
            "type": "library",
            "extra": {
                "branch-alias": {
                    "dev-master": "3.3-dev",
                    "dev-develop": "4.0-dev"
                }
            },
            "autoload": {
                "psr-4": {
                    "Zend\\ServiceManager\\": "src/"
                }
            },
            "notification-url": "https://packagist.org/downloads/",
            "license": [
                "BSD-3-Clause"
            ],
            "description": "Factory-Driven Dependency Injection Container",
            "keywords": [
                "PSR-11",
                "ZendFramework",
                "dependency-injection",
                "di",
                "dic",
                "service-manager",
                "servicemanager",
                "zf"
            ],
            "time": "2018-01-29T16:48:37+00:00"
        },
        {
            "name": "zendframework/zend-session",
            "version": "2.8.5",
            "source": {
                "type": "git",
                "url": "https://github.com/zendframework/zend-session.git",
                "reference": "2cfd90e1a2f6b066b9f908599251d8f64f07021b"
            },
            "dist": {
                "type": "zip",
                "url": "https://api.github.com/repos/zendframework/zend-session/zipball/2cfd90e1a2f6b066b9f908599251d8f64f07021b",
                "reference": "2cfd90e1a2f6b066b9f908599251d8f64f07021b",
                "shasum": ""
            },
            "require": {
                "php": "^5.6 || ^7.0",
                "zendframework/zend-eventmanager": "^2.6.2 || ^3.0",
                "zendframework/zend-stdlib": "^2.7 || ^3.0"
            },
            "require-dev": {
                "container-interop/container-interop": "^1.1",
                "mongodb/mongodb": "^1.0.1",
                "php-mock/php-mock-phpunit": "^1.1.2 || ^2.0",
                "phpunit/phpunit": "^5.7.5 || >=6.0.13 <6.5.0",
                "zendframework/zend-cache": "^2.6.1",
                "zendframework/zend-coding-standard": "~1.0.0",
                "zendframework/zend-db": "^2.7",
                "zendframework/zend-http": "^2.5.4",
                "zendframework/zend-servicemanager": "^2.7.5 || ^3.0.3",
                "zendframework/zend-validator": "^2.6"
            },
            "suggest": {
                "mongodb/mongodb": "If you want to use the MongoDB session save handler",
                "zendframework/zend-cache": "Zend\\Cache component",
                "zendframework/zend-db": "Zend\\Db component",
                "zendframework/zend-http": "Zend\\Http component",
                "zendframework/zend-servicemanager": "Zend\\ServiceManager component",
                "zendframework/zend-validator": "Zend\\Validator component"
            },
            "type": "library",
            "extra": {
                "branch-alias": {
                    "dev-master": "2.8-dev",
                    "dev-develop": "2.9-dev"
                },
                "zf": {
                    "component": "Zend\\Session",
                    "config-provider": "Zend\\Session\\ConfigProvider"
                }
            },
            "autoload": {
                "psr-4": {
                    "Zend\\Session\\": "src/"
                }
            },
            "notification-url": "https://packagist.org/downloads/",
            "license": [
                "BSD-3-Clause"
            ],
            "description": "manage and preserve session data, a logical complement of cookie data, across multiple page requests by the same client",
            "keywords": [
                "ZendFramework",
                "session",
                "zf"
            ],
            "time": "2018-02-22T16:33:54+00:00"
        },
        {
            "name": "zendframework/zend-soap",
            "version": "2.7.0",
            "source": {
                "type": "git",
                "url": "https://github.com/zendframework/zend-soap.git",
                "reference": "af03c32f0db2b899b3df8cfe29aeb2b49857d284"
            },
            "dist": {
                "type": "zip",
                "url": "https://api.github.com/repos/zendframework/zend-soap/zipball/af03c32f0db2b899b3df8cfe29aeb2b49857d284",
                "reference": "af03c32f0db2b899b3df8cfe29aeb2b49857d284",
                "shasum": ""
            },
            "require": {
                "ext-soap": "*",
                "php": "^5.6 || ^7.0",
                "zendframework/zend-server": "^2.6.1",
                "zendframework/zend-stdlib": "^2.7 || ^3.0",
                "zendframework/zend-uri": "^2.5.2"
            },
            "require-dev": {
                "phpunit/phpunit": "^5.7.21 || ^6.3",
                "zendframework/zend-coding-standard": "~1.0.0",
                "zendframework/zend-config": "^2.6",
                "zendframework/zend-http": "^2.5.4"
            },
            "suggest": {
                "zendframework/zend-http": "Zend\\Http component"
            },
            "type": "library",
            "extra": {
                "branch-alias": {
                    "dev-master": "2.7.x-dev",
                    "dev-develop": "2.8.x-dev"
                }
            },
            "autoload": {
                "psr-4": {
                    "Zend\\Soap\\": "src/"
                }
            },
            "notification-url": "https://packagist.org/downloads/",
            "license": [
                "BSD-3-Clause"
            ],
            "homepage": "https://github.com/zendframework/zend-soap",
            "keywords": [
                "soap",
                "zf2"
            ],
            "time": "2018-01-29T17:51:26+00:00"
        },
        {
            "name": "zendframework/zend-stdlib",
            "version": "3.1.0",
            "source": {
                "type": "git",
                "url": "https://github.com/zendframework/zend-stdlib.git",
                "reference": "debedcfc373a293f9250cc9aa03cf121428c8e78"
            },
            "dist": {
                "type": "zip",
                "url": "https://api.github.com/repos/zendframework/zend-stdlib/zipball/debedcfc373a293f9250cc9aa03cf121428c8e78",
                "reference": "debedcfc373a293f9250cc9aa03cf121428c8e78",
                "shasum": ""
            },
            "require": {
                "php": "^5.6 || ^7.0"
            },
            "require-dev": {
                "athletic/athletic": "~0.1",
                "phpunit/phpunit": "~4.0",
                "squizlabs/php_codesniffer": "^2.6.2"
            },
            "type": "library",
            "extra": {
                "branch-alias": {
                    "dev-master": "3.1-dev",
                    "dev-develop": "3.2-dev"
                }
            },
            "autoload": {
                "psr-4": {
                    "Zend\\Stdlib\\": "src/"
                }
            },
            "notification-url": "https://packagist.org/downloads/",
            "license": [
                "BSD-3-Clause"
            ],
            "homepage": "https://github.com/zendframework/zend-stdlib",
            "keywords": [
                "stdlib",
                "zf2"
            ],
            "time": "2016-09-13T14:38:50+00:00"
        },
        {
            "name": "zendframework/zend-text",
            "version": "2.6.0",
            "source": {
                "type": "git",
                "url": "https://github.com/zendframework/zend-text.git",
                "reference": "07ad9388e4d4f12620ad37b52a5b0e4ee7845f92"
            },
            "dist": {
                "type": "zip",
                "url": "https://api.github.com/repos/zendframework/zend-text/zipball/07ad9388e4d4f12620ad37b52a5b0e4ee7845f92",
                "reference": "07ad9388e4d4f12620ad37b52a5b0e4ee7845f92",
                "shasum": ""
            },
            "require": {
                "php": "^5.5 || ^7.0",
                "zendframework/zend-servicemanager": "^2.7.5 || ^3.0.3",
                "zendframework/zend-stdlib": "^2.7 || ^3.0"
            },
            "require-dev": {
                "fabpot/php-cs-fixer": "1.7.*",
                "phpunit/phpunit": "~4.0",
                "zendframework/zend-config": "^2.6"
            },
            "type": "library",
            "extra": {
                "branch-alias": {
                    "dev-master": "2.6-dev",
                    "dev-develop": "2.7-dev"
                }
            },
            "autoload": {
                "psr-4": {
                    "Zend\\Text\\": "src/"
                }
            },
            "notification-url": "https://packagist.org/downloads/",
            "license": [
                "BSD-3-Clause"
            ],
            "homepage": "https://github.com/zendframework/zend-text",
            "keywords": [
                "text",
                "zf2"
            ],
            "time": "2016-02-08T19:03:52+00:00"
        },
        {
            "name": "zendframework/zend-uri",
            "version": "2.5.2",
            "source": {
                "type": "git",
                "url": "https://github.com/zendframework/zend-uri.git",
                "reference": "0bf717a239432b1a1675ae314f7c4acd742749ed"
            },
            "dist": {
                "type": "zip",
                "url": "https://api.github.com/repos/zendframework/zend-uri/zipball/0bf717a239432b1a1675ae314f7c4acd742749ed",
                "reference": "0bf717a239432b1a1675ae314f7c4acd742749ed",
                "shasum": ""
            },
            "require": {
                "php": "^5.5 || ^7.0",
                "zendframework/zend-escaper": "^2.5",
                "zendframework/zend-validator": "^2.5"
            },
            "require-dev": {
                "fabpot/php-cs-fixer": "1.7.*",
                "phpunit/phpunit": "~4.0"
            },
            "type": "library",
            "extra": {
                "branch-alias": {
                    "dev-master": "2.5-dev",
                    "dev-develop": "2.6-dev"
                }
            },
            "autoload": {
                "psr-4": {
                    "Zend\\Uri\\": "src/"
                }
            },
            "notification-url": "https://packagist.org/downloads/",
            "license": [
                "BSD-3-Clause"
            ],
            "description": "a component that aids in manipulating and validating » Uniform Resource Identifiers (URIs)",
            "homepage": "https://github.com/zendframework/zend-uri",
            "keywords": [
                "uri",
                "zf2"
            ],
            "time": "2016-02-17T22:38:51+00:00"
        },
        {
            "name": "zendframework/zend-validator",
            "version": "2.10.2",
            "source": {
                "type": "git",
                "url": "https://github.com/zendframework/zend-validator.git",
                "reference": "38109ed7d8e46cfa71bccbe7e6ca80cdd035f8c9"
            },
            "dist": {
                "type": "zip",
                "url": "https://api.github.com/repos/zendframework/zend-validator/zipball/38109ed7d8e46cfa71bccbe7e6ca80cdd035f8c9",
                "reference": "38109ed7d8e46cfa71bccbe7e6ca80cdd035f8c9",
                "shasum": ""
            },
            "require": {
                "container-interop/container-interop": "^1.1",
                "php": "^5.6 || ^7.0",
                "zendframework/zend-stdlib": "^2.7.6 || ^3.1"
            },
            "require-dev": {
                "phpunit/phpunit": "^6.0.8 || ^5.7.15",
                "zendframework/zend-cache": "^2.6.1",
                "zendframework/zend-coding-standard": "~1.0.0",
                "zendframework/zend-config": "^2.6",
                "zendframework/zend-db": "^2.7",
                "zendframework/zend-filter": "^2.6",
                "zendframework/zend-http": "^2.5.4",
                "zendframework/zend-i18n": "^2.6",
                "zendframework/zend-math": "^2.6",
                "zendframework/zend-servicemanager": "^2.7.5 || ^3.0.3",
                "zendframework/zend-session": "^2.8",
                "zendframework/zend-uri": "^2.5"
            },
            "suggest": {
                "zendframework/zend-db": "Zend\\Db component, required by the (No)RecordExists validator",
                "zendframework/zend-filter": "Zend\\Filter component, required by the Digits validator",
                "zendframework/zend-i18n": "Zend\\I18n component to allow translation of validation error messages",
                "zendframework/zend-i18n-resources": "Translations of validator messages",
                "zendframework/zend-math": "Zend\\Math component, required by the Csrf validator",
                "zendframework/zend-servicemanager": "Zend\\ServiceManager component to allow using the ValidatorPluginManager and validator chains",
                "zendframework/zend-session": "Zend\\Session component, ^2.8; required by the Csrf validator",
                "zendframework/zend-uri": "Zend\\Uri component, required by the Uri and Sitemap\\Loc validators"
            },
            "type": "library",
            "extra": {
                "branch-alias": {
                    "dev-master": "2.10.x-dev",
                    "dev-develop": "2.11.x-dev"
                },
                "zf": {
                    "component": "Zend\\Validator",
                    "config-provider": "Zend\\Validator\\ConfigProvider"
                }
            },
            "autoload": {
                "psr-4": {
                    "Zend\\Validator\\": "src/"
                }
            },
            "notification-url": "https://packagist.org/downloads/",
            "license": [
                "BSD-3-Clause"
            ],
            "description": "provides a set of commonly needed validators",
            "homepage": "https://github.com/zendframework/zend-validator",
            "keywords": [
                "validator",
                "zf2"
            ],
            "time": "2018-02-01T17:05:33+00:00"
        },
        {
            "name": "zendframework/zend-view",
            "version": "2.10.0",
            "source": {
                "type": "git",
                "url": "https://github.com/zendframework/zend-view.git",
                "reference": "4478cc5dd960e2339d88b363ef99fa278700e80e"
            },
            "dist": {
                "type": "zip",
                "url": "https://api.github.com/repos/zendframework/zend-view/zipball/4478cc5dd960e2339d88b363ef99fa278700e80e",
                "reference": "4478cc5dd960e2339d88b363ef99fa278700e80e",
                "shasum": ""
            },
            "require": {
                "php": "^5.6 || ^7.0",
                "zendframework/zend-eventmanager": "^2.6.2 || ^3.0",
                "zendframework/zend-loader": "^2.5",
                "zendframework/zend-stdlib": "^2.7 || ^3.0"
            },
            "require-dev": {
                "phpunit/phpunit": "^5.7.15 || ^6.0.8",
                "zendframework/zend-authentication": "^2.5",
                "zendframework/zend-cache": "^2.6.1",
                "zendframework/zend-coding-standard": "~1.0.0",
                "zendframework/zend-config": "^2.6",
                "zendframework/zend-console": "^2.6",
                "zendframework/zend-escaper": "^2.5",
                "zendframework/zend-feed": "^2.7",
                "zendframework/zend-filter": "^2.6.1",
                "zendframework/zend-http": "^2.5.4",
                "zendframework/zend-i18n": "^2.6",
                "zendframework/zend-json": "^2.6.1",
                "zendframework/zend-log": "^2.7",
                "zendframework/zend-modulemanager": "^2.7.1",
                "zendframework/zend-mvc": "^2.7 || ^3.0",
                "zendframework/zend-navigation": "^2.5",
                "zendframework/zend-paginator": "^2.5",
                "zendframework/zend-permissions-acl": "^2.6",
                "zendframework/zend-router": "^3.0.1",
                "zendframework/zend-serializer": "^2.6.1",
                "zendframework/zend-servicemanager": "^2.7.5 || ^3.0.3",
                "zendframework/zend-session": "^2.8.1",
                "zendframework/zend-uri": "^2.5"
            },
            "suggest": {
                "zendframework/zend-authentication": "Zend\\Authentication component",
                "zendframework/zend-escaper": "Zend\\Escaper component",
                "zendframework/zend-feed": "Zend\\Feed component",
                "zendframework/zend-filter": "Zend\\Filter component",
                "zendframework/zend-http": "Zend\\Http component",
                "zendframework/zend-i18n": "Zend\\I18n component",
                "zendframework/zend-json": "Zend\\Json component",
                "zendframework/zend-mvc": "Zend\\Mvc component",
                "zendframework/zend-navigation": "Zend\\Navigation component",
                "zendframework/zend-paginator": "Zend\\Paginator component",
                "zendframework/zend-permissions-acl": "Zend\\Permissions\\Acl component",
                "zendframework/zend-servicemanager": "Zend\\ServiceManager component",
                "zendframework/zend-uri": "Zend\\Uri component"
            },
            "bin": [
                "bin/templatemap_generator.php"
            ],
            "type": "library",
            "extra": {
                "branch-alias": {
                    "dev-master": "2.10.x-dev",
                    "dev-develop": "2.11.x-dev"
                }
            },
            "autoload": {
                "psr-4": {
                    "Zend\\View\\": "src/"
                }
            },
            "notification-url": "https://packagist.org/downloads/",
            "license": [
                "BSD-3-Clause"
            ],
            "description": "provides a system of helpers, output filters, and variable escaping",
            "homepage": "https://github.com/zendframework/zend-view",
            "keywords": [
                "view",
                "zf2"
            ],
            "time": "2018-01-17T22:21:50+00:00"
        },
        {
            "name": "zendframework/zendrest",
            "version": "2.0.2",
            "source": {
                "type": "git",
                "url": "https://github.com/zendframework/ZendRest.git",
                "reference": "7427d242b4546e5aef1206d2c97e402109d8843e"
            },
            "dist": {
                "type": "zip",
                "url": "https://api.github.com/repos/zendframework/ZendRest/zipball/7427d242b4546e5aef1206d2c97e402109d8843e",
                "reference": "7427d242b4546e5aef1206d2c97e402109d8843e",
                "shasum": ""
            },
            "require": {
                "php": ">=5.3.3",
                "zendframework/zend-http": "~2.0",
                "zendframework/zend-uri": "~2.0",
                "zendframework/zendxml": "~1.0-dev"
            },
            "type": "library",
            "autoload": {
                "psr-0": {
                    "ZendRest": "library/"
                }
            },
            "notification-url": "https://packagist.org/downloads/",
            "license": [
                "BSD-3-Clause"
            ],
            "homepage": "http://packages.zendframework.com/",
            "keywords": [
                "rest",
                "zf2"
            ],
            "time": "2014-03-05T22:32:09+00:00"
        },
        {
            "name": "zendframework/zendservice-amazon",
            "version": "2.3.0",
            "source": {
                "type": "git",
                "url": "https://github.com/zendframework/ZendService_Amazon.git",
                "reference": "95347a55fec8adaace67707fdd66de1ea005b346"
            },
            "dist": {
                "type": "zip",
                "url": "https://api.github.com/repos/zendframework/ZendService_Amazon/zipball/95347a55fec8adaace67707fdd66de1ea005b346",
                "reference": "95347a55fec8adaace67707fdd66de1ea005b346",
                "shasum": ""
            },
            "require": {
                "php": "^5.6 || ^7.0",
                "zendframework/zend-crypt": "^2.6 || ^3.2",
                "zendframework/zend-http": "^2.6",
                "zendframework/zend-json": "^2.6 || ^3.0",
                "zendframework/zendrest": "~2.0",
                "zendframework/zendxml": "^1.0"
            },
            "require-dev": {
                "malukenho/docheader": "^0.1.5",
                "phpunit/phpunit": "^6.0.8 || ^5.7.15",
                "zendframework/zend-coding-standard": "~1.0.0",
                "zendframework/zend-i18n": "~2.0"
            },
            "suggest": {
                "zendframework/zend-uri": "Zend\\Uri component"
            },
            "type": "library",
            "extra": {
                "branch-alias": {
                    "dev-master": "2.2.x-dev",
                    "dev-develop": "2.3.x-dev"
                }
            },
            "autoload": {
                "psr-4": {
                    "ZendService\\Amazon\\": "src/"
                }
            },
            "notification-url": "https://packagist.org/downloads/",
            "license": [
                "BSD-3-Clause"
            ],
            "description": "OOP wrapper for the Amazon web service",
            "homepage": "http://packages.zendframework.com/",
            "keywords": [
                "amazon",
                "ec2",
                "s3",
                "simpledb",
                "sqs",
                "zf2"
            ],
            "time": "2017-06-22T01:59:37+00:00"
        },
        {
            "name": "zendframework/zendservice-recaptcha",
            "version": "3.0.0",
            "source": {
                "type": "git",
                "url": "https://github.com/zendframework/ZendService_ReCaptcha.git",
                "reference": "6c6877c07c8ac73b187911ea5d264a640b234361"
            },
            "dist": {
                "type": "zip",
                "url": "https://api.github.com/repos/zendframework/ZendService_ReCaptcha/zipball/6c6877c07c8ac73b187911ea5d264a640b234361",
                "reference": "6c6877c07c8ac73b187911ea5d264a640b234361",
                "shasum": ""
            },
            "require": {
                "php": "^5.6 || ^7.0",
                "zendframework/zend-http": "^2.5.4",
                "zendframework/zend-json": "^2.6.1 || ^3.0"
            },
            "require-dev": {
                "phpunit/phpunit": "^5.7 || ^6.0",
                "zendframework/zend-coding-standard": "~1.0.0",
                "zendframework/zend-config": "^2.0",
                "zendframework/zend-validator": "^2.8.2"
            },
            "suggest": {
                "zendframework/zend-validator": "~2.0, if using ReCaptcha's Mailhide API"
            },
            "type": "library",
            "extra": {
                "branch-alias": {
                    "dev-master": "3.0-dev",
                    "dev-develop": "3.1-dev"
                }
            },
            "autoload": {
                "psr-4": {
                    "ZendService\\ReCaptcha\\": "src/"
                }
            },
            "notification-url": "https://packagist.org/downloads/",
            "license": [
                "BSD-3-Clause"
            ],
            "description": "OOP wrapper for the ReCaptcha web service",
            "homepage": "http://packages.zendframework.com/",
            "keywords": [
                "recaptcha",
                "zf2"
            ],
            "time": "2017-02-09T21:38:25+00:00"
        },
        {
            "name": "zendframework/zendxml",
            "version": "1.0.2",
            "source": {
                "type": "git",
                "url": "https://github.com/zendframework/ZendXml.git",
                "reference": "7b64507bc35d841c9c5802d67f6f87ef8e1a58c9"
            },
            "dist": {
                "type": "zip",
                "url": "https://api.github.com/repos/zendframework/ZendXml/zipball/7b64507bc35d841c9c5802d67f6f87ef8e1a58c9",
                "reference": "7b64507bc35d841c9c5802d67f6f87ef8e1a58c9",
                "shasum": ""
            },
            "require": {
                "php": "^5.3.3 || ^7.0"
            },
            "require-dev": {
                "phpunit/phpunit": "^3.7 || ^4.0",
                "squizlabs/php_codesniffer": "^1.5"
            },
            "type": "library",
            "extra": {
                "branch-alias": {
                    "dev-master": "1.0-dev"
                }
            },
            "autoload": {
                "psr-0": {
                    "ZendXml\\": "library/"
                }
            },
            "notification-url": "https://packagist.org/downloads/",
            "license": [
                "BSD-3-Clause"
            ],
            "description": "Utility library for XML usage, best practices, and security in PHP",
            "homepage": "http://packages.zendframework.com/",
            "keywords": [
                "security",
                "xml",
                "zf2"
            ],
            "time": "2016-02-04T21:02:08+00:00"
        },
        {
            "name": "zf-commons/zfc-rbac",
            "version": "v2.6.3",
            "source": {
                "type": "git",
                "url": "https://github.com/ZF-Commons/zfc-rbac.git",
                "reference": "dd1857a88474e2a77996b1fb858f927510762819"
            },
            "dist": {
                "type": "zip",
                "url": "https://api.github.com/repos/ZF-Commons/zfc-rbac/zipball/dd1857a88474e2a77996b1fb858f927510762819",
                "reference": "dd1857a88474e2a77996b1fb858f927510762819",
                "shasum": ""
            },
            "require": {
                "php": "~5.6 || ~7.0",
                "zendframework/zend-config": "~2.2 || ^3.1",
                "zendframework/zend-eventmanager": "^2.6.3 || ^3.0",
                "zendframework/zend-mvc": "~2.7 || ^3.0",
                "zendframework/zend-servicemanager": "^2.7.5 || ^3.0.3",
                "zfr/rbac": "~1.2"
            },
            "require-dev": {
                "doctrine/common": "~2.4",
                "doctrine/doctrine-module": "~1.1",
                "doctrine/doctrine-orm-module": "^1.0",
                "phpunit/phpunit": "~4.8.26",
                "satooshi/php-coveralls": "~0.6",
                "squizlabs/php_codesniffer": "2.6.*",
                "zendframework/zend-authentication": "~2.2",
                "zendframework/zend-developer-tools": "~1.1",
                "zendframework/zend-http": "~2.2",
                "zendframework/zend-i18n": "~2.7.3",
                "zendframework/zend-log": "~2.2",
                "zendframework/zend-serializer": "~2.2",
                "zendframework/zend-view": "~2.2"
            },
            "suggest": {
                "doctrine/doctrine-module": "if you want to use Doctrine role provider",
                "zendframework/zend-developer-tools": "if you want to show information about the roles"
            },
            "type": "library",
            "extra": {
                "branch-alias": {
                    "dev-master": "2.4-dev",
                    "dev-develop": "3.0-dev"
                }
            },
            "autoload": {
                "psr-0": {
                    "ZfcRbac\\": "src/"
                }
            },
            "notification-url": "https://packagist.org/downloads/",
            "license": [
                "MIT"
            ],
            "authors": [
                {
                    "name": "Kyle Spraggs",
                    "email": "theman@spiffyjr.me",
                    "homepage": "http://www.spiffyjr.me/"
                },
                {
                    "name": "Jean-Marie Leroux",
                    "email": "jmleroux.pro@gmail.com"
                },
                {
                    "name": "Michaël Gallego",
                    "email": "mic.gallego@gmail.com",
                    "homepage": "http://www.michaelgallego.fr"
                }
            ],
            "description": "Zend Framework 2 Module that provides a layer of features of Zend\\Permissions\\Rbac",
            "homepage": "http://www.github.com/ZF-Commons/zfc-rbac",
            "keywords": [
                "module",
                "permissions",
                "rbac",
                "zf2"
            ],
            "time": "2017-05-07T08:45:27+00:00"
        },
        {
            "name": "zfr/rbac",
            "version": "1.2.0",
            "source": {
                "type": "git",
                "url": "https://github.com/zf-fr/rbac.git",
                "reference": "493711bfc2a637fd7c6f23b71b7b55a621c35d9d"
            },
            "dist": {
                "type": "zip",
                "url": "https://api.github.com/repos/zf-fr/rbac/zipball/493711bfc2a637fd7c6f23b71b7b55a621c35d9d",
                "reference": "493711bfc2a637fd7c6f23b71b7b55a621c35d9d",
                "shasum": ""
            },
            "require": {
                "php": ">=5.4"
            },
            "require-dev": {
                "phpunit/phpunit": "~3.7",
                "satooshi/php-coveralls": "~0.6",
                "squizlabs/php_codesniffer": "1.4.*",
                "zendframework/zend-servicemanager": "~2.2"
            },
            "type": "library",
            "autoload": {
                "psr-0": {
                    "Rbac\\": "src/"
                }
            },
            "notification-url": "https://packagist.org/downloads/",
            "license": [
                "MIT"
            ],
            "authors": [
                {
                    "name": "Michaël Gallego",
                    "email": "mic.gallego@gmail.com",
                    "homepage": "http://michaelgallego.fr"
                }
            ],
            "description": "Zend Framework 3 prototype for Zend\\Permissions\\Rbac.",
            "homepage": "https://github.com/zf-fr/rbac",
            "keywords": [
                "rbac",
                "security",
                "zf2",
                "zf3"
            ],
            "time": "2014-02-06T14:18:34+00:00"
        }
    ],
    "packages-dev": [
        {
            "name": "behat/mink",
            "version": "v1.7.1",
            "source": {
                "type": "git",
                "url": "https://github.com/minkphp/Mink.git",
                "reference": "e6930b9c74693dff7f4e58577e1b1743399f3ff9"
            },
            "dist": {
                "type": "zip",
                "url": "https://api.github.com/repos/minkphp/Mink/zipball/e6930b9c74693dff7f4e58577e1b1743399f3ff9",
                "reference": "e6930b9c74693dff7f4e58577e1b1743399f3ff9",
                "shasum": ""
            },
            "require": {
                "php": ">=5.3.1",
                "symfony/css-selector": "~2.1|~3.0"
            },
            "require-dev": {
                "symfony/phpunit-bridge": "~2.7|~3.0"
            },
            "suggest": {
                "behat/mink-browserkit-driver": "extremely fast headless driver for Symfony\\Kernel-based apps (Sf2, Silex)",
                "behat/mink-goutte-driver": "fast headless driver for any app without JS emulation",
                "behat/mink-selenium2-driver": "slow, but JS-enabled driver for any app (requires Selenium2)",
                "behat/mink-zombie-driver": "fast and JS-enabled headless driver for any app (requires node.js)"
            },
            "type": "library",
            "extra": {
                "branch-alias": {
                    "dev-master": "1.7.x-dev"
                }
            },
            "autoload": {
                "psr-4": {
                    "Behat\\Mink\\": "src/"
                }
            },
            "notification-url": "https://packagist.org/downloads/",
            "license": [
                "MIT"
            ],
            "authors": [
                {
                    "name": "Konstantin Kudryashov",
                    "email": "ever.zet@gmail.com",
                    "homepage": "http://everzet.com"
                }
            ],
            "description": "Browser controller/emulator abstraction for PHP",
            "homepage": "http://mink.behat.org/",
            "keywords": [
                "browser",
                "testing",
                "web"
            ],
            "time": "2016-03-05T08:26:18+00:00"
        },
        {
            "name": "behat/mink-selenium2-driver",
            "version": "v1.3.1",
            "source": {
                "type": "git",
                "url": "https://github.com/minkphp/MinkSelenium2Driver.git",
                "reference": "473a9f3ebe0c134ee1e623ce8a9c852832020288"
            },
            "dist": {
                "type": "zip",
                "url": "https://api.github.com/repos/minkphp/MinkSelenium2Driver/zipball/473a9f3ebe0c134ee1e623ce8a9c852832020288",
                "reference": "473a9f3ebe0c134ee1e623ce8a9c852832020288",
                "shasum": ""
            },
            "require": {
                "behat/mink": "~1.7@dev",
                "instaclick/php-webdriver": "~1.1",
                "php": ">=5.3.1"
            },
            "require-dev": {
                "symfony/phpunit-bridge": "~2.7"
            },
            "type": "mink-driver",
            "extra": {
                "branch-alias": {
                    "dev-master": "1.3.x-dev"
                }
            },
            "autoload": {
                "psr-4": {
                    "Behat\\Mink\\Driver\\": "src/"
                }
            },
            "notification-url": "https://packagist.org/downloads/",
            "license": [
                "MIT"
            ],
            "authors": [
                {
                    "name": "Konstantin Kudryashov",
                    "email": "ever.zet@gmail.com",
                    "homepage": "http://everzet.com"
                },
                {
                    "name": "Pete Otaqui",
                    "email": "pete@otaqui.com",
                    "homepage": "https://github.com/pete-otaqui"
                }
            ],
            "description": "Selenium2 (WebDriver) driver for Mink framework",
            "homepage": "http://mink.behat.org/",
            "keywords": [
                "ajax",
                "browser",
                "javascript",
                "selenium",
                "testing",
                "webdriver"
            ],
            "time": "2016-03-05T09:10:18+00:00"
        },
        {
            "name": "composer/semver",
            "version": "1.4.2",
            "source": {
                "type": "git",
                "url": "https://github.com/composer/semver.git",
                "reference": "c7cb9a2095a074d131b65a8a0cd294479d785573"
            },
            "dist": {
                "type": "zip",
                "url": "https://api.github.com/repos/composer/semver/zipball/c7cb9a2095a074d131b65a8a0cd294479d785573",
                "reference": "c7cb9a2095a074d131b65a8a0cd294479d785573",
                "shasum": ""
            },
            "require": {
                "php": "^5.3.2 || ^7.0"
            },
            "require-dev": {
                "phpunit/phpunit": "^4.5 || ^5.0.5",
                "phpunit/phpunit-mock-objects": "2.3.0 || ^3.0"
            },
            "type": "library",
            "extra": {
                "branch-alias": {
                    "dev-master": "1.x-dev"
                }
            },
            "autoload": {
                "psr-4": {
                    "Composer\\Semver\\": "src"
                }
            },
            "notification-url": "https://packagist.org/downloads/",
            "license": [
                "MIT"
            ],
            "authors": [
                {
                    "name": "Nils Adermann",
                    "email": "naderman@naderman.de",
                    "homepage": "http://www.naderman.de"
                },
                {
                    "name": "Jordi Boggiano",
                    "email": "j.boggiano@seld.be",
                    "homepage": "http://seld.be"
                },
                {
                    "name": "Rob Bast",
                    "email": "rob.bast@gmail.com",
                    "homepage": "http://robbast.nl"
                }
            ],
            "description": "Semver library that offers utilities, version constraint parsing and validation.",
            "keywords": [
                "semantic",
                "semver",
                "validation",
                "versioning"
            ],
            "time": "2016-08-30T16:08:34+00:00"
        },
        {
            "name": "doctrine/annotations",
            "version": "v1.4.0",
            "source": {
                "type": "git",
                "url": "https://github.com/doctrine/annotations.git",
                "reference": "54cacc9b81758b14e3ce750f205a393d52339e97"
            },
            "dist": {
                "type": "zip",
                "url": "https://api.github.com/repos/doctrine/annotations/zipball/54cacc9b81758b14e3ce750f205a393d52339e97",
                "reference": "54cacc9b81758b14e3ce750f205a393d52339e97",
                "shasum": ""
            },
            "require": {
                "doctrine/lexer": "1.*",
                "php": "^5.6 || ^7.0"
            },
            "require-dev": {
                "doctrine/cache": "1.*",
                "phpunit/phpunit": "^5.7"
            },
            "type": "library",
            "extra": {
                "branch-alias": {
                    "dev-master": "1.4.x-dev"
                }
            },
            "autoload": {
                "psr-4": {
                    "Doctrine\\Common\\Annotations\\": "lib/Doctrine/Common/Annotations"
                }
            },
            "notification-url": "https://packagist.org/downloads/",
            "license": [
                "MIT"
            ],
            "authors": [
                {
                    "name": "Roman Borschel",
                    "email": "roman@code-factory.org"
                },
                {
                    "name": "Benjamin Eberlei",
                    "email": "kontakt@beberlei.de"
                },
                {
                    "name": "Guilherme Blanco",
                    "email": "guilhermeblanco@gmail.com"
                },
                {
                    "name": "Jonathan Wage",
                    "email": "jonwage@gmail.com"
                },
                {
                    "name": "Johannes Schmitt",
                    "email": "schmittjoh@gmail.com"
                }
            ],
            "description": "Docblock Annotations Parser",
            "homepage": "http://www.doctrine-project.org",
            "keywords": [
                "annotations",
                "docblock",
                "parser"
            ],
            "time": "2017-02-24T16:22:25+00:00"
        },
        {
            "name": "doctrine/instantiator",
            "version": "1.0.5",
            "source": {
                "type": "git",
                "url": "https://github.com/doctrine/instantiator.git",
                "reference": "8e884e78f9f0eb1329e445619e04456e64d8051d"
            },
            "dist": {
                "type": "zip",
                "url": "https://api.github.com/repos/doctrine/instantiator/zipball/8e884e78f9f0eb1329e445619e04456e64d8051d",
                "reference": "8e884e78f9f0eb1329e445619e04456e64d8051d",
                "shasum": ""
            },
            "require": {
                "php": ">=5.3,<8.0-DEV"
            },
            "require-dev": {
                "athletic/athletic": "~0.1.8",
                "ext-pdo": "*",
                "ext-phar": "*",
                "phpunit/phpunit": "~4.0",
                "squizlabs/php_codesniffer": "~2.0"
            },
            "type": "library",
            "extra": {
                "branch-alias": {
                    "dev-master": "1.0.x-dev"
                }
            },
            "autoload": {
                "psr-4": {
                    "Doctrine\\Instantiator\\": "src/Doctrine/Instantiator/"
                }
            },
            "notification-url": "https://packagist.org/downloads/",
            "license": [
                "MIT"
            ],
            "authors": [
                {
                    "name": "Marco Pivetta",
                    "email": "ocramius@gmail.com",
                    "homepage": "http://ocramius.github.com/"
                }
            ],
            "description": "A small, lightweight utility to instantiate objects in PHP without invoking their constructors",
            "homepage": "https://github.com/doctrine/instantiator",
            "keywords": [
                "constructor",
                "instantiate"
            ],
            "time": "2015-06-14T21:17:01+00:00"
        },
        {
            "name": "doctrine/lexer",
            "version": "v1.0.1",
            "source": {
                "type": "git",
                "url": "https://github.com/doctrine/lexer.git",
                "reference": "83893c552fd2045dd78aef794c31e694c37c0b8c"
            },
            "dist": {
                "type": "zip",
                "url": "https://api.github.com/repos/doctrine/lexer/zipball/83893c552fd2045dd78aef794c31e694c37c0b8c",
                "reference": "83893c552fd2045dd78aef794c31e694c37c0b8c",
                "shasum": ""
            },
            "require": {
                "php": ">=5.3.2"
            },
            "type": "library",
            "extra": {
                "branch-alias": {
                    "dev-master": "1.0.x-dev"
                }
            },
            "autoload": {
                "psr-0": {
                    "Doctrine\\Common\\Lexer\\": "lib/"
                }
            },
            "notification-url": "https://packagist.org/downloads/",
            "license": [
                "MIT"
            ],
            "authors": [
                {
                    "name": "Roman Borschel",
                    "email": "roman@code-factory.org"
                },
                {
                    "name": "Guilherme Blanco",
                    "email": "guilhermeblanco@gmail.com"
                },
                {
                    "name": "Johannes Schmitt",
                    "email": "schmittjoh@gmail.com"
                }
            ],
            "description": "Base library for a lexer that can be used in Top-Down, Recursive Descent Parsers.",
            "homepage": "http://www.doctrine-project.org",
            "keywords": [
                "lexer",
                "parser"
            ],
            "time": "2014-09-09T13:34:57+00:00"
        },
        {
            "name": "friendsofphp/php-cs-fixer",
            "version": "v2.10.3",
            "source": {
                "type": "git",
                "url": "https://github.com/FriendsOfPHP/PHP-CS-Fixer.git",
                "reference": "1634a2c250bf4640f1c5c963f63b413c2d966c8a"
            },
            "dist": {
                "type": "zip",
                "url": "https://api.github.com/repos/FriendsOfPHP/PHP-CS-Fixer/zipball/1634a2c250bf4640f1c5c963f63b413c2d966c8a",
                "reference": "1634a2c250bf4640f1c5c963f63b413c2d966c8a",
                "shasum": ""
            },
            "require": {
                "composer/semver": "^1.4",
                "doctrine/annotations": "^1.2",
                "ext-json": "*",
                "ext-tokenizer": "*",
                "php": "^5.6 || >=7.0 <7.3",
                "php-cs-fixer/diff": "^1.2",
                "symfony/console": "^3.2 || ^4.0",
                "symfony/event-dispatcher": "^3.0 || ^4.0",
                "symfony/filesystem": "^3.0 || ^4.0",
                "symfony/finder": "^3.0 || ^4.0",
                "symfony/options-resolver": "^3.0 || ^4.0",
                "symfony/polyfill-php70": "^1.0",
                "symfony/polyfill-php72": "^1.4",
                "symfony/process": "^3.0 || ^4.0",
                "symfony/stopwatch": "^3.0 || ^4.0"
            },
            "conflict": {
                "hhvm": "*"
            },
            "require-dev": {
                "johnkary/phpunit-speedtrap": "^1.1 || ^2.0@dev",
                "justinrainbow/json-schema": "^5.0",
                "keradus/cli-executor": "^1.0",
                "mikey179/vfsstream": "^1.6",
                "php-coveralls/php-coveralls": "^2.0",
                "php-cs-fixer/accessible-object": "^1.0",
                "phpunit/phpunit": "^5.7.23 || ^6.4.3",
                "phpunitgoodpractices/traits": "^1.0",
                "symfony/phpunit-bridge": "^3.2.2 || ^4.0"
            },
            "suggest": {
                "ext-mbstring": "For handling non-UTF8 characters in cache signature.",
                "symfony/polyfill-mbstring": "When enabling `ext-mbstring` is not possible."
            },
            "bin": [
                "php-cs-fixer"
            ],
            "type": "application",
            "autoload": {
                "psr-4": {
                    "PhpCsFixer\\": "src/"
                },
                "classmap": [
                    "tests/Test/AbstractFixerTestCase.php",
                    "tests/Test/AbstractIntegrationCaseFactory.php",
                    "tests/Test/AbstractIntegrationTestCase.php",
                    "tests/Test/Assert/AssertTokensTrait.php",
                    "tests/Test/Constraint/SameStringsConstraint.php",
                    "tests/Test/IntegrationCase.php",
                    "tests/Test/IntegrationCaseFactory.php",
                    "tests/Test/IntegrationCaseFactoryInterface.php",
                    "tests/Test/InternalIntegrationCaseFactory.php",
                    "tests/TestCase.php"
                ]
            },
            "notification-url": "https://packagist.org/downloads/",
            "license": [
                "MIT"
            ],
            "authors": [
                {
                    "name": "Dariusz Rumiński",
                    "email": "dariusz.ruminski@gmail.com"
                },
                {
                    "name": "Fabien Potencier",
                    "email": "fabien@symfony.com"
                }
            ],
            "description": "A tool to automatically fix PHP code style",
            "time": "2018-02-22T16:49:33+00:00"
        },
        {
            "name": "instaclick/php-webdriver",
            "version": "1.4.5",
            "source": {
                "type": "git",
                "url": "https://github.com/instaclick/php-webdriver.git",
                "reference": "6fa959452e774dcaed543faad3a9d1a37d803327"
            },
            "dist": {
                "type": "zip",
                "url": "https://api.github.com/repos/instaclick/php-webdriver/zipball/6fa959452e774dcaed543faad3a9d1a37d803327",
                "reference": "6fa959452e774dcaed543faad3a9d1a37d803327",
                "shasum": ""
            },
            "require": {
                "ext-curl": "*",
                "php": ">=5.3.2"
            },
            "require-dev": {
                "phpunit/phpunit": "^4.8",
                "satooshi/php-coveralls": "^1.0||^2.0"
            },
            "type": "library",
            "extra": {
                "branch-alias": {
                    "dev-master": "1.4.x-dev"
                }
            },
            "autoload": {
                "psr-0": {
                    "WebDriver": "lib/"
                }
            },
            "notification-url": "https://packagist.org/downloads/",
            "license": [
                "Apache-2.0"
            ],
            "authors": [
                {
                    "name": "Justin Bishop",
                    "email": "jubishop@gmail.com",
                    "role": "Developer"
                },
                {
                    "name": "Anthon Pang",
                    "email": "apang@softwaredevelopment.ca",
                    "role": "Fork Maintainer"
                }
            ],
            "description": "PHP WebDriver for Selenium 2",
            "homepage": "http://instaclick.com/",
            "keywords": [
                "browser",
                "selenium",
                "webdriver",
                "webtest"
            ],
            "time": "2017-06-30T04:02:48+00:00"
        },
        {
            "name": "myclabs/deep-copy",
            "version": "1.7.0",
            "source": {
                "type": "git",
                "url": "https://github.com/myclabs/DeepCopy.git",
                "reference": "3b8a3a99ba1f6a3952ac2747d989303cbd6b7a3e"
            },
            "dist": {
                "type": "zip",
                "url": "https://api.github.com/repos/myclabs/DeepCopy/zipball/3b8a3a99ba1f6a3952ac2747d989303cbd6b7a3e",
                "reference": "3b8a3a99ba1f6a3952ac2747d989303cbd6b7a3e",
                "shasum": ""
            },
            "require": {
                "php": "^5.6 || ^7.0"
            },
            "require-dev": {
                "doctrine/collections": "^1.0",
                "doctrine/common": "^2.6",
                "phpunit/phpunit": "^4.1"
            },
            "type": "library",
            "autoload": {
                "psr-4": {
                    "DeepCopy\\": "src/DeepCopy/"
                },
                "files": [
                    "src/DeepCopy/deep_copy.php"
                ]
            },
            "notification-url": "https://packagist.org/downloads/",
            "license": [
                "MIT"
            ],
            "description": "Create deep copies (clones) of your objects",
            "keywords": [
                "clone",
                "copy",
                "duplicate",
                "object",
                "object graph"
            ],
            "time": "2017-10-19T19:58:43+00:00"
        },
        {
            "name": "pdepend/pdepend",
            "version": "2.5.2",
            "source": {
                "type": "git",
                "url": "https://github.com/pdepend/pdepend.git",
                "reference": "9daf26d0368d4a12bed1cacae1a9f3a6f0adf239"
            },
            "dist": {
                "type": "zip",
                "url": "https://api.github.com/repos/pdepend/pdepend/zipball/9daf26d0368d4a12bed1cacae1a9f3a6f0adf239",
                "reference": "9daf26d0368d4a12bed1cacae1a9f3a6f0adf239",
                "shasum": ""
            },
            "require": {
                "php": ">=5.3.7",
                "symfony/config": "^2.3.0|^3|^4",
                "symfony/dependency-injection": "^2.3.0|^3|^4",
                "symfony/filesystem": "^2.3.0|^3|^4"
            },
            "require-dev": {
                "phpunit/phpunit": "^4.8|^5.7",
                "squizlabs/php_codesniffer": "^2.0.0"
            },
            "bin": [
                "src/bin/pdepend"
            ],
            "type": "library",
            "autoload": {
                "psr-4": {
                    "PDepend\\": "src/main/php/PDepend"
                }
            },
            "notification-url": "https://packagist.org/downloads/",
            "license": [
                "BSD-3-Clause"
            ],
            "description": "Official version of pdepend to be handled with Composer",
            "time": "2017-12-13T13:21:38+00:00"
        },
        {
            "name": "phar-io/manifest",
            "version": "1.0.1",
            "source": {
                "type": "git",
                "url": "https://github.com/phar-io/manifest.git",
                "reference": "2df402786ab5368a0169091f61a7c1e0eb6852d0"
            },
            "dist": {
                "type": "zip",
                "url": "https://api.github.com/repos/phar-io/manifest/zipball/2df402786ab5368a0169091f61a7c1e0eb6852d0",
                "reference": "2df402786ab5368a0169091f61a7c1e0eb6852d0",
                "shasum": ""
            },
            "require": {
                "ext-dom": "*",
                "ext-phar": "*",
                "phar-io/version": "^1.0.1",
                "php": "^5.6 || ^7.0"
            },
            "type": "library",
            "extra": {
                "branch-alias": {
                    "dev-master": "1.0.x-dev"
                }
            },
            "autoload": {
                "classmap": [
                    "src/"
                ]
            },
            "notification-url": "https://packagist.org/downloads/",
            "license": [
                "BSD-3-Clause"
            ],
            "authors": [
                {
                    "name": "Arne Blankerts",
                    "email": "arne@blankerts.de",
                    "role": "Developer"
                },
                {
                    "name": "Sebastian Heuer",
                    "email": "sebastian@phpeople.de",
                    "role": "Developer"
                },
                {
                    "name": "Sebastian Bergmann",
                    "email": "sebastian@phpunit.de",
                    "role": "Developer"
                }
            ],
            "description": "Component for reading phar.io manifest information from a PHP Archive (PHAR)",
            "time": "2017-03-05T18:14:27+00:00"
        },
        {
            "name": "phar-io/version",
            "version": "1.0.1",
            "source": {
                "type": "git",
                "url": "https://github.com/phar-io/version.git",
                "reference": "a70c0ced4be299a63d32fa96d9281d03e94041df"
            },
            "dist": {
                "type": "zip",
                "url": "https://api.github.com/repos/phar-io/version/zipball/a70c0ced4be299a63d32fa96d9281d03e94041df",
                "reference": "a70c0ced4be299a63d32fa96d9281d03e94041df",
                "shasum": ""
            },
            "require": {
                "php": "^5.6 || ^7.0"
            },
            "type": "library",
            "autoload": {
                "classmap": [
                    "src/"
                ]
            },
            "notification-url": "https://packagist.org/downloads/",
            "license": [
                "BSD-3-Clause"
            ],
            "authors": [
                {
                    "name": "Arne Blankerts",
                    "email": "arne@blankerts.de",
                    "role": "Developer"
                },
                {
                    "name": "Sebastian Heuer",
                    "email": "sebastian@phpeople.de",
                    "role": "Developer"
                },
                {
                    "name": "Sebastian Bergmann",
                    "email": "sebastian@phpunit.de",
                    "role": "Developer"
                }
            ],
            "description": "Library for handling version information and constraints",
            "time": "2017-03-05T17:38:23+00:00"
        },
        {
            "name": "php-cs-fixer/diff",
            "version": "v1.3.0",
            "source": {
                "type": "git",
                "url": "https://github.com/PHP-CS-Fixer/diff.git",
                "reference": "78bb099e9c16361126c86ce82ec4405ebab8e756"
            },
            "dist": {
                "type": "zip",
                "url": "https://api.github.com/repos/PHP-CS-Fixer/diff/zipball/78bb099e9c16361126c86ce82ec4405ebab8e756",
                "reference": "78bb099e9c16361126c86ce82ec4405ebab8e756",
                "shasum": ""
            },
            "require": {
                "php": "^5.6 || ^7.0"
            },
            "require-dev": {
                "phpunit/phpunit": "^5.7.23 || ^6.4.3",
                "symfony/process": "^3.3"
            },
            "type": "library",
            "autoload": {
                "classmap": [
                    "src/"
                ]
            },
            "notification-url": "https://packagist.org/downloads/",
            "license": [
                "BSD-3-Clause"
            ],
            "authors": [
                {
                    "name": "Kore Nordmann",
                    "email": "mail@kore-nordmann.de"
                },
                {
                    "name": "Sebastian Bergmann",
                    "email": "sebastian@phpunit.de"
                },
                {
                    "name": "SpacePossum"
                }
            ],
            "description": "sebastian/diff v2 backport support for PHP5.6",
            "homepage": "https://github.com/PHP-CS-Fixer",
            "keywords": [
                "diff"
            ],
            "time": "2018-02-15T16:58:55+00:00"
        },
        {
            "name": "phpdocumentor/reflection-common",
            "version": "1.0.1",
            "source": {
                "type": "git",
                "url": "https://github.com/phpDocumentor/ReflectionCommon.git",
                "reference": "21bdeb5f65d7ebf9f43b1b25d404f87deab5bfb6"
            },
            "dist": {
                "type": "zip",
                "url": "https://api.github.com/repos/phpDocumentor/ReflectionCommon/zipball/21bdeb5f65d7ebf9f43b1b25d404f87deab5bfb6",
                "reference": "21bdeb5f65d7ebf9f43b1b25d404f87deab5bfb6",
                "shasum": ""
            },
            "require": {
                "php": ">=5.5"
            },
            "require-dev": {
                "phpunit/phpunit": "^4.6"
            },
            "type": "library",
            "extra": {
                "branch-alias": {
                    "dev-master": "1.0.x-dev"
                }
            },
            "autoload": {
                "psr-4": {
                    "phpDocumentor\\Reflection\\": [
                        "src"
                    ]
                }
            },
            "notification-url": "https://packagist.org/downloads/",
            "license": [
                "MIT"
            ],
            "authors": [
                {
                    "name": "Jaap van Otterdijk",
                    "email": "opensource@ijaap.nl"
                }
            ],
            "description": "Common reflection classes used by phpdocumentor to reflect the code structure",
            "homepage": "http://www.phpdoc.org",
            "keywords": [
                "FQSEN",
                "phpDocumentor",
                "phpdoc",
                "reflection",
                "static analysis"
            ],
            "time": "2017-09-11T18:02:19+00:00"
        },
        {
            "name": "phpdocumentor/reflection-docblock",
            "version": "4.3.0",
            "source": {
                "type": "git",
                "url": "https://github.com/phpDocumentor/ReflectionDocBlock.git",
                "reference": "94fd0001232e47129dd3504189fa1c7225010d08"
            },
            "dist": {
                "type": "zip",
                "url": "https://api.github.com/repos/phpDocumentor/ReflectionDocBlock/zipball/94fd0001232e47129dd3504189fa1c7225010d08",
                "reference": "94fd0001232e47129dd3504189fa1c7225010d08",
                "shasum": ""
            },
            "require": {
                "php": "^7.0",
                "phpdocumentor/reflection-common": "^1.0.0",
                "phpdocumentor/type-resolver": "^0.4.0",
                "webmozart/assert": "^1.0"
            },
            "require-dev": {
                "doctrine/instantiator": "~1.0.5",
                "mockery/mockery": "^1.0",
                "phpunit/phpunit": "^6.4"
            },
            "type": "library",
            "extra": {
                "branch-alias": {
                    "dev-master": "4.x-dev"
                }
            },
            "autoload": {
                "psr-4": {
                    "phpDocumentor\\Reflection\\": [
                        "src/"
                    ]
                }
            },
            "notification-url": "https://packagist.org/downloads/",
            "license": [
                "MIT"
            ],
            "authors": [
                {
                    "name": "Mike van Riel",
                    "email": "me@mikevanriel.com"
                }
            ],
            "description": "With this component, a library can provide support for annotations via DocBlocks or otherwise retrieve information that is embedded in a DocBlock.",
            "time": "2017-11-30T07:14:17+00:00"
        },
        {
            "name": "phpdocumentor/type-resolver",
            "version": "0.4.0",
            "source": {
                "type": "git",
                "url": "https://github.com/phpDocumentor/TypeResolver.git",
                "reference": "9c977708995954784726e25d0cd1dddf4e65b0f7"
            },
            "dist": {
                "type": "zip",
                "url": "https://api.github.com/repos/phpDocumentor/TypeResolver/zipball/9c977708995954784726e25d0cd1dddf4e65b0f7",
                "reference": "9c977708995954784726e25d0cd1dddf4e65b0f7",
                "shasum": ""
            },
            "require": {
                "php": "^5.5 || ^7.0",
                "phpdocumentor/reflection-common": "^1.0"
            },
            "require-dev": {
                "mockery/mockery": "^0.9.4",
                "phpunit/phpunit": "^5.2||^4.8.24"
            },
            "type": "library",
            "extra": {
                "branch-alias": {
                    "dev-master": "1.0.x-dev"
                }
            },
            "autoload": {
                "psr-4": {
                    "phpDocumentor\\Reflection\\": [
                        "src/"
                    ]
                }
            },
            "notification-url": "https://packagist.org/downloads/",
            "license": [
                "MIT"
            ],
            "authors": [
                {
                    "name": "Mike van Riel",
                    "email": "me@mikevanriel.com"
                }
            ],
            "time": "2017-07-14T14:27:02+00:00"
        },
        {
            "name": "phploc/phploc",
            "version": "4.0.1",
            "source": {
                "type": "git",
                "url": "https://github.com/sebastianbergmann/phploc.git",
                "reference": "6a8a9416517b82d6326ac9c2d040ad53c13654eb"
            },
            "dist": {
                "type": "zip",
                "url": "https://api.github.com/repos/sebastianbergmann/phploc/zipball/6a8a9416517b82d6326ac9c2d040ad53c13654eb",
                "reference": "6a8a9416517b82d6326ac9c2d040ad53c13654eb",
                "shasum": ""
            },
            "require": {
                "php": "^5.6 || ^7.0",
                "sebastian/finder-facade": "^1.1",
                "sebastian/version": "^2.0",
                "symfony/console": "^2.7|^3.0|^4.0"
            },
            "bin": [
                "phploc"
            ],
            "type": "library",
            "extra": {
                "branch-alias": {
                    "dev-master": "4.0-dev"
                }
            },
            "autoload": {
                "classmap": [
                    "src/"
                ]
            },
            "notification-url": "https://packagist.org/downloads/",
            "license": [
                "BSD-3-Clause"
            ],
            "authors": [
                {
                    "name": "Sebastian Bergmann",
                    "email": "sebastian@phpunit.de",
                    "role": "lead"
                }
            ],
            "description": "A tool for quickly measuring the size of a PHP project.",
            "homepage": "https://github.com/sebastianbergmann/phploc",
            "time": "2017-11-18T17:35:43+00:00"
        },
        {
            "name": "phpmd/phpmd",
            "version": "2.6.0",
            "source": {
                "type": "git",
                "url": "https://github.com/phpmd/phpmd.git",
                "reference": "4e9924b2c157a3eb64395460fcf56b31badc8374"
            },
            "dist": {
                "type": "zip",
                "url": "https://api.github.com/repos/phpmd/phpmd/zipball/4e9924b2c157a3eb64395460fcf56b31badc8374",
                "reference": "4e9924b2c157a3eb64395460fcf56b31badc8374",
                "shasum": ""
            },
            "require": {
                "ext-xml": "*",
                "pdepend/pdepend": "^2.5",
                "php": ">=5.3.9"
            },
            "require-dev": {
                "phpunit/phpunit": "^4.0",
                "squizlabs/php_codesniffer": "^2.0"
            },
            "bin": [
                "src/bin/phpmd"
            ],
            "type": "project",
            "autoload": {
                "psr-0": {
                    "PHPMD\\": "src/main/php"
                }
            },
            "notification-url": "https://packagist.org/downloads/",
            "license": [
                "BSD-3-Clause"
            ],
            "authors": [
                {
                    "name": "Manuel Pichler",
                    "email": "github@manuel-pichler.de",
                    "homepage": "https://github.com/manuelpichler",
                    "role": "Project Founder"
                },
                {
                    "name": "Other contributors",
                    "homepage": "https://github.com/phpmd/phpmd/graphs/contributors",
                    "role": "Contributors"
                },
                {
                    "name": "Marc Würth",
                    "email": "ravage@bluewin.ch",
                    "homepage": "https://github.com/ravage84",
                    "role": "Project Maintainer"
                }
            ],
            "description": "PHPMD is a spin-off project of PHP Depend and aims to be a PHP equivalent of the well known Java tool PMD.",
            "homepage": "http://phpmd.org/",
            "keywords": [
                "mess detection",
                "mess detector",
                "pdepend",
                "phpmd",
                "pmd"
            ],
            "time": "2017-01-20T14:41:10+00:00"
        },
        {
            "name": "phpspec/prophecy",
            "version": "1.7.5",
            "source": {
                "type": "git",
                "url": "https://github.com/phpspec/prophecy.git",
                "reference": "dfd6be44111a7c41c2e884a336cc4f461b3b2401"
            },
            "dist": {
                "type": "zip",
                "url": "https://api.github.com/repos/phpspec/prophecy/zipball/dfd6be44111a7c41c2e884a336cc4f461b3b2401",
                "reference": "dfd6be44111a7c41c2e884a336cc4f461b3b2401",
                "shasum": ""
            },
            "require": {
                "doctrine/instantiator": "^1.0.2",
                "php": "^5.3|^7.0",
                "phpdocumentor/reflection-docblock": "^2.0|^3.0.2|^4.0",
                "sebastian/comparator": "^1.1|^2.0",
                "sebastian/recursion-context": "^1.0|^2.0|^3.0"
            },
            "require-dev": {
                "phpspec/phpspec": "^2.5|^3.2",
                "phpunit/phpunit": "^4.8.35 || ^5.7 || ^6.5"
            },
            "type": "library",
            "extra": {
                "branch-alias": {
                    "dev-master": "1.7.x-dev"
                }
            },
            "autoload": {
                "psr-0": {
                    "Prophecy\\": "src/"
                }
            },
            "notification-url": "https://packagist.org/downloads/",
            "license": [
                "MIT"
            ],
            "authors": [
                {
                    "name": "Konstantin Kudryashov",
                    "email": "ever.zet@gmail.com",
                    "homepage": "http://everzet.com"
                },
                {
                    "name": "Marcello Duarte",
                    "email": "marcello.duarte@gmail.com"
                }
            ],
            "description": "Highly opinionated mocking framework for PHP 5.3+",
            "homepage": "https://github.com/phpspec/prophecy",
            "keywords": [
                "Double",
                "Dummy",
                "fake",
                "mock",
                "spy",
                "stub"
            ],
            "time": "2018-02-19T10:16:54+00:00"
        },
        {
            "name": "phpunit/php-code-coverage",
            "version": "5.3.0",
            "source": {
                "type": "git",
                "url": "https://github.com/sebastianbergmann/php-code-coverage.git",
                "reference": "661f34d0bd3f1a7225ef491a70a020ad23a057a1"
            },
            "dist": {
                "type": "zip",
                "url": "https://api.github.com/repos/sebastianbergmann/php-code-coverage/zipball/661f34d0bd3f1a7225ef491a70a020ad23a057a1",
                "reference": "661f34d0bd3f1a7225ef491a70a020ad23a057a1",
                "shasum": ""
            },
            "require": {
                "ext-dom": "*",
                "ext-xmlwriter": "*",
                "php": "^7.0",
                "phpunit/php-file-iterator": "^1.4.2",
                "phpunit/php-text-template": "^1.2.1",
                "phpunit/php-token-stream": "^2.0.1",
                "sebastian/code-unit-reverse-lookup": "^1.0.1",
                "sebastian/environment": "^3.0",
                "sebastian/version": "^2.0.1",
                "theseer/tokenizer": "^1.1"
            },
            "require-dev": {
                "phpunit/phpunit": "^6.0"
            },
            "suggest": {
                "ext-xdebug": "^2.5.5"
            },
            "type": "library",
            "extra": {
                "branch-alias": {
                    "dev-master": "5.3.x-dev"
                }
            },
            "autoload": {
                "classmap": [
                    "src/"
                ]
            },
            "notification-url": "https://packagist.org/downloads/",
            "license": [
                "BSD-3-Clause"
            ],
            "authors": [
                {
                    "name": "Sebastian Bergmann",
                    "email": "sebastian@phpunit.de",
                    "role": "lead"
                }
            ],
            "description": "Library that provides collection, processing, and rendering functionality for PHP code coverage information.",
            "homepage": "https://github.com/sebastianbergmann/php-code-coverage",
            "keywords": [
                "coverage",
                "testing",
                "xunit"
            ],
            "time": "2017-12-06T09:29:45+00:00"
        },
        {
            "name": "phpunit/php-file-iterator",
            "version": "1.4.5",
            "source": {
                "type": "git",
                "url": "https://github.com/sebastianbergmann/php-file-iterator.git",
                "reference": "730b01bc3e867237eaac355e06a36b85dd93a8b4"
            },
            "dist": {
                "type": "zip",
                "url": "https://api.github.com/repos/sebastianbergmann/php-file-iterator/zipball/730b01bc3e867237eaac355e06a36b85dd93a8b4",
                "reference": "730b01bc3e867237eaac355e06a36b85dd93a8b4",
                "shasum": ""
            },
            "require": {
                "php": ">=5.3.3"
            },
            "type": "library",
            "extra": {
                "branch-alias": {
                    "dev-master": "1.4.x-dev"
                }
            },
            "autoload": {
                "classmap": [
                    "src/"
                ]
            },
            "notification-url": "https://packagist.org/downloads/",
            "license": [
                "BSD-3-Clause"
            ],
            "authors": [
                {
                    "name": "Sebastian Bergmann",
                    "email": "sb@sebastian-bergmann.de",
                    "role": "lead"
                }
            ],
            "description": "FilterIterator implementation that filters files based on a list of suffixes.",
            "homepage": "https://github.com/sebastianbergmann/php-file-iterator/",
            "keywords": [
                "filesystem",
                "iterator"
            ],
            "time": "2017-11-27T13:52:08+00:00"
        },
        {
            "name": "phpunit/php-text-template",
            "version": "1.2.1",
            "source": {
                "type": "git",
                "url": "https://github.com/sebastianbergmann/php-text-template.git",
                "reference": "31f8b717e51d9a2afca6c9f046f5d69fc27c8686"
            },
            "dist": {
                "type": "zip",
                "url": "https://api.github.com/repos/sebastianbergmann/php-text-template/zipball/31f8b717e51d9a2afca6c9f046f5d69fc27c8686",
                "reference": "31f8b717e51d9a2afca6c9f046f5d69fc27c8686",
                "shasum": ""
            },
            "require": {
                "php": ">=5.3.3"
            },
            "type": "library",
            "autoload": {
                "classmap": [
                    "src/"
                ]
            },
            "notification-url": "https://packagist.org/downloads/",
            "license": [
                "BSD-3-Clause"
            ],
            "authors": [
                {
                    "name": "Sebastian Bergmann",
                    "email": "sebastian@phpunit.de",
                    "role": "lead"
                }
            ],
            "description": "Simple template engine.",
            "homepage": "https://github.com/sebastianbergmann/php-text-template/",
            "keywords": [
                "template"
            ],
            "time": "2015-06-21T13:50:34+00:00"
        },
        {
            "name": "phpunit/php-timer",
            "version": "1.0.9",
            "source": {
                "type": "git",
                "url": "https://github.com/sebastianbergmann/php-timer.git",
                "reference": "3dcf38ca72b158baf0bc245e9184d3fdffa9c46f"
            },
            "dist": {
                "type": "zip",
                "url": "https://api.github.com/repos/sebastianbergmann/php-timer/zipball/3dcf38ca72b158baf0bc245e9184d3fdffa9c46f",
                "reference": "3dcf38ca72b158baf0bc245e9184d3fdffa9c46f",
                "shasum": ""
            },
            "require": {
                "php": "^5.3.3 || ^7.0"
            },
            "require-dev": {
                "phpunit/phpunit": "^4.8.35 || ^5.7 || ^6.0"
            },
            "type": "library",
            "extra": {
                "branch-alias": {
                    "dev-master": "1.0-dev"
                }
            },
            "autoload": {
                "classmap": [
                    "src/"
                ]
            },
            "notification-url": "https://packagist.org/downloads/",
            "license": [
                "BSD-3-Clause"
            ],
            "authors": [
                {
                    "name": "Sebastian Bergmann",
                    "email": "sb@sebastian-bergmann.de",
                    "role": "lead"
                }
            ],
            "description": "Utility class for timing",
            "homepage": "https://github.com/sebastianbergmann/php-timer/",
            "keywords": [
                "timer"
            ],
            "time": "2017-02-26T11:10:40+00:00"
        },
        {
            "name": "phpunit/php-token-stream",
            "version": "2.0.2",
            "source": {
                "type": "git",
                "url": "https://github.com/sebastianbergmann/php-token-stream.git",
                "reference": "791198a2c6254db10131eecfe8c06670700904db"
            },
            "dist": {
                "type": "zip",
                "url": "https://api.github.com/repos/sebastianbergmann/php-token-stream/zipball/791198a2c6254db10131eecfe8c06670700904db",
                "reference": "791198a2c6254db10131eecfe8c06670700904db",
                "shasum": ""
            },
            "require": {
                "ext-tokenizer": "*",
                "php": "^7.0"
            },
            "require-dev": {
                "phpunit/phpunit": "^6.2.4"
            },
            "type": "library",
            "extra": {
                "branch-alias": {
                    "dev-master": "2.0-dev"
                }
            },
            "autoload": {
                "classmap": [
                    "src/"
                ]
            },
            "notification-url": "https://packagist.org/downloads/",
            "license": [
                "BSD-3-Clause"
            ],
            "authors": [
                {
                    "name": "Sebastian Bergmann",
                    "email": "sebastian@phpunit.de"
                }
            ],
            "description": "Wrapper around PHP's tokenizer extension.",
            "homepage": "https://github.com/sebastianbergmann/php-token-stream/",
            "keywords": [
                "tokenizer"
            ],
            "time": "2017-11-27T05:48:46+00:00"
        },
        {
            "name": "phpunit/phpunit",
            "version": "6.5.7",
            "source": {
                "type": "git",
                "url": "https://github.com/sebastianbergmann/phpunit.git",
                "reference": "6bd77b57707c236833d2b57b968e403df060c9d9"
            },
            "dist": {
                "type": "zip",
                "url": "https://api.github.com/repos/sebastianbergmann/phpunit/zipball/6bd77b57707c236833d2b57b968e403df060c9d9",
                "reference": "6bd77b57707c236833d2b57b968e403df060c9d9",
                "shasum": ""
            },
            "require": {
                "ext-dom": "*",
                "ext-json": "*",
                "ext-libxml": "*",
                "ext-mbstring": "*",
                "ext-xml": "*",
                "myclabs/deep-copy": "^1.6.1",
                "phar-io/manifest": "^1.0.1",
                "phar-io/version": "^1.0",
                "php": "^7.0",
                "phpspec/prophecy": "^1.7",
                "phpunit/php-code-coverage": "^5.3",
                "phpunit/php-file-iterator": "^1.4.3",
                "phpunit/php-text-template": "^1.2.1",
                "phpunit/php-timer": "^1.0.9",
                "phpunit/phpunit-mock-objects": "^5.0.5",
                "sebastian/comparator": "^2.1",
                "sebastian/diff": "^2.0",
                "sebastian/environment": "^3.1",
                "sebastian/exporter": "^3.1",
                "sebastian/global-state": "^2.0",
                "sebastian/object-enumerator": "^3.0.3",
                "sebastian/resource-operations": "^1.0",
                "sebastian/version": "^2.0.1"
            },
            "conflict": {
                "phpdocumentor/reflection-docblock": "3.0.2",
                "phpunit/dbunit": "<3.0"
            },
            "require-dev": {
                "ext-pdo": "*"
            },
            "suggest": {
                "ext-xdebug": "*",
                "phpunit/php-invoker": "^1.1"
            },
            "bin": [
                "phpunit"
            ],
            "type": "library",
            "extra": {
                "branch-alias": {
                    "dev-master": "6.5.x-dev"
                }
            },
            "autoload": {
                "classmap": [
                    "src/"
                ]
            },
            "notification-url": "https://packagist.org/downloads/",
            "license": [
                "BSD-3-Clause"
            ],
            "authors": [
                {
                    "name": "Sebastian Bergmann",
                    "email": "sebastian@phpunit.de",
                    "role": "lead"
                }
            ],
            "description": "The PHP Unit Testing framework.",
            "homepage": "https://phpunit.de/",
            "keywords": [
                "phpunit",
                "testing",
                "xunit"
            ],
            "time": "2018-02-26T07:01:09+00:00"
        },
        {
            "name": "phpunit/phpunit-mock-objects",
            "version": "5.0.6",
            "source": {
                "type": "git",
                "url": "https://github.com/sebastianbergmann/phpunit-mock-objects.git",
                "reference": "33fd41a76e746b8fa96d00b49a23dadfa8334cdf"
            },
            "dist": {
                "type": "zip",
                "url": "https://api.github.com/repos/sebastianbergmann/phpunit-mock-objects/zipball/33fd41a76e746b8fa96d00b49a23dadfa8334cdf",
                "reference": "33fd41a76e746b8fa96d00b49a23dadfa8334cdf",
                "shasum": ""
            },
            "require": {
                "doctrine/instantiator": "^1.0.5",
                "php": "^7.0",
                "phpunit/php-text-template": "^1.2.1",
                "sebastian/exporter": "^3.1"
            },
            "conflict": {
                "phpunit/phpunit": "<6.0"
            },
            "require-dev": {
                "phpunit/phpunit": "^6.5"
            },
            "suggest": {
                "ext-soap": "*"
            },
            "type": "library",
            "extra": {
                "branch-alias": {
                    "dev-master": "5.0.x-dev"
                }
            },
            "autoload": {
                "classmap": [
                    "src/"
                ]
            },
            "notification-url": "https://packagist.org/downloads/",
            "license": [
                "BSD-3-Clause"
            ],
            "authors": [
                {
                    "name": "Sebastian Bergmann",
                    "email": "sebastian@phpunit.de",
                    "role": "lead"
                }
            ],
            "description": "Mock Object library for PHPUnit",
            "homepage": "https://github.com/sebastianbergmann/phpunit-mock-objects/",
            "keywords": [
                "mock",
                "xunit"
            ],
            "time": "2018-01-06T05:45:45+00:00"
        },
        {
            "name": "sebastian/code-unit-reverse-lookup",
            "version": "1.0.1",
            "source": {
                "type": "git",
                "url": "https://github.com/sebastianbergmann/code-unit-reverse-lookup.git",
                "reference": "4419fcdb5eabb9caa61a27c7a1db532a6b55dd18"
            },
            "dist": {
                "type": "zip",
                "url": "https://api.github.com/repos/sebastianbergmann/code-unit-reverse-lookup/zipball/4419fcdb5eabb9caa61a27c7a1db532a6b55dd18",
                "reference": "4419fcdb5eabb9caa61a27c7a1db532a6b55dd18",
                "shasum": ""
            },
            "require": {
                "php": "^5.6 || ^7.0"
            },
            "require-dev": {
                "phpunit/phpunit": "^5.7 || ^6.0"
            },
            "type": "library",
            "extra": {
                "branch-alias": {
                    "dev-master": "1.0.x-dev"
                }
            },
            "autoload": {
                "classmap": [
                    "src/"
                ]
            },
            "notification-url": "https://packagist.org/downloads/",
            "license": [
                "BSD-3-Clause"
            ],
            "authors": [
                {
                    "name": "Sebastian Bergmann",
                    "email": "sebastian@phpunit.de"
                }
            ],
            "description": "Looks up which function or method a line of code belongs to",
            "homepage": "https://github.com/sebastianbergmann/code-unit-reverse-lookup/",
            "time": "2017-03-04T06:30:41+00:00"
        },
        {
            "name": "sebastian/comparator",
            "version": "2.1.3",
            "source": {
                "type": "git",
                "url": "https://github.com/sebastianbergmann/comparator.git",
                "reference": "34369daee48eafb2651bea869b4b15d75ccc35f9"
            },
            "dist": {
                "type": "zip",
                "url": "https://api.github.com/repos/sebastianbergmann/comparator/zipball/34369daee48eafb2651bea869b4b15d75ccc35f9",
                "reference": "34369daee48eafb2651bea869b4b15d75ccc35f9",
                "shasum": ""
            },
            "require": {
                "php": "^7.0",
                "sebastian/diff": "^2.0 || ^3.0",
                "sebastian/exporter": "^3.1"
            },
            "require-dev": {
                "phpunit/phpunit": "^6.4"
            },
            "type": "library",
            "extra": {
                "branch-alias": {
                    "dev-master": "2.1.x-dev"
                }
            },
            "autoload": {
                "classmap": [
                    "src/"
                ]
            },
            "notification-url": "https://packagist.org/downloads/",
            "license": [
                "BSD-3-Clause"
            ],
            "authors": [
                {
                    "name": "Jeff Welch",
                    "email": "whatthejeff@gmail.com"
                },
                {
                    "name": "Volker Dusch",
                    "email": "github@wallbash.com"
                },
                {
                    "name": "Bernhard Schussek",
                    "email": "bschussek@2bepublished.at"
                },
                {
                    "name": "Sebastian Bergmann",
                    "email": "sebastian@phpunit.de"
                }
            ],
            "description": "Provides the functionality to compare PHP values for equality",
            "homepage": "https://github.com/sebastianbergmann/comparator",
            "keywords": [
                "comparator",
                "compare",
                "equality"
            ],
            "time": "2018-02-01T13:46:46+00:00"
        },
        {
            "name": "sebastian/diff",
            "version": "2.0.1",
            "source": {
                "type": "git",
                "url": "https://github.com/sebastianbergmann/diff.git",
                "reference": "347c1d8b49c5c3ee30c7040ea6fc446790e6bddd"
            },
            "dist": {
                "type": "zip",
                "url": "https://api.github.com/repos/sebastianbergmann/diff/zipball/347c1d8b49c5c3ee30c7040ea6fc446790e6bddd",
                "reference": "347c1d8b49c5c3ee30c7040ea6fc446790e6bddd",
                "shasum": ""
            },
            "require": {
                "php": "^7.0"
            },
            "require-dev": {
                "phpunit/phpunit": "^6.2"
            },
            "type": "library",
            "extra": {
                "branch-alias": {
                    "dev-master": "2.0-dev"
                }
            },
            "autoload": {
                "classmap": [
                    "src/"
                ]
            },
            "notification-url": "https://packagist.org/downloads/",
            "license": [
                "BSD-3-Clause"
            ],
            "authors": [
                {
                    "name": "Kore Nordmann",
                    "email": "mail@kore-nordmann.de"
                },
                {
                    "name": "Sebastian Bergmann",
                    "email": "sebastian@phpunit.de"
                }
            ],
            "description": "Diff implementation",
            "homepage": "https://github.com/sebastianbergmann/diff",
            "keywords": [
                "diff"
            ],
            "time": "2017-08-03T08:09:46+00:00"
        },
        {
            "name": "sebastian/environment",
            "version": "3.1.0",
            "source": {
                "type": "git",
                "url": "https://github.com/sebastianbergmann/environment.git",
                "reference": "cd0871b3975fb7fc44d11314fd1ee20925fce4f5"
            },
            "dist": {
                "type": "zip",
                "url": "https://api.github.com/repos/sebastianbergmann/environment/zipball/cd0871b3975fb7fc44d11314fd1ee20925fce4f5",
                "reference": "cd0871b3975fb7fc44d11314fd1ee20925fce4f5",
                "shasum": ""
            },
            "require": {
                "php": "^7.0"
            },
            "require-dev": {
                "phpunit/phpunit": "^6.1"
            },
            "type": "library",
            "extra": {
                "branch-alias": {
                    "dev-master": "3.1.x-dev"
                }
            },
            "autoload": {
                "classmap": [
                    "src/"
                ]
            },
            "notification-url": "https://packagist.org/downloads/",
            "license": [
                "BSD-3-Clause"
            ],
            "authors": [
                {
                    "name": "Sebastian Bergmann",
                    "email": "sebastian@phpunit.de"
                }
            ],
            "description": "Provides functionality to handle HHVM/PHP environments",
            "homepage": "http://www.github.com/sebastianbergmann/environment",
            "keywords": [
                "Xdebug",
                "environment",
                "hhvm"
            ],
            "time": "2017-07-01T08:51:00+00:00"
        },
        {
            "name": "sebastian/exporter",
            "version": "3.1.0",
            "source": {
                "type": "git",
                "url": "https://github.com/sebastianbergmann/exporter.git",
                "reference": "234199f4528de6d12aaa58b612e98f7d36adb937"
            },
            "dist": {
                "type": "zip",
                "url": "https://api.github.com/repos/sebastianbergmann/exporter/zipball/234199f4528de6d12aaa58b612e98f7d36adb937",
                "reference": "234199f4528de6d12aaa58b612e98f7d36adb937",
                "shasum": ""
            },
            "require": {
                "php": "^7.0",
                "sebastian/recursion-context": "^3.0"
            },
            "require-dev": {
                "ext-mbstring": "*",
                "phpunit/phpunit": "^6.0"
            },
            "type": "library",
            "extra": {
                "branch-alias": {
                    "dev-master": "3.1.x-dev"
                }
            },
            "autoload": {
                "classmap": [
                    "src/"
                ]
            },
            "notification-url": "https://packagist.org/downloads/",
            "license": [
                "BSD-3-Clause"
            ],
            "authors": [
                {
                    "name": "Jeff Welch",
                    "email": "whatthejeff@gmail.com"
                },
                {
                    "name": "Volker Dusch",
                    "email": "github@wallbash.com"
                },
                {
                    "name": "Bernhard Schussek",
                    "email": "bschussek@2bepublished.at"
                },
                {
                    "name": "Sebastian Bergmann",
                    "email": "sebastian@phpunit.de"
                },
                {
                    "name": "Adam Harvey",
                    "email": "aharvey@php.net"
                }
            ],
            "description": "Provides the functionality to export PHP variables for visualization",
            "homepage": "http://www.github.com/sebastianbergmann/exporter",
            "keywords": [
                "export",
                "exporter"
            ],
            "time": "2017-04-03T13:19:02+00:00"
        },
        {
            "name": "sebastian/finder-facade",
            "version": "1.2.2",
            "source": {
                "type": "git",
                "url": "https://github.com/sebastianbergmann/finder-facade.git",
                "reference": "4a3174709c2dc565fe5fb26fcf827f6a1fc7b09f"
            },
            "dist": {
                "type": "zip",
                "url": "https://api.github.com/repos/sebastianbergmann/finder-facade/zipball/4a3174709c2dc565fe5fb26fcf827f6a1fc7b09f",
                "reference": "4a3174709c2dc565fe5fb26fcf827f6a1fc7b09f",
                "shasum": ""
            },
            "require": {
                "symfony/finder": "~2.3|~3.0|~4.0",
                "theseer/fdomdocument": "~1.3"
            },
            "type": "library",
            "autoload": {
                "classmap": [
                    "src/"
                ]
            },
            "notification-url": "https://packagist.org/downloads/",
            "license": [
                "BSD-3-Clause"
            ],
            "authors": [
                {
                    "name": "Sebastian Bergmann",
                    "email": "sebastian@phpunit.de",
                    "role": "lead"
                }
            ],
            "description": "FinderFacade is a convenience wrapper for Symfony's Finder component.",
            "homepage": "https://github.com/sebastianbergmann/finder-facade",
            "time": "2017-11-18T17:31:49+00:00"
        },
        {
            "name": "sebastian/global-state",
            "version": "2.0.0",
            "source": {
                "type": "git",
                "url": "https://github.com/sebastianbergmann/global-state.git",
                "reference": "e8ba02eed7bbbb9e59e43dedd3dddeff4a56b0c4"
            },
            "dist": {
                "type": "zip",
                "url": "https://api.github.com/repos/sebastianbergmann/global-state/zipball/e8ba02eed7bbbb9e59e43dedd3dddeff4a56b0c4",
                "reference": "e8ba02eed7bbbb9e59e43dedd3dddeff4a56b0c4",
                "shasum": ""
            },
            "require": {
                "php": "^7.0"
            },
            "require-dev": {
                "phpunit/phpunit": "^6.0"
            },
            "suggest": {
                "ext-uopz": "*"
            },
            "type": "library",
            "extra": {
                "branch-alias": {
                    "dev-master": "2.0-dev"
                }
            },
            "autoload": {
                "classmap": [
                    "src/"
                ]
            },
            "notification-url": "https://packagist.org/downloads/",
            "license": [
                "BSD-3-Clause"
            ],
            "authors": [
                {
                    "name": "Sebastian Bergmann",
                    "email": "sebastian@phpunit.de"
                }
            ],
            "description": "Snapshotting of global state",
            "homepage": "http://www.github.com/sebastianbergmann/global-state",
            "keywords": [
                "global state"
            ],
            "time": "2017-04-27T15:39:26+00:00"
        },
        {
            "name": "sebastian/object-enumerator",
            "version": "3.0.3",
            "source": {
                "type": "git",
                "url": "https://github.com/sebastianbergmann/object-enumerator.git",
                "reference": "7cfd9e65d11ffb5af41198476395774d4c8a84c5"
            },
            "dist": {
                "type": "zip",
                "url": "https://api.github.com/repos/sebastianbergmann/object-enumerator/zipball/7cfd9e65d11ffb5af41198476395774d4c8a84c5",
                "reference": "7cfd9e65d11ffb5af41198476395774d4c8a84c5",
                "shasum": ""
            },
            "require": {
                "php": "^7.0",
                "sebastian/object-reflector": "^1.1.1",
                "sebastian/recursion-context": "^3.0"
            },
            "require-dev": {
                "phpunit/phpunit": "^6.0"
            },
            "type": "library",
            "extra": {
                "branch-alias": {
                    "dev-master": "3.0.x-dev"
                }
            },
            "autoload": {
                "classmap": [
                    "src/"
                ]
            },
            "notification-url": "https://packagist.org/downloads/",
            "license": [
                "BSD-3-Clause"
            ],
            "authors": [
                {
                    "name": "Sebastian Bergmann",
                    "email": "sebastian@phpunit.de"
                }
            ],
            "description": "Traverses array structures and object graphs to enumerate all referenced objects",
            "homepage": "https://github.com/sebastianbergmann/object-enumerator/",
            "time": "2017-08-03T12:35:26+00:00"
        },
        {
            "name": "sebastian/object-reflector",
            "version": "1.1.1",
            "source": {
                "type": "git",
                "url": "https://github.com/sebastianbergmann/object-reflector.git",
                "reference": "773f97c67f28de00d397be301821b06708fca0be"
            },
            "dist": {
                "type": "zip",
                "url": "https://api.github.com/repos/sebastianbergmann/object-reflector/zipball/773f97c67f28de00d397be301821b06708fca0be",
                "reference": "773f97c67f28de00d397be301821b06708fca0be",
                "shasum": ""
            },
            "require": {
                "php": "^7.0"
            },
            "require-dev": {
                "phpunit/phpunit": "^6.0"
            },
            "type": "library",
            "extra": {
                "branch-alias": {
                    "dev-master": "1.1-dev"
                }
            },
            "autoload": {
                "classmap": [
                    "src/"
                ]
            },
            "notification-url": "https://packagist.org/downloads/",
            "license": [
                "BSD-3-Clause"
            ],
            "authors": [
                {
                    "name": "Sebastian Bergmann",
                    "email": "sebastian@phpunit.de"
                }
            ],
            "description": "Allows reflection of object attributes, including inherited and non-public ones",
            "homepage": "https://github.com/sebastianbergmann/object-reflector/",
            "time": "2017-03-29T09:07:27+00:00"
        },
        {
            "name": "sebastian/phpcpd",
            "version": "3.0.1",
            "source": {
                "type": "git",
                "url": "https://github.com/sebastianbergmann/phpcpd.git",
                "reference": "dfed51c1288790fc957c9433e2f49ab152e8a564"
            },
            "dist": {
                "type": "zip",
                "url": "https://api.github.com/repos/sebastianbergmann/phpcpd/zipball/dfed51c1288790fc957c9433e2f49ab152e8a564",
                "reference": "dfed51c1288790fc957c9433e2f49ab152e8a564",
                "shasum": ""
            },
            "require": {
                "php": "^5.6|^7.0",
                "phpunit/php-timer": "^1.0.6",
                "sebastian/finder-facade": "^1.1",
                "sebastian/version": "^1.0|^2.0",
                "symfony/console": "^2.7|^3.0|^4.0"
            },
            "bin": [
                "phpcpd"
            ],
            "type": "library",
            "extra": {
                "branch-alias": {
                    "dev-master": "3.0-dev"
                }
            },
            "autoload": {
                "classmap": [
                    "src/"
                ]
            },
            "notification-url": "https://packagist.org/downloads/",
            "license": [
                "BSD-3-Clause"
            ],
            "authors": [
                {
                    "name": "Sebastian Bergmann",
                    "email": "sebastian@phpunit.de",
                    "role": "lead"
                }
            ],
            "description": "Copy/Paste Detector (CPD) for PHP code.",
            "homepage": "https://github.com/sebastianbergmann/phpcpd",
            "time": "2017-11-16T08:49:28+00:00"
        },
        {
            "name": "sebastian/recursion-context",
            "version": "3.0.0",
            "source": {
                "type": "git",
                "url": "https://github.com/sebastianbergmann/recursion-context.git",
                "reference": "5b0cd723502bac3b006cbf3dbf7a1e3fcefe4fa8"
            },
            "dist": {
                "type": "zip",
                "url": "https://api.github.com/repos/sebastianbergmann/recursion-context/zipball/5b0cd723502bac3b006cbf3dbf7a1e3fcefe4fa8",
                "reference": "5b0cd723502bac3b006cbf3dbf7a1e3fcefe4fa8",
                "shasum": ""
            },
            "require": {
                "php": "^7.0"
            },
            "require-dev": {
                "phpunit/phpunit": "^6.0"
            },
            "type": "library",
            "extra": {
                "branch-alias": {
                    "dev-master": "3.0.x-dev"
                }
            },
            "autoload": {
                "classmap": [
                    "src/"
                ]
            },
            "notification-url": "https://packagist.org/downloads/",
            "license": [
                "BSD-3-Clause"
            ],
            "authors": [
                {
                    "name": "Jeff Welch",
                    "email": "whatthejeff@gmail.com"
                },
                {
                    "name": "Sebastian Bergmann",
                    "email": "sebastian@phpunit.de"
                },
                {
                    "name": "Adam Harvey",
                    "email": "aharvey@php.net"
                }
            ],
            "description": "Provides functionality to recursively process PHP variables",
            "homepage": "http://www.github.com/sebastianbergmann/recursion-context",
            "time": "2017-03-03T06:23:57+00:00"
        },
        {
            "name": "sebastian/resource-operations",
            "version": "1.0.0",
            "source": {
                "type": "git",
                "url": "https://github.com/sebastianbergmann/resource-operations.git",
                "reference": "ce990bb21759f94aeafd30209e8cfcdfa8bc3f52"
            },
            "dist": {
                "type": "zip",
                "url": "https://api.github.com/repos/sebastianbergmann/resource-operations/zipball/ce990bb21759f94aeafd30209e8cfcdfa8bc3f52",
                "reference": "ce990bb21759f94aeafd30209e8cfcdfa8bc3f52",
                "shasum": ""
            },
            "require": {
                "php": ">=5.6.0"
            },
            "type": "library",
            "extra": {
                "branch-alias": {
                    "dev-master": "1.0.x-dev"
                }
            },
            "autoload": {
                "classmap": [
                    "src/"
                ]
            },
            "notification-url": "https://packagist.org/downloads/",
            "license": [
                "BSD-3-Clause"
            ],
            "authors": [
                {
                    "name": "Sebastian Bergmann",
                    "email": "sebastian@phpunit.de"
                }
            ],
            "description": "Provides a list of PHP built-in functions that operate on resources",
            "homepage": "https://www.github.com/sebastianbergmann/resource-operations",
            "time": "2015-07-28T20:34:47+00:00"
        },
        {
            "name": "sebastian/version",
            "version": "2.0.1",
            "source": {
                "type": "git",
                "url": "https://github.com/sebastianbergmann/version.git",
                "reference": "99732be0ddb3361e16ad77b68ba41efc8e979019"
            },
            "dist": {
                "type": "zip",
                "url": "https://api.github.com/repos/sebastianbergmann/version/zipball/99732be0ddb3361e16ad77b68ba41efc8e979019",
                "reference": "99732be0ddb3361e16ad77b68ba41efc8e979019",
                "shasum": ""
            },
            "require": {
                "php": ">=5.6"
            },
            "type": "library",
            "extra": {
                "branch-alias": {
                    "dev-master": "2.0.x-dev"
                }
            },
            "autoload": {
                "classmap": [
                    "src/"
                ]
            },
            "notification-url": "https://packagist.org/downloads/",
            "license": [
                "BSD-3-Clause"
            ],
            "authors": [
                {
                    "name": "Sebastian Bergmann",
                    "email": "sebastian@phpunit.de",
                    "role": "lead"
                }
            ],
            "description": "Library that helps with managing the version number of Git-hosted PHP projects",
            "homepage": "https://github.com/sebastianbergmann/version",
            "time": "2016-10-03T07:35:21+00:00"
        },
        {
            "name": "squizlabs/php_codesniffer",
            "version": "3.2.3",
            "source": {
                "type": "git",
                "url": "https://github.com/squizlabs/PHP_CodeSniffer.git",
                "reference": "4842476c434e375f9d3182ff7b89059583aa8b27"
            },
            "dist": {
                "type": "zip",
                "url": "https://api.github.com/repos/squizlabs/PHP_CodeSniffer/zipball/4842476c434e375f9d3182ff7b89059583aa8b27",
                "reference": "4842476c434e375f9d3182ff7b89059583aa8b27",
                "shasum": ""
            },
            "require": {
                "ext-simplexml": "*",
                "ext-tokenizer": "*",
                "ext-xmlwriter": "*",
                "php": ">=5.4.0"
            },
            "require-dev": {
                "phpunit/phpunit": "^4.0 || ^5.0 || ^6.0 || ^7.0"
            },
            "bin": [
                "bin/phpcs",
                "bin/phpcbf"
            ],
            "type": "library",
            "extra": {
                "branch-alias": {
                    "dev-master": "3.x-dev"
                }
            },
            "notification-url": "https://packagist.org/downloads/",
            "license": [
                "BSD-3-Clause"
            ],
            "authors": [
                {
                    "name": "Greg Sherwood",
                    "role": "lead"
                }
            ],
            "description": "PHP_CodeSniffer tokenizes PHP, JavaScript and CSS files and detects violations of a defined set of coding standards.",
            "homepage": "http://www.squizlabs.com/php-codesniffer",
            "keywords": [
                "phpcs",
                "standards"
            ],
            "time": "2018-02-20T21:35:23+00:00"
        },
        {
            "name": "symfony/config",
            "version": "v3.4.4",
            "source": {
                "type": "git",
                "url": "https://github.com/symfony/config.git",
                "reference": "72689b934d6c6ecf73eca874e98933bf055313c9"
            },
            "dist": {
                "type": "zip",
                "url": "https://api.github.com/repos/symfony/config/zipball/72689b934d6c6ecf73eca874e98933bf055313c9",
                "reference": "72689b934d6c6ecf73eca874e98933bf055313c9",
                "shasum": ""
            },
            "require": {
                "php": "^5.5.9|>=7.0.8",
                "symfony/filesystem": "~2.8|~3.0|~4.0"
            },
            "conflict": {
                "symfony/dependency-injection": "<3.3",
                "symfony/finder": "<3.3"
            },
            "require-dev": {
                "symfony/dependency-injection": "~3.3|~4.0",
                "symfony/finder": "~3.3|~4.0",
                "symfony/yaml": "~3.0|~4.0"
            },
            "suggest": {
                "symfony/yaml": "To use the yaml reference dumper"
            },
            "type": "library",
            "extra": {
                "branch-alias": {
                    "dev-master": "3.4-dev"
                }
            },
            "autoload": {
                "psr-4": {
                    "Symfony\\Component\\Config\\": ""
                },
                "exclude-from-classmap": [
                    "/Tests/"
                ]
            },
            "notification-url": "https://packagist.org/downloads/",
            "license": [
                "MIT"
            ],
            "authors": [
                {
                    "name": "Fabien Potencier",
                    "email": "fabien@symfony.com"
                },
                {
                    "name": "Symfony Community",
                    "homepage": "https://symfony.com/contributors"
                }
            ],
            "description": "Symfony Config Component",
            "homepage": "https://symfony.com",
            "time": "2018-01-21T19:05:02+00:00"
        },
        {
            "name": "symfony/console",
            "version": "v3.4.4",
            "source": {
                "type": "git",
                "url": "https://github.com/symfony/console.git",
                "reference": "26b6f419edda16c19775211987651cb27baea7f1"
            },
            "dist": {
                "type": "zip",
                "url": "https://api.github.com/repos/symfony/console/zipball/26b6f419edda16c19775211987651cb27baea7f1",
                "reference": "26b6f419edda16c19775211987651cb27baea7f1",
                "shasum": ""
            },
            "require": {
                "php": "^5.5.9|>=7.0.8",
                "symfony/debug": "~2.8|~3.0|~4.0",
                "symfony/polyfill-mbstring": "~1.0"
            },
            "conflict": {
                "symfony/dependency-injection": "<3.4",
                "symfony/process": "<3.3"
            },
            "require-dev": {
                "psr/log": "~1.0",
                "symfony/config": "~3.3|~4.0",
                "symfony/dependency-injection": "~3.4|~4.0",
                "symfony/event-dispatcher": "~2.8|~3.0|~4.0",
                "symfony/lock": "~3.4|~4.0",
                "symfony/process": "~3.3|~4.0"
            },
            "suggest": {
                "psr/log": "For using the console logger",
                "symfony/event-dispatcher": "",
                "symfony/lock": "",
                "symfony/process": ""
            },
            "type": "library",
            "extra": {
                "branch-alias": {
                    "dev-master": "3.4-dev"
                }
            },
            "autoload": {
                "psr-4": {
                    "Symfony\\Component\\Console\\": ""
                },
                "exclude-from-classmap": [
                    "/Tests/"
                ]
            },
            "notification-url": "https://packagist.org/downloads/",
            "license": [
                "MIT"
            ],
            "authors": [
                {
                    "name": "Fabien Potencier",
                    "email": "fabien@symfony.com"
                },
                {
                    "name": "Symfony Community",
                    "homepage": "https://symfony.com/contributors"
                }
            ],
            "description": "Symfony Console Component",
            "homepage": "https://symfony.com",
            "time": "2018-01-29T09:03:43+00:00"
        },
        {
            "name": "symfony/css-selector",
            "version": "v3.4.4",
            "source": {
                "type": "git",
                "url": "https://github.com/symfony/css-selector.git",
                "reference": "e66394bc7610e69279bfdb3ab11b4fe65403f556"
            },
            "dist": {
                "type": "zip",
                "url": "https://api.github.com/repos/symfony/css-selector/zipball/e66394bc7610e69279bfdb3ab11b4fe65403f556",
                "reference": "e66394bc7610e69279bfdb3ab11b4fe65403f556",
                "shasum": ""
            },
            "require": {
                "php": "^5.5.9|>=7.0.8"
            },
            "type": "library",
            "extra": {
                "branch-alias": {
                    "dev-master": "3.4-dev"
                }
            },
            "autoload": {
                "psr-4": {
                    "Symfony\\Component\\CssSelector\\": ""
                },
                "exclude-from-classmap": [
                    "/Tests/"
                ]
            },
            "notification-url": "https://packagist.org/downloads/",
            "license": [
                "MIT"
            ],
            "authors": [
                {
                    "name": "Jean-François Simon",
                    "email": "jeanfrancois.simon@sensiolabs.com"
                },
                {
                    "name": "Fabien Potencier",
                    "email": "fabien@symfony.com"
                },
                {
                    "name": "Symfony Community",
                    "homepage": "https://symfony.com/contributors"
                }
            ],
            "description": "Symfony CssSelector Component",
            "homepage": "https://symfony.com",
            "time": "2018-01-03T07:37:34+00:00"
        },
        {
            "name": "symfony/debug",
            "version": "v3.4.4",
            "source": {
                "type": "git",
                "url": "https://github.com/symfony/debug.git",
                "reference": "53f6af2805daf52a43b393b93d2f24925d35c937"
            },
            "dist": {
                "type": "zip",
                "url": "https://api.github.com/repos/symfony/debug/zipball/53f6af2805daf52a43b393b93d2f24925d35c937",
                "reference": "53f6af2805daf52a43b393b93d2f24925d35c937",
                "shasum": ""
            },
            "require": {
                "php": "^5.5.9|>=7.0.8",
                "psr/log": "~1.0"
            },
            "conflict": {
                "symfony/http-kernel": ">=2.3,<2.3.24|~2.4.0|>=2.5,<2.5.9|>=2.6,<2.6.2"
            },
            "require-dev": {
                "symfony/http-kernel": "~2.8|~3.0|~4.0"
            },
            "type": "library",
            "extra": {
                "branch-alias": {
                    "dev-master": "3.4-dev"
                }
            },
            "autoload": {
                "psr-4": {
                    "Symfony\\Component\\Debug\\": ""
                },
                "exclude-from-classmap": [
                    "/Tests/"
                ]
            },
            "notification-url": "https://packagist.org/downloads/",
            "license": [
                "MIT"
            ],
            "authors": [
                {
                    "name": "Fabien Potencier",
                    "email": "fabien@symfony.com"
                },
                {
                    "name": "Symfony Community",
                    "homepage": "https://symfony.com/contributors"
                }
            ],
            "description": "Symfony Debug Component",
            "homepage": "https://symfony.com",
            "time": "2018-01-18T22:16:57+00:00"
        },
        {
            "name": "symfony/dependency-injection",
            "version": "v3.4.4",
            "source": {
                "type": "git",
                "url": "https://github.com/symfony/dependency-injection.git",
                "reference": "4b2717ee2499390e371e1fc7abaf886c1c83e83d"
            },
            "dist": {
                "type": "zip",
                "url": "https://api.github.com/repos/symfony/dependency-injection/zipball/4b2717ee2499390e371e1fc7abaf886c1c83e83d",
                "reference": "4b2717ee2499390e371e1fc7abaf886c1c83e83d",
                "shasum": ""
            },
            "require": {
                "php": "^5.5.9|>=7.0.8",
                "psr/container": "^1.0"
            },
            "conflict": {
                "symfony/config": "<3.3.7",
                "symfony/finder": "<3.3",
                "symfony/proxy-manager-bridge": "<3.4",
                "symfony/yaml": "<3.4"
            },
            "provide": {
                "psr/container-implementation": "1.0"
            },
            "require-dev": {
                "symfony/config": "~3.3|~4.0",
                "symfony/expression-language": "~2.8|~3.0|~4.0",
                "symfony/yaml": "~3.4|~4.0"
            },
            "suggest": {
                "symfony/config": "",
                "symfony/expression-language": "For using expressions in service container configuration",
                "symfony/finder": "For using double-star glob patterns or when GLOB_BRACE portability is required",
                "symfony/proxy-manager-bridge": "Generate service proxies to lazy load them",
                "symfony/yaml": ""
            },
            "type": "library",
            "extra": {
                "branch-alias": {
                    "dev-master": "3.4-dev"
                }
            },
            "autoload": {
                "psr-4": {
                    "Symfony\\Component\\DependencyInjection\\": ""
                },
                "exclude-from-classmap": [
                    "/Tests/"
                ]
            },
            "notification-url": "https://packagist.org/downloads/",
            "license": [
                "MIT"
            ],
            "authors": [
                {
                    "name": "Fabien Potencier",
                    "email": "fabien@symfony.com"
                },
                {
                    "name": "Symfony Community",
                    "homepage": "https://symfony.com/contributors"
                }
            ],
            "description": "Symfony DependencyInjection Component",
            "homepage": "https://symfony.com",
            "time": "2018-01-29T09:16:57+00:00"
        },
        {
            "name": "symfony/event-dispatcher",
            "version": "v3.4.4",
            "source": {
                "type": "git",
                "url": "https://github.com/symfony/event-dispatcher.git",
                "reference": "26b87b6bca8f8f797331a30b76fdae5342dc26ca"
            },
            "dist": {
                "type": "zip",
                "url": "https://api.github.com/repos/symfony/event-dispatcher/zipball/26b87b6bca8f8f797331a30b76fdae5342dc26ca",
                "reference": "26b87b6bca8f8f797331a30b76fdae5342dc26ca",
                "shasum": ""
            },
            "require": {
                "php": "^5.5.9|>=7.0.8"
            },
            "conflict": {
                "symfony/dependency-injection": "<3.3"
            },
            "require-dev": {
                "psr/log": "~1.0",
                "symfony/config": "~2.8|~3.0|~4.0",
                "symfony/dependency-injection": "~3.3|~4.0",
                "symfony/expression-language": "~2.8|~3.0|~4.0",
                "symfony/stopwatch": "~2.8|~3.0|~4.0"
            },
            "suggest": {
                "symfony/dependency-injection": "",
                "symfony/http-kernel": ""
            },
            "type": "library",
            "extra": {
                "branch-alias": {
                    "dev-master": "3.4-dev"
                }
            },
            "autoload": {
                "psr-4": {
                    "Symfony\\Component\\EventDispatcher\\": ""
                },
                "exclude-from-classmap": [
                    "/Tests/"
                ]
            },
            "notification-url": "https://packagist.org/downloads/",
            "license": [
                "MIT"
            ],
            "authors": [
                {
                    "name": "Fabien Potencier",
                    "email": "fabien@symfony.com"
                },
                {
                    "name": "Symfony Community",
                    "homepage": "https://symfony.com/contributors"
                }
            ],
            "description": "Symfony EventDispatcher Component",
            "homepage": "https://symfony.com",
            "time": "2018-01-03T07:37:34+00:00"
        },
        {
            "name": "symfony/filesystem",
            "version": "v3.4.4",
            "source": {
                "type": "git",
                "url": "https://github.com/symfony/filesystem.git",
                "reference": "e078773ad6354af38169faf31c21df0f18ace03d"
            },
            "dist": {
                "type": "zip",
                "url": "https://api.github.com/repos/symfony/filesystem/zipball/e078773ad6354af38169faf31c21df0f18ace03d",
                "reference": "e078773ad6354af38169faf31c21df0f18ace03d",
                "shasum": ""
            },
            "require": {
                "php": "^5.5.9|>=7.0.8"
            },
            "type": "library",
            "extra": {
                "branch-alias": {
                    "dev-master": "3.4-dev"
                }
            },
            "autoload": {
                "psr-4": {
                    "Symfony\\Component\\Filesystem\\": ""
                },
                "exclude-from-classmap": [
                    "/Tests/"
                ]
            },
            "notification-url": "https://packagist.org/downloads/",
            "license": [
                "MIT"
            ],
            "authors": [
                {
                    "name": "Fabien Potencier",
                    "email": "fabien@symfony.com"
                },
                {
                    "name": "Symfony Community",
                    "homepage": "https://symfony.com/contributors"
                }
            ],
            "description": "Symfony Filesystem Component",
            "homepage": "https://symfony.com",
            "time": "2018-01-03T07:37:34+00:00"
        },
        {
            "name": "symfony/finder",
            "version": "v3.4.4",
            "source": {
                "type": "git",
                "url": "https://github.com/symfony/finder.git",
                "reference": "613e26310776f49a1773b6737c6bd554b8bc8c6f"
            },
            "dist": {
                "type": "zip",
                "url": "https://api.github.com/repos/symfony/finder/zipball/613e26310776f49a1773b6737c6bd554b8bc8c6f",
                "reference": "613e26310776f49a1773b6737c6bd554b8bc8c6f",
                "shasum": ""
            },
            "require": {
                "php": "^5.5.9|>=7.0.8"
            },
            "type": "library",
            "extra": {
                "branch-alias": {
                    "dev-master": "3.4-dev"
                }
            },
            "autoload": {
                "psr-4": {
                    "Symfony\\Component\\Finder\\": ""
                },
                "exclude-from-classmap": [
                    "/Tests/"
                ]
            },
            "notification-url": "https://packagist.org/downloads/",
            "license": [
                "MIT"
            ],
            "authors": [
                {
                    "name": "Fabien Potencier",
                    "email": "fabien@symfony.com"
                },
                {
                    "name": "Symfony Community",
                    "homepage": "https://symfony.com/contributors"
                }
            ],
            "description": "Symfony Finder Component",
            "homepage": "https://symfony.com",
            "time": "2018-01-03T07:37:34+00:00"
        },
        {
            "name": "symfony/options-resolver",
            "version": "v3.4.4",
            "source": {
                "type": "git",
                "url": "https://github.com/symfony/options-resolver.git",
                "reference": "f3109a6aedd20e35c3a33190e932c2b063b7b50e"
            },
            "dist": {
                "type": "zip",
                "url": "https://api.github.com/repos/symfony/options-resolver/zipball/f3109a6aedd20e35c3a33190e932c2b063b7b50e",
                "reference": "f3109a6aedd20e35c3a33190e932c2b063b7b50e",
                "shasum": ""
            },
            "require": {
                "php": "^5.5.9|>=7.0.8"
            },
            "type": "library",
            "extra": {
                "branch-alias": {
                    "dev-master": "3.4-dev"
                }
            },
            "autoload": {
                "psr-4": {
                    "Symfony\\Component\\OptionsResolver\\": ""
                },
                "exclude-from-classmap": [
                    "/Tests/"
                ]
            },
            "notification-url": "https://packagist.org/downloads/",
            "license": [
                "MIT"
            ],
            "authors": [
                {
                    "name": "Fabien Potencier",
                    "email": "fabien@symfony.com"
                },
                {
                    "name": "Symfony Community",
                    "homepage": "https://symfony.com/contributors"
                }
            ],
            "description": "Symfony OptionsResolver Component",
            "homepage": "https://symfony.com",
            "keywords": [
                "config",
                "configuration",
                "options"
            ],
            "time": "2018-01-11T07:56:07+00:00"
        },
        {
            "name": "symfony/polyfill-mbstring",
            "version": "v1.7.0",
            "source": {
                "type": "git",
                "url": "https://github.com/symfony/polyfill-mbstring.git",
                "reference": "78be803ce01e55d3491c1397cf1c64beb9c1b63b"
            },
            "dist": {
                "type": "zip",
                "url": "https://api.github.com/repos/symfony/polyfill-mbstring/zipball/78be803ce01e55d3491c1397cf1c64beb9c1b63b",
                "reference": "78be803ce01e55d3491c1397cf1c64beb9c1b63b",
                "shasum": ""
            },
            "require": {
                "php": ">=5.3.3"
            },
            "suggest": {
                "ext-mbstring": "For best performance"
            },
            "type": "library",
            "extra": {
                "branch-alias": {
                    "dev-master": "1.7-dev"
                }
            },
            "autoload": {
                "psr-4": {
                    "Symfony\\Polyfill\\Mbstring\\": ""
                },
                "files": [
                    "bootstrap.php"
                ]
            },
            "notification-url": "https://packagist.org/downloads/",
            "license": [
                "MIT"
            ],
            "authors": [
                {
                    "name": "Nicolas Grekas",
                    "email": "p@tchwork.com"
                },
                {
                    "name": "Symfony Community",
                    "homepage": "https://symfony.com/contributors"
                }
            ],
            "description": "Symfony polyfill for the Mbstring extension",
            "homepage": "https://symfony.com",
            "keywords": [
                "compatibility",
                "mbstring",
                "polyfill",
                "portable",
                "shim"
            ],
            "time": "2018-01-30T19:27:44+00:00"
        },
        {
            "name": "symfony/polyfill-php70",
            "version": "v1.7.0",
            "source": {
                "type": "git",
                "url": "https://github.com/symfony/polyfill-php70.git",
                "reference": "3532bfcd8f933a7816f3a0a59682fc404776600f"
            },
            "dist": {
                "type": "zip",
                "url": "https://api.github.com/repos/symfony/polyfill-php70/zipball/3532bfcd8f933a7816f3a0a59682fc404776600f",
                "reference": "3532bfcd8f933a7816f3a0a59682fc404776600f",
                "shasum": ""
            },
            "require": {
                "paragonie/random_compat": "~1.0|~2.0",
                "php": ">=5.3.3"
            },
            "type": "library",
            "extra": {
                "branch-alias": {
                    "dev-master": "1.7-dev"
                }
            },
            "autoload": {
                "psr-4": {
                    "Symfony\\Polyfill\\Php70\\": ""
                },
                "files": [
                    "bootstrap.php"
                ],
                "classmap": [
                    "Resources/stubs"
                ]
            },
            "notification-url": "https://packagist.org/downloads/",
            "license": [
                "MIT"
            ],
            "authors": [
                {
                    "name": "Nicolas Grekas",
                    "email": "p@tchwork.com"
                },
                {
                    "name": "Symfony Community",
                    "homepage": "https://symfony.com/contributors"
                }
            ],
            "description": "Symfony polyfill backporting some PHP 7.0+ features to lower PHP versions",
            "homepage": "https://symfony.com",
            "keywords": [
                "compatibility",
                "polyfill",
                "portable",
                "shim"
            ],
            "time": "2018-01-30T19:27:44+00:00"
        },
        {
            "name": "symfony/polyfill-php72",
            "version": "v1.7.0",
            "source": {
                "type": "git",
                "url": "https://github.com/symfony/polyfill-php72.git",
                "reference": "8eca20c8a369e069d4f4c2ac9895144112867422"
            },
            "dist": {
                "type": "zip",
                "url": "https://api.github.com/repos/symfony/polyfill-php72/zipball/8eca20c8a369e069d4f4c2ac9895144112867422",
                "reference": "8eca20c8a369e069d4f4c2ac9895144112867422",
                "shasum": ""
            },
            "require": {
                "php": ">=5.3.3"
            },
            "type": "library",
            "extra": {
                "branch-alias": {
                    "dev-master": "1.7-dev"
                }
            },
            "autoload": {
                "psr-4": {
                    "Symfony\\Polyfill\\Php72\\": ""
                },
                "files": [
                    "bootstrap.php"
                ]
            },
            "notification-url": "https://packagist.org/downloads/",
            "license": [
                "MIT"
            ],
            "authors": [
                {
                    "name": "Nicolas Grekas",
                    "email": "p@tchwork.com"
                },
                {
                    "name": "Symfony Community",
                    "homepage": "https://symfony.com/contributors"
                }
            ],
            "description": "Symfony polyfill backporting some PHP 7.2+ features to lower PHP versions",
            "homepage": "https://symfony.com",
            "keywords": [
                "compatibility",
                "polyfill",
                "portable",
                "shim"
            ],
            "time": "2018-01-31T17:43:24+00:00"
        },
        {
            "name": "symfony/process",
            "version": "v3.4.4",
            "source": {
                "type": "git",
                "url": "https://github.com/symfony/process.git",
                "reference": "09a5172057be8fc677840e591b17f385e58c7c0d"
            },
            "dist": {
                "type": "zip",
                "url": "https://api.github.com/repos/symfony/process/zipball/09a5172057be8fc677840e591b17f385e58c7c0d",
                "reference": "09a5172057be8fc677840e591b17f385e58c7c0d",
                "shasum": ""
            },
            "require": {
                "php": "^5.5.9|>=7.0.8"
            },
            "type": "library",
            "extra": {
                "branch-alias": {
                    "dev-master": "3.4-dev"
                }
            },
            "autoload": {
                "psr-4": {
                    "Symfony\\Component\\Process\\": ""
                },
                "exclude-from-classmap": [
                    "/Tests/"
                ]
            },
            "notification-url": "https://packagist.org/downloads/",
            "license": [
                "MIT"
            ],
            "authors": [
                {
                    "name": "Fabien Potencier",
                    "email": "fabien@symfony.com"
                },
                {
                    "name": "Symfony Community",
                    "homepage": "https://symfony.com/contributors"
                }
            ],
            "description": "Symfony Process Component",
            "homepage": "https://symfony.com",
            "time": "2018-01-29T09:03:43+00:00"
        },
        {
            "name": "symfony/stopwatch",
            "version": "v3.4.4",
            "source": {
                "type": "git",
                "url": "https://github.com/symfony/stopwatch.git",
                "reference": "c865551df7c17e63fc1f09f763db04387f91ae4d"
            },
            "dist": {
                "type": "zip",
                "url": "https://api.github.com/repos/symfony/stopwatch/zipball/c865551df7c17e63fc1f09f763db04387f91ae4d",
                "reference": "c865551df7c17e63fc1f09f763db04387f91ae4d",
                "shasum": ""
            },
            "require": {
                "php": "^5.5.9|>=7.0.8"
            },
            "type": "library",
            "extra": {
                "branch-alias": {
                    "dev-master": "3.4-dev"
                }
            },
            "autoload": {
                "psr-4": {
                    "Symfony\\Component\\Stopwatch\\": ""
                },
                "exclude-from-classmap": [
                    "/Tests/"
                ]
            },
            "notification-url": "https://packagist.org/downloads/",
            "license": [
                "MIT"
            ],
            "authors": [
                {
                    "name": "Fabien Potencier",
                    "email": "fabien@symfony.com"
                },
                {
                    "name": "Symfony Community",
                    "homepage": "https://symfony.com/contributors"
                }
            ],
            "description": "Symfony Stopwatch Component",
            "homepage": "https://symfony.com",
            "time": "2018-01-03T07:37:34+00:00"
        },
        {
            "name": "theseer/fdomdocument",
            "version": "1.6.6",
            "source": {
                "type": "git",
                "url": "https://github.com/theseer/fDOMDocument.git",
                "reference": "6e8203e40a32a9c770bcb62fe37e68b948da6dca"
            },
            "dist": {
                "type": "zip",
                "url": "https://api.github.com/repos/theseer/fDOMDocument/zipball/6e8203e40a32a9c770bcb62fe37e68b948da6dca",
                "reference": "6e8203e40a32a9c770bcb62fe37e68b948da6dca",
                "shasum": ""
            },
            "require": {
                "ext-dom": "*",
                "lib-libxml": "*",
                "php": ">=5.3.3"
            },
            "type": "library",
            "autoload": {
                "classmap": [
                    "src/"
                ]
            },
            "notification-url": "https://packagist.org/downloads/",
            "license": [
                "BSD-3-Clause"
            ],
            "authors": [
                {
                    "name": "Arne Blankerts",
                    "email": "arne@blankerts.de",
                    "role": "lead"
                }
            ],
            "description": "The classes contained within this repository extend the standard DOM to use exceptions at all occasions of errors instead of PHP warnings or notices. They also add various custom methods and shortcuts for convenience and to simplify the usage of DOM.",
            "homepage": "https://github.com/theseer/fDOMDocument",
            "time": "2017-06-30T11:53:12+00:00"
        },
        {
            "name": "theseer/tokenizer",
            "version": "1.1.0",
            "source": {
                "type": "git",
                "url": "https://github.com/theseer/tokenizer.git",
                "reference": "cb2f008f3f05af2893a87208fe6a6c4985483f8b"
            },
            "dist": {
                "type": "zip",
                "url": "https://api.github.com/repos/theseer/tokenizer/zipball/cb2f008f3f05af2893a87208fe6a6c4985483f8b",
                "reference": "cb2f008f3f05af2893a87208fe6a6c4985483f8b",
                "shasum": ""
            },
            "require": {
                "ext-dom": "*",
                "ext-tokenizer": "*",
                "ext-xmlwriter": "*",
                "php": "^7.0"
            },
            "type": "library",
            "autoload": {
                "classmap": [
                    "src/"
                ]
            },
            "notification-url": "https://packagist.org/downloads/",
            "license": [
                "BSD-3-Clause"
            ],
            "authors": [
                {
                    "name": "Arne Blankerts",
                    "email": "arne@blankerts.de",
                    "role": "Developer"
                }
            ],
            "description": "A small library for converting tokenized PHP source code into XML and potentially other formats",
            "time": "2017-04-07T12:08:54+00:00"
        },
        {
            "name": "webmozart/assert",
            "version": "1.3.0",
            "source": {
                "type": "git",
                "url": "https://github.com/webmozart/assert.git",
                "reference": "0df1908962e7a3071564e857d86874dad1ef204a"
            },
            "dist": {
                "type": "zip",
                "url": "https://api.github.com/repos/webmozart/assert/zipball/0df1908962e7a3071564e857d86874dad1ef204a",
                "reference": "0df1908962e7a3071564e857d86874dad1ef204a",
                "shasum": ""
            },
            "require": {
                "php": "^5.3.3 || ^7.0"
            },
            "require-dev": {
                "phpunit/phpunit": "^4.6",
                "sebastian/version": "^1.0.1"
            },
            "type": "library",
            "extra": {
                "branch-alias": {
                    "dev-master": "1.3-dev"
                }
            },
            "autoload": {
                "psr-4": {
                    "Webmozart\\Assert\\": "src/"
                }
            },
            "notification-url": "https://packagist.org/downloads/",
            "license": [
                "MIT"
            ],
            "authors": [
                {
                    "name": "Bernhard Schussek",
                    "email": "bschussek@gmail.com"
                }
            ],
            "description": "Assertions to validate method input/output with nice error messages.",
            "keywords": [
                "assert",
                "check",
                "validate"
            ],
            "time": "2018-01-29T19:49:41+00:00"
        }
    ],
    "aliases": [],
    "minimum-stability": "stable",
    "stability-flags": {
        "ahand/mobileesp": 20,
        "pear/validate_ispn": 20,
        "ghislainf/zf2-whoops": 20
    },
    "prefer-stable": false,
    "prefer-lowest": false,
    "platform": {
        "php": ">=5.6"
    },
    "platform-dev": [],
    "platform-overrides": {
        "php": "7.0.8"
    }
}<|MERGE_RESOLUTION|>--- conflicted
+++ resolved
@@ -2857,11 +2857,7 @@
         },
         {
             "name": "zendframework/zend-mvc",
-<<<<<<< HEAD
             "version": "3.1.1",
-=======
-            "version": "2.7.13",
->>>>>>> 9db981d4
             "source": {
                 "type": "git",
                 "url": "https://github.com/zendframework/zend-mvc.git",
@@ -6317,16 +6313,16 @@
         },
         {
             "name": "symfony/config",
-            "version": "v3.4.4",
+            "version": "v3.4.6",
             "source": {
                 "type": "git",
                 "url": "https://github.com/symfony/config.git",
-                "reference": "72689b934d6c6ecf73eca874e98933bf055313c9"
-            },
-            "dist": {
-                "type": "zip",
-                "url": "https://api.github.com/repos/symfony/config/zipball/72689b934d6c6ecf73eca874e98933bf055313c9",
-                "reference": "72689b934d6c6ecf73eca874e98933bf055313c9",
+                "reference": "05e10567b529476a006b00746c5f538f1636810e"
+            },
+            "dist": {
+                "type": "zip",
+                "url": "https://api.github.com/repos/symfony/config/zipball/05e10567b529476a006b00746c5f538f1636810e",
+                "reference": "05e10567b529476a006b00746c5f538f1636810e",
                 "shasum": ""
             },
             "require": {
@@ -6339,6 +6335,7 @@
             },
             "require-dev": {
                 "symfony/dependency-injection": "~3.3|~4.0",
+                "symfony/event-dispatcher": "~3.3|~4.0",
                 "symfony/finder": "~3.3|~4.0",
                 "symfony/yaml": "~3.0|~4.0"
             },
@@ -6375,20 +6372,20 @@
             ],
             "description": "Symfony Config Component",
             "homepage": "https://symfony.com",
-            "time": "2018-01-21T19:05:02+00:00"
+            "time": "2018-02-14T10:03:57+00:00"
         },
         {
             "name": "symfony/console",
-            "version": "v3.4.4",
+            "version": "v3.4.6",
             "source": {
                 "type": "git",
                 "url": "https://github.com/symfony/console.git",
-                "reference": "26b6f419edda16c19775211987651cb27baea7f1"
-            },
-            "dist": {
-                "type": "zip",
-                "url": "https://api.github.com/repos/symfony/console/zipball/26b6f419edda16c19775211987651cb27baea7f1",
-                "reference": "26b6f419edda16c19775211987651cb27baea7f1",
+                "reference": "067339e9b8ec30d5f19f5950208893ff026b94f7"
+            },
+            "dist": {
+                "type": "zip",
+                "url": "https://api.github.com/repos/symfony/console/zipball/067339e9b8ec30d5f19f5950208893ff026b94f7",
+                "reference": "067339e9b8ec30d5f19f5950208893ff026b94f7",
                 "shasum": ""
             },
             "require": {
@@ -6444,20 +6441,20 @@
             ],
             "description": "Symfony Console Component",
             "homepage": "https://symfony.com",
-            "time": "2018-01-29T09:03:43+00:00"
+            "time": "2018-02-26T15:46:28+00:00"
         },
         {
             "name": "symfony/css-selector",
-            "version": "v3.4.4",
+            "version": "v3.4.6",
             "source": {
                 "type": "git",
                 "url": "https://github.com/symfony/css-selector.git",
-                "reference": "e66394bc7610e69279bfdb3ab11b4fe65403f556"
-            },
-            "dist": {
-                "type": "zip",
-                "url": "https://api.github.com/repos/symfony/css-selector/zipball/e66394bc7610e69279bfdb3ab11b4fe65403f556",
-                "reference": "e66394bc7610e69279bfdb3ab11b4fe65403f556",
+                "reference": "544655f1fc078a9cd839fdda2b7b1e64627c826a"
+            },
+            "dist": {
+                "type": "zip",
+                "url": "https://api.github.com/repos/symfony/css-selector/zipball/544655f1fc078a9cd839fdda2b7b1e64627c826a",
+                "reference": "544655f1fc078a9cd839fdda2b7b1e64627c826a",
                 "shasum": ""
             },
             "require": {
@@ -6497,20 +6494,20 @@
             ],
             "description": "Symfony CssSelector Component",
             "homepage": "https://symfony.com",
-            "time": "2018-01-03T07:37:34+00:00"
+            "time": "2018-02-03T14:55:07+00:00"
         },
         {
             "name": "symfony/debug",
-            "version": "v3.4.4",
+            "version": "v3.4.6",
             "source": {
                 "type": "git",
                 "url": "https://github.com/symfony/debug.git",
-                "reference": "53f6af2805daf52a43b393b93d2f24925d35c937"
-            },
-            "dist": {
-                "type": "zip",
-                "url": "https://api.github.com/repos/symfony/debug/zipball/53f6af2805daf52a43b393b93d2f24925d35c937",
-                "reference": "53f6af2805daf52a43b393b93d2f24925d35c937",
+                "reference": "9b1071f86e79e1999b3d3675d2e0e7684268b9bc"
+            },
+            "dist": {
+                "type": "zip",
+                "url": "https://api.github.com/repos/symfony/debug/zipball/9b1071f86e79e1999b3d3675d2e0e7684268b9bc",
+                "reference": "9b1071f86e79e1999b3d3675d2e0e7684268b9bc",
                 "shasum": ""
             },
             "require": {
@@ -6553,20 +6550,20 @@
             ],
             "description": "Symfony Debug Component",
             "homepage": "https://symfony.com",
-            "time": "2018-01-18T22:16:57+00:00"
+            "time": "2018-02-28T21:49:22+00:00"
         },
         {
             "name": "symfony/dependency-injection",
-            "version": "v3.4.4",
+            "version": "v3.4.6",
             "source": {
                 "type": "git",
                 "url": "https://github.com/symfony/dependency-injection.git",
-                "reference": "4b2717ee2499390e371e1fc7abaf886c1c83e83d"
-            },
-            "dist": {
-                "type": "zip",
-                "url": "https://api.github.com/repos/symfony/dependency-injection/zipball/4b2717ee2499390e371e1fc7abaf886c1c83e83d",
-                "reference": "4b2717ee2499390e371e1fc7abaf886c1c83e83d",
+                "reference": "12e901abc1cb0d637a0e5abe9923471361d96b07"
+            },
+            "dist": {
+                "type": "zip",
+                "url": "https://api.github.com/repos/symfony/dependency-injection/zipball/12e901abc1cb0d637a0e5abe9923471361d96b07",
+                "reference": "12e901abc1cb0d637a0e5abe9923471361d96b07",
                 "shasum": ""
             },
             "require": {
@@ -6624,20 +6621,20 @@
             ],
             "description": "Symfony DependencyInjection Component",
             "homepage": "https://symfony.com",
-            "time": "2018-01-29T09:16:57+00:00"
+            "time": "2018-03-04T03:54:53+00:00"
         },
         {
             "name": "symfony/event-dispatcher",
-            "version": "v3.4.4",
+            "version": "v3.4.6",
             "source": {
                 "type": "git",
                 "url": "https://github.com/symfony/event-dispatcher.git",
-                "reference": "26b87b6bca8f8f797331a30b76fdae5342dc26ca"
-            },
-            "dist": {
-                "type": "zip",
-                "url": "https://api.github.com/repos/symfony/event-dispatcher/zipball/26b87b6bca8f8f797331a30b76fdae5342dc26ca",
-                "reference": "26b87b6bca8f8f797331a30b76fdae5342dc26ca",
+                "reference": "58990682ac3fdc1f563b7e705452921372aad11d"
+            },
+            "dist": {
+                "type": "zip",
+                "url": "https://api.github.com/repos/symfony/event-dispatcher/zipball/58990682ac3fdc1f563b7e705452921372aad11d",
+                "reference": "58990682ac3fdc1f563b7e705452921372aad11d",
                 "shasum": ""
             },
             "require": {
@@ -6687,20 +6684,20 @@
             ],
             "description": "Symfony EventDispatcher Component",
             "homepage": "https://symfony.com",
-            "time": "2018-01-03T07:37:34+00:00"
+            "time": "2018-02-14T10:03:57+00:00"
         },
         {
             "name": "symfony/filesystem",
-            "version": "v3.4.4",
+            "version": "v3.4.6",
             "source": {
                 "type": "git",
                 "url": "https://github.com/symfony/filesystem.git",
-                "reference": "e078773ad6354af38169faf31c21df0f18ace03d"
-            },
-            "dist": {
-                "type": "zip",
-                "url": "https://api.github.com/repos/symfony/filesystem/zipball/e078773ad6354af38169faf31c21df0f18ace03d",
-                "reference": "e078773ad6354af38169faf31c21df0f18ace03d",
+                "reference": "253a4490b528597aa14d2bf5aeded6f5e5e4a541"
+            },
+            "dist": {
+                "type": "zip",
+                "url": "https://api.github.com/repos/symfony/filesystem/zipball/253a4490b528597aa14d2bf5aeded6f5e5e4a541",
+                "reference": "253a4490b528597aa14d2bf5aeded6f5e5e4a541",
                 "shasum": ""
             },
             "require": {
@@ -6736,20 +6733,20 @@
             ],
             "description": "Symfony Filesystem Component",
             "homepage": "https://symfony.com",
-            "time": "2018-01-03T07:37:34+00:00"
+            "time": "2018-02-22T10:48:49+00:00"
         },
         {
             "name": "symfony/finder",
-            "version": "v3.4.4",
+            "version": "v3.4.6",
             "source": {
                 "type": "git",
                 "url": "https://github.com/symfony/finder.git",
-                "reference": "613e26310776f49a1773b6737c6bd554b8bc8c6f"
-            },
-            "dist": {
-                "type": "zip",
-                "url": "https://api.github.com/repos/symfony/finder/zipball/613e26310776f49a1773b6737c6bd554b8bc8c6f",
-                "reference": "613e26310776f49a1773b6737c6bd554b8bc8c6f",
+                "reference": "a479817ce0a9e4adfd7d39c6407c95d97c254625"
+            },
+            "dist": {
+                "type": "zip",
+                "url": "https://api.github.com/repos/symfony/finder/zipball/a479817ce0a9e4adfd7d39c6407c95d97c254625",
+                "reference": "a479817ce0a9e4adfd7d39c6407c95d97c254625",
                 "shasum": ""
             },
             "require": {
@@ -6785,11 +6782,11 @@
             ],
             "description": "Symfony Finder Component",
             "homepage": "https://symfony.com",
-            "time": "2018-01-03T07:37:34+00:00"
+            "time": "2018-03-05T18:28:11+00:00"
         },
         {
             "name": "symfony/options-resolver",
-            "version": "v3.4.4",
+            "version": "v3.4.6",
             "source": {
                 "type": "git",
                 "url": "https://github.com/symfony/options-resolver.git",
@@ -7016,16 +7013,16 @@
         },
         {
             "name": "symfony/process",
-            "version": "v3.4.4",
+            "version": "v3.4.6",
             "source": {
                 "type": "git",
                 "url": "https://github.com/symfony/process.git",
-                "reference": "09a5172057be8fc677840e591b17f385e58c7c0d"
-            },
-            "dist": {
-                "type": "zip",
-                "url": "https://api.github.com/repos/symfony/process/zipball/09a5172057be8fc677840e591b17f385e58c7c0d",
-                "reference": "09a5172057be8fc677840e591b17f385e58c7c0d",
+                "reference": "cc4aea21f619116aaf1c58016a944e4821c8e8af"
+            },
+            "dist": {
+                "type": "zip",
+                "url": "https://api.github.com/repos/symfony/process/zipball/cc4aea21f619116aaf1c58016a944e4821c8e8af",
+                "reference": "cc4aea21f619116aaf1c58016a944e4821c8e8af",
                 "shasum": ""
             },
             "require": {
@@ -7061,20 +7058,20 @@
             ],
             "description": "Symfony Process Component",
             "homepage": "https://symfony.com",
-            "time": "2018-01-29T09:03:43+00:00"
+            "time": "2018-02-12T17:55:00+00:00"
         },
         {
             "name": "symfony/stopwatch",
-            "version": "v3.4.4",
+            "version": "v3.4.6",
             "source": {
                 "type": "git",
                 "url": "https://github.com/symfony/stopwatch.git",
-                "reference": "c865551df7c17e63fc1f09f763db04387f91ae4d"
-            },
-            "dist": {
-                "type": "zip",
-                "url": "https://api.github.com/repos/symfony/stopwatch/zipball/c865551df7c17e63fc1f09f763db04387f91ae4d",
-                "reference": "c865551df7c17e63fc1f09f763db04387f91ae4d",
+                "reference": "eb17cfa072cab26537ac37e9c4ece6c0361369af"
+            },
+            "dist": {
+                "type": "zip",
+                "url": "https://api.github.com/repos/symfony/stopwatch/zipball/eb17cfa072cab26537ac37e9c4ece6c0361369af",
+                "reference": "eb17cfa072cab26537ac37e9c4ece6c0361369af",
                 "shasum": ""
             },
             "require": {
@@ -7110,7 +7107,7 @@
             ],
             "description": "Symfony Stopwatch Component",
             "homepage": "https://symfony.com",
-            "time": "2018-01-03T07:37:34+00:00"
+            "time": "2018-02-17T14:55:25+00:00"
         },
         {
             "name": "theseer/fdomdocument",
