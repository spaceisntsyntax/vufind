--- conflicted
+++ resolved
@@ -12,11 +12,7 @@
     },
     error: function(response) {
       $target.removeClass('ajax_availability').addClass('error')
-<<<<<<< HEAD
-        .empty().append(response.data);
-=======
         .empty().append(response.responseJSON.data);
->>>>>>> 8ac5c3be
     }
   });
 }
