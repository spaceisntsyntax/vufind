--- conflicted
+++ resolved
@@ -176,12 +176,8 @@
   }
 
   // Parse out the base URL for the current record:
-<<<<<<< HEAD
-  var path = VuFind.getPath()
-  var urlParts = document.URL.split('#');
-=======
+  var path = VuFind.getPath();
   var urlParts = document.URL.split(/[?#]/);
->>>>>>> 7b972102
   var urlWithoutFragment = urlParts[0];
   if (path == '') {
     // special case -- VuFind installed at site root:
