.facet-group {
  display: block;
  margin-bottom: 1rem;
  padding-left: 0;

  .facet,
  .title {
    display: block;
    padding: 8px 15px;
    line-height: 1.5rem;
    width: 100%;
    text-align: left;
    background-color: transparent;

    .badge,
    .status {
      float: right;

      body.rtl & { float: left; }
    }
    .badge {
      max-height: 19px;
      line-height: 1.1rem;
    }
  }
  .facet { border-bottom: 1px solid @list-group-border; }
  .title {
    padding-right: 8px;
    border: 1px solid @list-group-border;
    font-weight: bold;
  }

  [data-toggle="collapse"] {
    cursor: pointer;

    &::after {
      content: '\25B2';
      float: right;

      body.rtl & { float: left; }
    }
  }
  .collapsed::after {content: '\25BC';}

  .collapse,
  .collapsing,
  & > .facet {
    border-left: 1px solid @list-group-border;
    border-right: 1px solid @list-group-border;
  }
  & > .facet:first-child { border-top: 1px solid @list-group-border; }

  .facetOR .text {
    display: inline-block;
    padding-left: 0.5rem;
    text-indent: -0.5rem;
  }

  .excludable {
    display: flex;
    flex-direction: row-reverse;
    padding-right: 0;

    .badge { flex-shrink: 0; }
    .text { flex-grow: 1; }
    .exclude {
      flex-basis: 2rem;
      flex-shrink: 0;
      text-align: center;
    }

    body.rtl & {
      padding-left: 0;
      padding-right: 15px;
    }
  }
}

.checkbox-filter {
  display: block;
  padding-bottom: 1rem;
  font-weight: bold;
  color: @text-color;
}
.facet-group > .checkbox,
.sidebar .facet.checkbox {
  margin: 0;
  padding-left: 2rem;
}

.active-filters .facet,
.facet-group .active {
<<<<<<< HEAD
  background-color: @brand-primary;
=======
  padding-right: .65rem;
  background-color: @list-group-active-bg;
>>>>>>> f3e25f4e
  color: #fff;

  .jstree-icon,
  a { color: #fff; }
}
.facet.active .badge,
.jstree-node.active .badge,
.jstree-node.active .badge .fa {
  background-color: #fff;
  color: @brand-primary;
}

.narrow-toggle { text-align: center; }

.sidebar .format {
  &:extend(.label);
  &:extend(.label-info);
}
.top-row .applied {
  font-weight: bold;
  &:hover {
    color: @state-danger-text;
    .fa.fa-check:before {
      content: "\f00d";
    }
  }
}

.full-facet-list { margin-top: 1rem; }
.full-facet-list .active .fa {
  float: right;
  margin-top: .25rem;
  margin-right: 0.5rem;
  margin-left: 0.5rem;
}
body.rtl .full-facet-list .active .fa { float: left; }<|MERGE_RESOLUTION|>--- conflicted
+++ resolved
@@ -90,12 +90,7 @@
 
 .active-filters .facet,
 .facet-group .active {
-<<<<<<< HEAD
-  background-color: @brand-primary;
-=======
-  padding-right: .65rem;
   background-color: @list-group-active-bg;
->>>>>>> f3e25f4e
   color: #fff;
 
   .jstree-icon,
