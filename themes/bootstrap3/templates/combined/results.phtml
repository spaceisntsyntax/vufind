--- conflicted
+++ resolved
@@ -55,9 +55,6 @@
   <? if ($this->supportsCart && $this->cart()->isActive()): ?>
     <?=$this->context($this)->renderInContext('search/bulk-action-buttons.phtml', array('idPrefix' => ''))?>
   <? endif; ?>
-<<<<<<< HEAD
-  <?=$this->context($this)->renderInContext('combined/stack-'.$placement.'.phtml', array('searchClassId' => $searchClassId, 'combinedResults' => $this->combinedResults))?>
-=======
   <?
     $viewParams = array(
       'searchClassId' => $searchClassId,
@@ -67,7 +64,6 @@
     );
   ?>
   <?=$this->context($this)->renderInContext('combined/stack-'.$placement.'.phtml', $viewParams)?>
->>>>>>> 6ee48be6
   <? $recs = $combinedResults->getRecommendations('bottom'); if (!empty($recs)): ?>
     <div>
       <? foreach ($recs as $current): ?>
